<<<<<<< HEAD
- can ACP threads actually preview command output? running it just states that it runs something but shows nothing which sucks, Windsurf embeds a real small editor where one can even input sudo passwords

- ACP threads should show token usage
=======
- can ACP allow all edits be enabled by default?
- can ACP have a whitelist/blacklist in settings of CLI commands to be able to be run?
>>>>>>> dd8c80ca

- remove `editor::SearchInCurrentFileViaMultiBuffer`

Support external agent history
https://github.com/zed-industries/zed/pull/45734

Concurrent Agent Chat with tabbed threads
https://github.com/zed-industries/zed/pull/42387
https://github.com/zed-industries/zed/pull/42387#issuecomment-3522431903 (has animating tab title?)

agent: History and recent conversations persistence per workspace 
https://github.com/zed-industries/zed/pull/41874


# adjust zed cli, add a new flag for when opened via `zed -`, that it should position cursor at end

- test out terminal integration via `zed - --stdin-cursor-at-end` for terminal scrollback buffer once Zed Dev is updated




# >>> Investigations

## edit predictions: Amp Tab support

BUT I tested while the PR was not done!
The completions suck hard! Often wants to jump to something off-screen in file and does weird edits.
https://github.com/zed-industries/zed/pull/45724

## Fix that edit predictions do not work for buffers without files, like ones started from workspace: new file

I fixed this in my own fork already, but let's see what Zed team says:

I created this bug report issue:
https://github.com/zed-industries/zed/issues/45631

## Smooth caret/cursor

### editor: Add smooth cursor animation (PR open)

I tested this and it has visual glitches, apparently which I documented in GitHub, so I do not use this.
It also does not support jumping the cursor across multiple panes.

https://github.com/zed-industries/zed/pull/44770

### Add smooth cursor animation (PR closed)

This has a very small diff, I checked out the branch, but `cargo run` does not start properly and is unable to open a window:

```
Zed failed to open a window: select toolchains

Caused by:
    0: Prepare call failed for query:
       SELECT
         name,
         path,
         worktree_id,
         relative_worktree_path,
         language_name,
         raw_json
       FROM
         toolchains
       WHERE
         workspace_id = ?
    1: Sqlite call failed with code 1 and message: Some("no such column: worktree_id"). See https://zed.dev/docs/linux for troubleshooting steps.
```

I then let AI apply the diff directly on my `dima` branch, and it correctly starts up and shows the smooth cursor.
But it has the same annoying character misplaced bug as the other diff, but in this PR it instantly jumps to the character of where the cursor will be which also looks bad.

https://github.com/zed-industries/zed/pull/43826

## Add file explorer modal v2 (PR open)

I already have his v1 (https://github.com/zed-industries/zed/pull/43961 (PR closed)) integrated. It is bound at `file_explorer::Toggle`.
I only see the v2 improvement that it has a full text field at the top, which can go outside the project root directory, but that is just a minor thing. I do not think I need it, since I can just do it via the `neovim` task.

v2 does not have the ignore files button/functionality anymore which sucks.

I tried out the branch and I really don't think I need it. I think it also mixes sorting of files and directories?

https://github.com/zed-industries/zed/pull/45307

## telescope/quick search

Not so important with `buffer_search_modal::ToggleBufferSearch` and `editor::SearchInCurrentFileViaMultiBuffer`.

###  Add telescope style search (PR closed)

This was closed by Zed team in favor of the PR below.

I tested it, the file search only shows `...` which is not good. Text search seems very nice, otherwise, but the dialog is just too small designed for my resolution.

https://github.com/zed-industries/zed/pull/44942

### Add quick search modal (PR open)

I don't think it is ready yet, when a file has many search results, you do not see the file name anymore, it needs sticky scroll.
Otherwise, UI works great on my smaller resolution.

https://github.com/zed-industries/zed/pull/44530

## Filter for code actions

Absolutely not important since I rarely, if ever, need to search.

### Add filter for code actions (PR open)

Has merge conflicts and I do not have a clue how to merge.

https://github.com/zed-industries/zed/pull/44534

### Add fuzzy code actions picker (PR open)

This is a bit weird with a new action and numbers. Will not use it.

https://github.com/zed-industries/zed/pull/44802

## Git side by side diffs

Not so important.

### Basic side-by-side diff implementation (PR merged)

This is kinda difficult to enable, I stopped researching it.

https://github.com/zed-industries/zed/pull/43586

### Implement initial side-by-side Git diffs (PR closed)

PR was apparently closed, only has 3k changes.
Does it have merge conflicts?

https://github.com/zed-industries/zed/pull/40014

## Jump hint implementations

### The branch where my implementation is based on (no PR)

https://github.com/tebben/zed/tree/feature/jump

### Beam Jump - Lightning Fast Vim style navigation (PR open)

Has no screenshots.

https://github.com/zed-industries/zed/pull/45387

### helix: Add Helix's "Amp Jump" Feature (PR open)

This shows 2 character hints at the start of each word.

https://github.com/zed-industries/zed/pull/43733



# >>> Impossible to fix from my side

## Fix that the git: blame action inside a git blame commit tab is not working and only showing an error notification

I tried to fix with my yek file merger through Gemini and via auggie, but both failed.

I created an issue for this:
https://github.com/zed-industries/zed/issues/45532

## improve `buffer_search_modal::ToggleBufferSearch` in `crates/search/src/buffer_search_modal.rs`

### Center top candidates list always

Can the top candidate list be centered, currently is always at either top or bottom when holding arrow up/down? I mean the selected row should be centered. Real centered movement is not implemented anywhere else in Zed, so too difficult to implement. I tried with Windsurf Penguin Alpha and it was not able to.

This is not implemented anywhere else in Zed, so probably too difficult to implement.

### Incorrect bottom padding in no line mode

Fix that in no line mode the candidate item list lines have incorrect bottom padding, They look weird, the ones for the line mode are fine weirdly, when no character is typed in, then in no line mode, the candidate rows have correct paddinge only as soon as anything is typed in.

I have no idea why this is happening, and it would be amazing to fix, but I can not figure it out.<|MERGE_RESOLUTION|>--- conflicted
+++ resolved
@@ -1,11 +1,8 @@
-<<<<<<< HEAD
 - can ACP threads actually preview command output? running it just states that it runs something but shows nothing which sucks, Windsurf embeds a real small editor where one can even input sudo passwords
 
 - ACP threads should show token usage
-=======
 - can ACP allow all edits be enabled by default?
 - can ACP have a whitelist/blacklist in settings of CLI commands to be able to be run?
->>>>>>> dd8c80ca
 
 - remove `editor::SearchInCurrentFileViaMultiBuffer`
 
