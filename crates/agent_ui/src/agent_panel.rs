--- conflicted
+++ resolved
@@ -1721,15 +1721,8 @@
         let tab = self.tabs.get(tab_id)?;
         let content = match tab.view() {
             ActiveView::ExternalAgentThread { thread_view } => {
-<<<<<<< HEAD
-                let _is_generating_title = thread_view
-                    .read(cx)
-                    .as_native_thread(cx)
-                    .map_or(false, |t| t.read(cx).is_generating_title());
-=======
                 // Check if title is being generated - works for both native and external agents
-                let is_generating_title = thread_view.read(cx).is_generating_title();
->>>>>>> 12cb61a1
+                let _is_generating_title = thread_view.read(cx).is_generating_title();
 
                 if let Some(title_editor) = thread_view.read(cx).title_editor() {
                     h_flex()
