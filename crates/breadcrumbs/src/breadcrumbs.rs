use editor::render_breadcrumb_text;
use gpui::{Context, EventEmitter, IntoElement, Render, Subscription, Window};
use theme::ActiveTheme;
use ui::prelude::*;
use workspace::{
    ToolbarItemEvent, ToolbarItemLocation, ToolbarItemView,
    item::{ItemEvent, ItemHandle},
};

pub struct Breadcrumbs {
    pane_focused: bool,
    active_item: Option<Box<dyn ItemHandle>>,
    subscription: Option<Subscription>,
}

impl Default for Breadcrumbs {
    fn default() -> Self {
        Self::new()
    }
}

impl Breadcrumbs {
    pub fn new() -> Self {
        Self {
            pane_focused: false,
            active_item: Default::default(),
            subscription: Default::default(),
        }
    }
}

impl EventEmitter<ToolbarItemEvent> for Breadcrumbs {}

impl Render for Breadcrumbs {
    fn render(&mut self, window: &mut Window, cx: &mut Context<Self>) -> impl IntoElement {
        let element = h_flex()
            .id("breadcrumb-container")
            .flex_grow()
            .h_8()
            .overflow_x_scroll()
            .text_ui(cx);
        let Some(active_item) = self.active_item.as_ref() else {
            return element.into_any_element();
        };

        let Some(segments) = active_item.breadcrumbs(cx.theme(), cx) else {
            return element.into_any_element();
        };
        let prefix_element = active_item.breadcrumb_prefix(window, cx);
<<<<<<< HEAD

        let breadcrumbs = if let Some(prefix) = prefix_element {
            h_flex().gap_1p5().child(prefix).child(breadcrumbs_stack)
        } else {
            breadcrumbs_stack
        };

        match active_item
            .downcast::<Editor>()
            .map(|editor| editor.downgrade())
        {
            Some(editor) => element.child(
                ButtonLike::new("toggle outline view")
                    .child(breadcrumbs)
                    .style(ButtonStyle::Transparent)
                    .on_click({
                        let editor = editor.clone();
                        move |_, window, cx| {
                            if let Some((editor, callback)) = editor
                                .upgrade()
                                .zip(zed_actions::outline::TOGGLE_OUTLINE.get())
                            {
                                callback(editor.to_any_view(), window, cx);
                            }
                        }
                    })
                    .tooltip(move |_window, cx| {
                        if let Some(editor) = editor.upgrade() {
                            let focus_handle = editor.read(cx).focus_handle(cx);
                            Tooltip::for_action_in(
                                "Show Symbol Outline",
                                &zed_actions::outline::ToggleOutline,
                                &focus_handle,
                                cx,
                            )
                        } else {
                            Tooltip::for_action(
                                "Show Symbol Outline",
                                &zed_actions::outline::ToggleOutline,
                                cx,
                            )
                        }
                    }),
            ),
            None => element
                // Match the height and padding of the `ButtonLike` in the other arm.
                // .h(rems_from_px(10.))
                .pl_1()
                .child(breadcrumbs),
        }
=======
        render_breadcrumb_text(segments, prefix_element, active_item.as_ref(), window, cx)
            .into_any_element()
>>>>>>> 483c8aee
    }
}

impl ToolbarItemView for Breadcrumbs {
    fn set_active_pane_item(
        &mut self,
        active_pane_item: Option<&dyn ItemHandle>,
        window: &mut Window,
        cx: &mut Context<Self>,
    ) -> ToolbarItemLocation {
        cx.notify();
        self.active_item = None;

        let Some(item) = active_pane_item else {
            return ToolbarItemLocation::Hidden;
        };

        let this = cx.entity().downgrade();
        self.subscription = Some(item.subscribe_to_item_events(
            window,
            cx,
            Box::new(move |event, _, cx| {
                if let ItemEvent::UpdateBreadcrumbs = event {
                    this.update(cx, |this, cx| {
                        cx.notify();
                        if let Some(active_item) = this.active_item.as_ref() {
                            cx.emit(ToolbarItemEvent::ChangeLocation(
                                active_item.breadcrumb_location(cx),
                            ))
                        }
                    })
                    .ok();
                }
            }),
        ));
        self.active_item = Some(item.boxed_clone());
        item.breadcrumb_location(cx)
    }

    fn pane_focus_update(
        &mut self,
        pane_focused: bool,
        _window: &mut Window,
        _: &mut Context<Self>,
    ) {
        self.pane_focused = pane_focused;
    }
}<|MERGE_RESOLUTION|>--- conflicted
+++ resolved
@@ -47,61 +47,8 @@
             return element.into_any_element();
         };
         let prefix_element = active_item.breadcrumb_prefix(window, cx);
-<<<<<<< HEAD
-
-        let breadcrumbs = if let Some(prefix) = prefix_element {
-            h_flex().gap_1p5().child(prefix).child(breadcrumbs_stack)
-        } else {
-            breadcrumbs_stack
-        };
-
-        match active_item
-            .downcast::<Editor>()
-            .map(|editor| editor.downgrade())
-        {
-            Some(editor) => element.child(
-                ButtonLike::new("toggle outline view")
-                    .child(breadcrumbs)
-                    .style(ButtonStyle::Transparent)
-                    .on_click({
-                        let editor = editor.clone();
-                        move |_, window, cx| {
-                            if let Some((editor, callback)) = editor
-                                .upgrade()
-                                .zip(zed_actions::outline::TOGGLE_OUTLINE.get())
-                            {
-                                callback(editor.to_any_view(), window, cx);
-                            }
-                        }
-                    })
-                    .tooltip(move |_window, cx| {
-                        if let Some(editor) = editor.upgrade() {
-                            let focus_handle = editor.read(cx).focus_handle(cx);
-                            Tooltip::for_action_in(
-                                "Show Symbol Outline",
-                                &zed_actions::outline::ToggleOutline,
-                                &focus_handle,
-                                cx,
-                            )
-                        } else {
-                            Tooltip::for_action(
-                                "Show Symbol Outline",
-                                &zed_actions::outline::ToggleOutline,
-                                cx,
-                            )
-                        }
-                    }),
-            ),
-            None => element
-                // Match the height and padding of the `ButtonLike` in the other arm.
-                // .h(rems_from_px(10.))
-                .pl_1()
-                .child(breadcrumbs),
-        }
-=======
         render_breadcrumb_text(segments, prefix_element, active_item.as_ref(), window, cx)
             .into_any_element()
->>>>>>> 483c8aee
     }
 }
 
