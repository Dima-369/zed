mod agent;
mod editor;
mod extension;
mod language;
mod language_model;
mod project;
mod terminal;
mod theme;
mod workspace;

pub use agent::*;
pub use editor::*;
pub use extension::*;
pub use language::*;
pub use language_model::*;
pub use project::*;
pub use terminal::*;
pub use theme::*;
pub use workspace::*;

use collections::{HashMap, IndexMap};
use gpui::{App, SharedString};
use release_channel::ReleaseChannel;
use schemars::JsonSchema;
use serde::{Deserialize, Serialize};
use settings_macros::{MergeFrom, with_fallible_options};
use std::collections::BTreeSet;
use std::env;
use std::sync::Arc;
pub use util::serde::default_true;

use crate::{ActiveSettingsProfileName, merge_from};

#[with_fallible_options]
#[derive(Debug, PartialEq, Default, Clone, Serialize, Deserialize, JsonSchema, MergeFrom)]
pub struct SettingsContent {
    #[serde(flatten)]
    pub project: ProjectSettingsContent,

    #[serde(flatten)]
    pub theme: Box<ThemeSettingsContent>,

    #[serde(flatten)]
    pub extension: ExtensionSettingsContent,

    #[serde(flatten)]
    pub workspace: WorkspaceSettingsContent,

    #[serde(flatten)]
    pub editor: EditorSettingsContent,

    #[serde(flatten)]
    pub remote: RemoteSettingsContent,

    /// Settings related to the file finder.
    pub file_finder: Option<FileFinderSettingsContent>,

    pub git_panel: Option<GitPanelSettingsContent>,

    pub tabs: Option<ItemSettingsContent>,
    pub tab_bar: Option<TabBarSettingsContent>,
    pub status_bar: Option<StatusBarSettingsContent>,

    pub preview_tabs: Option<PreviewTabsSettingsContent>,

    pub agent: Option<AgentSettingsContent>,
    pub agent_servers: Option<AllAgentServersSettings>,

    /// Configuration of audio in Zed.
    pub audio: Option<AudioSettingsContent>,

    /// Whether or not to automatically check for updates.
    ///
    /// Default: true
    pub auto_update: Option<bool>,

    /// This base keymap settings adjusts the default keybindings in Zed to be similar
    /// to other common code editors. By default, Zed's keymap closely follows VSCode's
    /// keymap, with minor adjustments, this corresponds to the "VSCode" setting.
    ///
    /// Default: VSCode
    pub base_keymap: Option<BaseKeymapContent>,

    /// Configuration for the collab panel visual settings.
    pub collaboration_panel: Option<PanelSettingsContent>,

    pub debugger: Option<DebuggerSettingsContent>,

    /// Configuration for Diagnostics-related features.
    pub diagnostics: Option<DiagnosticsSettingsContent>,

    /// Configuration for Git-related features
    pub git: Option<GitSettings>,

    /// Common language server settings.
    pub global_lsp_settings: Option<GlobalLspSettingsContent>,

    /// The settings for the image viewer.
    pub image_viewer: Option<ImageViewerSettingsContent>,

    pub repl: Option<ReplSettingsContent>,

    /// Whether or not to enable Helix mode.
    ///
    /// Default: false
    pub helix_mode: Option<bool>,

    pub journal: Option<JournalSettingsContent>,

    /// A map of log scopes to the desired log level.
    /// Useful for filtering out noisy logs or enabling more verbose logging.
    ///
    /// Example: {"log": {"client": "warn"}}
    pub log: Option<HashMap<String, String>>,

    pub line_indicator_format: Option<LineIndicatorFormat>,

    pub language_models: Option<AllLanguageModelSettingsContent>,

    pub outline_panel: Option<OutlinePanelSettingsContent>,

    pub project_panel: Option<ProjectPanelSettingsContent>,

    /// Configuration for the Message Editor
    pub message_editor: Option<MessageEditorSettings>,

    /// Configuration for Node-related features
    pub node: Option<NodeBinarySettings>,

    /// Configuration for the Notification Panel
    pub notification_panel: Option<NotificationPanelSettingsContent>,

    pub proxy: Option<String>,

    /// The URL of the Zed server to connect to.
    pub server_url: Option<String>,

    /// Configuration for session-related features
    pub session: Option<SessionSettingsContent>,
    /// Control what info is collected by Zed.
    pub telemetry: Option<TelemetrySettingsContent>,

    /// Configuration of the terminal in Zed.
    pub terminal: Option<TerminalSettingsContent>,

    pub title_bar: Option<TitleBarSettingsContent>,

    /// Whether or not to enable Vim mode.
    ///
    /// Default: false
    pub vim_mode: Option<bool>,

    // Settings related to calls in Zed
    pub calls: Option<CallSettingsContent>,

    /// Settings related to jump navigation
    pub jump: Option<JumpSettingsContent>,

    /// Whether to disable all AI features in Zed.
    ///
    /// Default: false
    pub disable_ai: Option<SaturatingBool>,

    /// Settings related to Vim mode in Zed.
    pub vim: Option<VimSettingsContent>,
}

impl SettingsContent {
    pub fn languages_mut(&mut self) -> &mut HashMap<SharedString, LanguageSettingsContent> {
        &mut self.project.all_languages.languages.0
    }
}

#[with_fallible_options]
#[derive(Debug, Default, PartialEq, Clone, Serialize, Deserialize, JsonSchema, MergeFrom)]
pub struct UserSettingsContent {
    #[serde(flatten)]
    pub content: Box<SettingsContent>,

    pub dev: Option<Box<SettingsContent>>,
    pub nightly: Option<Box<SettingsContent>>,
    pub preview: Option<Box<SettingsContent>>,
    pub stable: Option<Box<SettingsContent>>,

    pub macos: Option<Box<SettingsContent>>,
    pub windows: Option<Box<SettingsContent>>,
    pub linux: Option<Box<SettingsContent>>,

    #[serde(default)]
    pub profiles: IndexMap<String, SettingsContent>,
}

pub struct ExtensionsSettingsContent {
    pub all_languages: AllLanguageSettingsContent,
}

impl UserSettingsContent {
    pub fn for_release_channel(&self) -> Option<&SettingsContent> {
        match *release_channel::RELEASE_CHANNEL {
            ReleaseChannel::Dev => self.dev.as_deref(),
            ReleaseChannel::Nightly => self.nightly.as_deref(),
            ReleaseChannel::Preview => self.preview.as_deref(),
            ReleaseChannel::Stable => self.stable.as_deref(),
        }
    }

    pub fn for_os(&self) -> Option<&SettingsContent> {
        match env::consts::OS {
            "macos" => self.macos.as_deref(),
            "linux" => self.linux.as_deref(),
            "windows" => self.windows.as_deref(),
            _ => None,
        }
    }

    pub fn for_profile(&self, cx: &App) -> Option<&SettingsContent> {
        let Some(active_profile) = cx.try_global::<ActiveSettingsProfileName>() else {
            return None;
        };
        self.profiles.get(&active_profile.0)
    }
}

/// Base key bindings scheme. Base keymaps can be overridden with user keymaps.
///
/// Default: VSCode
#[derive(
    Copy,
    Clone,
    Debug,
    Serialize,
    Deserialize,
    JsonSchema,
    MergeFrom,
    PartialEq,
    Eq,
    Default,
    strum::VariantArray,
)]
pub enum BaseKeymapContent {
    #[default]
    VSCode,
    JetBrains,
    SublimeText,
    Atom,
    TextMate,
    Emacs,
    Cursor,
    None,
}

impl strum::VariantNames for BaseKeymapContent {
    const VARIANTS: &'static [&'static str] = &[
        "VSCode",
        "JetBrains",
        "Sublime Text",
        "Atom",
        "TextMate",
        "Emacs",
        "Cursor",
        "None",
    ];
}

#[with_fallible_options]
#[derive(Clone, PartialEq, Default, Serialize, Deserialize, JsonSchema, MergeFrom, Debug)]
pub struct TitleBarSettingsContent {
    /// Whether to show the branch icon beside branch switcher in the title bar.
    ///
    /// Default: false
    pub show_branch_icon: Option<bool>,
    /// Whether to show onboarding banners in the title bar.
    ///
    /// Default: true
    pub show_onboarding_banner: Option<bool>,
    /// Whether to show user avatar in the title bar.
    ///
    /// Default: true
    pub show_user_picture: Option<bool>,
    /// Whether to show the branch name button in the titlebar.
    ///
    /// Default: true
    pub show_branch_name: Option<bool>,
    /// Whether to show the project host and name in the titlebar.
    ///
    /// Default: true
    pub show_project_items: Option<bool>,
    /// Whether to show the sign in button in the title bar.
    ///
    /// Default: true
    pub show_sign_in: Option<bool>,
    /// Whether to show the menus in the title bar.
    ///
    /// Default: false
    pub show_menus: Option<bool>,
}

/// Configuration of audio in Zed.
#[with_fallible_options]
#[derive(Clone, PartialEq, Default, Serialize, Deserialize, JsonSchema, MergeFrom, Debug)]
pub struct AudioSettingsContent {
    /// Opt into the new audio system.
    ///
    /// You need to rejoin a call for this setting to apply
    #[serde(rename = "experimental.rodio_audio")]
    pub rodio_audio: Option<bool>, // default is false
    /// Requires 'rodio_audio: true'
    ///
    /// Automatically increase or decrease you microphone's volume. This affects how
    /// loud you sound to others.
    ///
    /// Recommended: off (default)
    /// Microphones are too quite in zed, until everyone is on experimental
    /// audio and has auto speaker volume on this will make you very loud
    /// compared to other speakers.
    #[serde(rename = "experimental.auto_microphone_volume")]
    pub auto_microphone_volume: Option<bool>,
    /// Requires 'rodio_audio: true'
    ///
    /// Automatically increate or decrease the volume of other call members.
    /// This only affects how things sound for you.
    #[serde(rename = "experimental.auto_speaker_volume")]
    pub auto_speaker_volume: Option<bool>,
    /// Requires 'rodio_audio: true'
    ///
    /// Remove background noises. Works great for typing, cars, dogs, AC. Does
    /// not work well on music.
    #[serde(rename = "experimental.denoise")]
    pub denoise: Option<bool>,
    /// Requires 'rodio_audio: true'
    ///
    /// Use audio parameters compatible with the previous versions of
    /// experimental audio and non-experimental audio. When this is false you
    /// will sound strange to anyone not on the latest experimental audio. In
    /// the future we will migrate by setting this to false
    ///
    /// You need to rejoin a call for this setting to apply
    #[serde(rename = "experimental.legacy_audio_compatible")]
    pub legacy_audio_compatible: Option<bool>,
}

/// Control what info is collected by Zed.
#[with_fallible_options]
#[derive(Clone, PartialEq, Eq, Serialize, Deserialize, JsonSchema, Debug, MergeFrom)]
pub struct TelemetrySettingsContent {
    /// Send debug info like crash reports.
    ///
    /// Default: true
    pub diagnostics: Option<bool>,
    /// Send anonymized usage data like what languages you're using Zed with.
    ///
    /// Default: true
    pub metrics: Option<bool>,
}

impl Default for TelemetrySettingsContent {
    fn default() -> Self {
        Self {
            diagnostics: Some(true),
            metrics: Some(true),
        }
    }
}

#[with_fallible_options]
#[derive(Default, Debug, PartialEq, Eq, Serialize, Deserialize, JsonSchema, Clone, MergeFrom)]
pub struct DebuggerSettingsContent {
    /// Determines the stepping granularity.
    ///
    /// Default: line
    pub stepping_granularity: Option<SteppingGranularity>,
    /// Whether the breakpoints should be reused across Zed sessions.
    ///
    /// Default: true
    pub save_breakpoints: Option<bool>,
    /// Whether to show the debug button in the status bar.
    ///
    /// Default: true
    pub button: Option<bool>,
    /// Time in milliseconds until timeout error when connecting to a TCP debug adapter
    ///
    /// Default: 2000ms
    pub timeout: Option<u64>,
    /// Whether to log messages between active debug adapters and Zed
    ///
    /// Default: true
    pub log_dap_communications: Option<bool>,
    /// Whether to format dap messages in when adding them to debug adapter logger
    ///
    /// Default: true
    pub format_dap_log_messages: Option<bool>,
    /// The dock position of the debug panel
    ///
    /// Default: Bottom
    pub dock: Option<DockPosition>,
}

/// The granularity of one 'step' in the stepping requests `next`, `stepIn`, `stepOut`, and `stepBack`.
#[derive(
    PartialEq,
    Eq,
    Debug,
    Hash,
    Clone,
    Copy,
    Deserialize,
    Serialize,
    JsonSchema,
    MergeFrom,
    strum::VariantArray,
    strum::VariantNames,
)]
#[serde(rename_all = "snake_case")]
pub enum SteppingGranularity {
    /// The step should allow the program to run until the current statement has finished executing.
    /// The meaning of a statement is determined by the adapter and it may be considered equivalent to a line.
    /// For example 'for(int i = 0; i < 10; i++)' could be considered to have 3 statements 'int i = 0', 'i < 10', and 'i++'.
    Statement,
    /// The step should allow the program to run until the current source line has executed.
    Line,
    /// The step should allow one instruction to execute (e.g. one x86 instruction).
    Instruction,
}

#[derive(
    Copy,
    Clone,
    Debug,
    Serialize,
    Deserialize,
    JsonSchema,
    MergeFrom,
    PartialEq,
    Eq,
    strum::VariantArray,
    strum::VariantNames,
)]
#[serde(rename_all = "snake_case")]
pub enum DockPosition {
    Left,
    Bottom,
    Right,
}

/// Settings for slash commands.
#[with_fallible_options]
#[derive(Deserialize, Serialize, Debug, Default, Clone, JsonSchema, MergeFrom, PartialEq, Eq)]
pub struct SlashCommandSettings {
    /// Settings for the `/cargo-workspace` slash command.
    pub cargo_workspace: Option<CargoWorkspaceCommandSettings>,
}

/// Settings for the `/cargo-workspace` slash command.
#[with_fallible_options]
#[derive(Deserialize, Serialize, Debug, Default, Clone, JsonSchema, MergeFrom, PartialEq, Eq)]
pub struct CargoWorkspaceCommandSettings {
    /// Whether `/cargo-workspace` is enabled.
    pub enabled: Option<bool>,
}

/// Configuration of voice calls in Zed.
#[with_fallible_options]
#[derive(Clone, PartialEq, Default, Serialize, Deserialize, JsonSchema, MergeFrom, Debug)]
pub struct CallSettingsContent {
    /// Whether the microphone should be muted when joining a channel or a call.
    ///
    /// Default: false
    pub mute_on_join: Option<bool>,

    /// Whether your current project should be shared when joining an empty channel.
    ///
    /// Default: false
    pub share_on_join: Option<bool>,
}

<<<<<<< HEAD
/// Configuration of jump navigation in Zed.
#[skip_serializing_none]
#[derive(Clone, PartialEq, Default, Serialize, Deserialize, JsonSchema, MergeFrom, Debug)]
pub struct JumpSettingsContent {
    /// Whether to automatically jump when only one match is found.
    ///
    /// Default: false
    pub autojump: Option<bool>,
}

#[skip_serializing_none]
=======
#[with_fallible_options]
>>>>>>> e76b485d
#[derive(Clone, PartialEq, Default, Serialize, Deserialize, JsonSchema, MergeFrom, Debug)]
pub struct GitPanelSettingsContent {
    /// Whether to show the panel button in the status bar.
    ///
    /// Default: true
    pub button: Option<bool>,
    /// Where to dock the panel.
    ///
    /// Default: left
    pub dock: Option<DockPosition>,
    /// Default width of the panel in pixels.
    ///
    /// Default: 360
    #[serde(serialize_with = "crate::serialize_optional_f32_with_two_decimal_places")]
    pub default_width: Option<f32>,
    /// How entry statuses are displayed.
    ///
    /// Default: icon
    pub status_style: Option<StatusStyle>,
    /// How and when the scrollbar should be displayed.
    ///
    /// Default: inherits editor scrollbar settings
    pub scrollbar: Option<ScrollbarSettings>,

    /// What the default branch name should be when
    /// `init.defaultBranch` is not set in git
    ///
    /// Default: main
    pub fallback_branch_name: Option<String>,

    /// Whether to sort entries in the panel by path
    /// or by status (the default).
    ///
    /// Default: false
    pub sort_by_path: Option<bool>,

    /// Whether to collapse untracked files in the diff panel.
    ///
    /// Default: false
    pub collapse_untracked_diff: Option<bool>,
}

#[derive(
    Default,
    Copy,
    Clone,
    Debug,
    Serialize,
    Deserialize,
    JsonSchema,
    MergeFrom,
    PartialEq,
    Eq,
    strum::VariantArray,
    strum::VariantNames,
)]
#[serde(rename_all = "snake_case")]
pub enum StatusStyle {
    #[default]
    Icon,
    LabelColor,
}

#[with_fallible_options]
#[derive(
    Copy, Clone, Default, Debug, Serialize, Deserialize, JsonSchema, MergeFrom, PartialEq, Eq,
)]
pub struct ScrollbarSettings {
    pub show: Option<ShowScrollbar>,
}

#[with_fallible_options]
#[derive(Clone, Default, Serialize, Deserialize, JsonSchema, MergeFrom, Debug, PartialEq)]
pub struct NotificationPanelSettingsContent {
    /// Whether to show the panel button in the status bar.
    ///
    /// Default: true
    pub button: Option<bool>,
    /// Where to dock the panel.
    ///
    /// Default: right
    pub dock: Option<DockPosition>,
    /// Default width of the panel in pixels.
    ///
    /// Default: 300
    #[serde(serialize_with = "crate::serialize_optional_f32_with_two_decimal_places")]
    pub default_width: Option<f32>,
}

#[with_fallible_options]
#[derive(Clone, Default, Serialize, Deserialize, JsonSchema, MergeFrom, Debug, PartialEq)]
pub struct PanelSettingsContent {
    /// Whether to show the panel button in the status bar.
    ///
    /// Default: true
    pub button: Option<bool>,
    /// Where to dock the panel.
    ///
    /// Default: left
    pub dock: Option<DockPosition>,
    /// Default width of the panel in pixels.
    ///
    /// Default: 240
    #[serde(serialize_with = "crate::serialize_optional_f32_with_two_decimal_places")]
    pub default_width: Option<f32>,
}

#[with_fallible_options]
#[derive(Clone, Default, Serialize, Deserialize, JsonSchema, MergeFrom, Debug, PartialEq)]
pub struct MessageEditorSettings {
    /// Whether to automatically replace emoji shortcodes with emoji characters.
    /// For example: typing `:wave:` gets replaced with `👋`.
    ///
    /// Default: false
    pub auto_replace_emoji_shortcode: Option<bool>,
}

#[with_fallible_options]
#[derive(Clone, Default, Serialize, Deserialize, JsonSchema, MergeFrom, Debug, PartialEq)]
pub struct FileFinderSettingsContent {
    /// Whether to show file icons in the file finder.
    ///
    /// Default: true
    pub file_icons: Option<bool>,
    /// Determines how much space the file finder can take up in relation to the available window width.
    ///
    /// Default: small
    pub modal_max_width: Option<FileFinderWidthContent>,
    /// Determines whether the file finder should skip focus for the active file in search results.
    ///
    /// Default: true
    pub skip_focus_for_active_in_search: Option<bool>,
    /// Determines whether to show the git status in the file finder
    ///
    /// Default: true
    pub git_status: Option<bool>,
    /// Whether to use gitignored files when searching.
    /// Only the file Zed had indexed will be used, not necessary all the gitignored files.
    ///
    /// Default: Smart
    pub include_ignored: Option<IncludeIgnoredContent>,
}

#[derive(
    Debug,
    PartialEq,
    Eq,
    Clone,
    Copy,
    Default,
    Serialize,
    Deserialize,
    JsonSchema,
    MergeFrom,
    strum::VariantArray,
    strum::VariantNames,
)]
#[serde(rename_all = "snake_case")]
pub enum IncludeIgnoredContent {
    /// Use all gitignored files
    All,
    /// Use only the files Zed had indexed
    Indexed,
    /// Be smart and search for ignored when called from a gitignored worktree
    #[default]
    Smart,
}

#[derive(
    Debug,
    PartialEq,
    Eq,
    Clone,
    Copy,
    Default,
    Serialize,
    Deserialize,
    JsonSchema,
    MergeFrom,
    strum::VariantArray,
    strum::VariantNames,
)]
#[serde(rename_all = "lowercase")]
pub enum FileFinderWidthContent {
    #[default]
    Small,
    Medium,
    Large,
    XLarge,
    Full,
}

#[with_fallible_options]
#[derive(Clone, Default, Serialize, Deserialize, PartialEq, Debug, JsonSchema, MergeFrom)]
pub struct VimSettingsContent {
    pub default_mode: Option<ModeContent>,
    pub toggle_relative_line_numbers: Option<bool>,
    pub use_system_clipboard: Option<UseSystemClipboard>,
    pub use_smartcase_find: Option<bool>,
    pub custom_digraphs: Option<HashMap<String, Arc<str>>>,
    pub highlight_on_yank_duration: Option<u64>,
    pub cursor_shape: Option<CursorShapeSettings>,
}

#[derive(Copy, Clone, Default, Serialize, Deserialize, JsonSchema, MergeFrom, PartialEq, Debug)]
#[serde(rename_all = "snake_case")]
pub enum ModeContent {
    #[default]
    Normal,
    Insert,
}

/// Controls when to use system clipboard.
#[derive(Copy, Clone, Debug, Serialize, Deserialize, PartialEq, Eq, JsonSchema, MergeFrom)]
#[serde(rename_all = "snake_case")]
pub enum UseSystemClipboard {
    /// Don't use system clipboard.
    Never,
    /// Use system clipboard.
    Always,
    /// Use system clipboard for yank operations.
    OnYank,
}

/// The settings for cursor shape.
#[with_fallible_options]
#[derive(Copy, Clone, Debug, Serialize, Deserialize, PartialEq, Eq, JsonSchema, MergeFrom)]
pub struct CursorShapeSettings {
    /// Cursor shape for the normal mode.
    ///
    /// Default: block
    pub normal: Option<CursorShape>,
    /// Cursor shape for the replace mode.
    ///
    /// Default: underline
    pub replace: Option<CursorShape>,
    /// Cursor shape for the visual mode.
    ///
    /// Default: block
    pub visual: Option<CursorShape>,
    /// Cursor shape for the insert mode.
    ///
    /// The default value follows the primary cursor_shape.
    pub insert: Option<CursorShape>,
}

/// Settings specific to journaling
#[with_fallible_options]
#[derive(Clone, Debug, Serialize, Deserialize, JsonSchema, MergeFrom, PartialEq)]
pub struct JournalSettingsContent {
    /// The path of the directory where journal entries are stored.
    ///
    /// Default: `~`
    pub path: Option<String>,
    /// What format to display the hours in.
    ///
    /// Default: hour12
    pub hour_format: Option<HourFormat>,
}

#[derive(Clone, Debug, Default, Serialize, Deserialize, JsonSchema, MergeFrom, PartialEq)]
#[serde(rename_all = "snake_case")]
pub enum HourFormat {
    #[default]
    Hour12,
    Hour24,
}

#[with_fallible_options]
#[derive(Clone, Default, Serialize, Deserialize, JsonSchema, MergeFrom, Debug, PartialEq)]
pub struct OutlinePanelSettingsContent {
    /// Whether to show the outline panel button in the status bar.
    ///
    /// Default: true
    pub button: Option<bool>,
    /// Customize default width (in pixels) taken by outline panel
    ///
    /// Default: 240
    #[serde(serialize_with = "crate::serialize_optional_f32_with_two_decimal_places")]
    pub default_width: Option<f32>,
    /// The position of outline panel
    ///
    /// Default: left
    pub dock: Option<DockSide>,
    /// Whether to show file icons in the outline panel.
    ///
    /// Default: true
    pub file_icons: Option<bool>,
    /// Whether to show folder icons or chevrons for directories in the outline panel.
    ///
    /// Default: true
    pub folder_icons: Option<bool>,
    /// Whether to show the git status in the outline panel.
    ///
    /// Default: true
    pub git_status: Option<bool>,
    /// Amount of indentation (in pixels) for nested items.
    ///
    /// Default: 20
    #[serde(serialize_with = "crate::serialize_optional_f32_with_two_decimal_places")]
    pub indent_size: Option<f32>,
    /// Whether to reveal it in the outline panel automatically,
    /// when a corresponding project entry becomes active.
    /// Gitignored entries are never auto revealed.
    ///
    /// Default: true
    pub auto_reveal_entries: Option<bool>,
    /// Whether to fold directories automatically
    /// when directory has only one directory inside.
    ///
    /// Default: true
    pub auto_fold_dirs: Option<bool>,
    /// Settings related to indent guides in the outline panel.
    pub indent_guides: Option<IndentGuidesSettingsContent>,
    /// Scrollbar-related settings
    pub scrollbar: Option<ScrollbarSettingsContent>,
    /// Default depth to expand outline items in the current file.
    /// The default depth to which outline entries are expanded on reveal.
    /// - Set to 0 to collapse all items that have children
    /// - Set to 1 or higher to collapse items at that depth or deeper
    ///
    /// Default: 100
    pub expand_outlines_with_depth: Option<usize>,
}

#[derive(
    Clone,
    Copy,
    Debug,
    PartialEq,
    Eq,
    Serialize,
    Deserialize,
    JsonSchema,
    MergeFrom,
    strum::VariantArray,
    strum::VariantNames,
)]
#[serde(rename_all = "snake_case")]
pub enum DockSide {
    Left,
    Right,
}

#[derive(
    Copy,
    Clone,
    Debug,
    PartialEq,
    Eq,
    Deserialize,
    Serialize,
    JsonSchema,
    MergeFrom,
    strum::VariantArray,
    strum::VariantNames,
)]
#[serde(rename_all = "snake_case")]
pub enum ShowIndentGuides {
    Always,
    Never,
}

#[with_fallible_options]
#[derive(
    Copy, Clone, Debug, Serialize, Deserialize, JsonSchema, MergeFrom, PartialEq, Eq, Default,
)]
pub struct IndentGuidesSettingsContent {
    /// When to show the scrollbar in the outline panel.
    pub show: Option<ShowIndentGuides>,
}

#[derive(Clone, Copy, Default, PartialEq, Debug, JsonSchema, MergeFrom, Deserialize, Serialize)]
#[serde(rename_all = "snake_case")]
pub enum LineIndicatorFormat {
    Short,
    #[default]
    Long,
}

/// The settings for the image viewer.
#[with_fallible_options]
#[derive(Clone, Debug, Serialize, Deserialize, JsonSchema, MergeFrom, Default, PartialEq)]
pub struct ImageViewerSettingsContent {
    /// The unit to use for displaying image file sizes.
    ///
    /// Default: "binary"
    pub unit: Option<ImageFileSizeUnit>,
}

#[with_fallible_options]
#[derive(
    Clone,
    Copy,
    Debug,
    Serialize,
    Deserialize,
    JsonSchema,
    MergeFrom,
    Default,
    PartialEq,
    strum::VariantArray,
    strum::VariantNames,
)]
#[serde(rename_all = "snake_case")]
pub enum ImageFileSizeUnit {
    /// Displays file size in binary units (e.g., KiB, MiB).
    #[default]
    Binary,
    /// Displays file size in decimal units (e.g., KB, MB).
    Decimal,
}

#[with_fallible_options]
#[derive(Clone, Debug, Default, Serialize, Deserialize, JsonSchema, MergeFrom, PartialEq)]
pub struct RemoteSettingsContent {
    pub ssh_connections: Option<Vec<SshConnection>>,
    pub wsl_connections: Option<Vec<WslConnection>>,
    pub read_ssh_config: Option<bool>,
}

#[with_fallible_options]
#[derive(Clone, Debug, Default, Serialize, Deserialize, PartialEq, JsonSchema, MergeFrom)]
pub struct SshConnection {
    pub host: SharedString,
    pub username: Option<String>,
    pub port: Option<u16>,
    #[serde(default)]
    pub args: Vec<String>,
    #[serde(default)]
    pub projects: collections::BTreeSet<SshProject>,
    /// Name to use for this server in UI.
    pub nickname: Option<String>,
    // By default Zed will download the binary to the host directly.
    // If this is set to true, Zed will download the binary to your local machine,
    // and then upload it over the SSH connection. Useful if your SSH server has
    // limited outbound internet access.
    pub upload_binary_over_ssh: Option<bool>,

    pub port_forwards: Option<Vec<SshPortForwardOption>>,
}

#[derive(Clone, Default, Serialize, Deserialize, PartialEq, JsonSchema, MergeFrom, Debug)]
pub struct WslConnection {
    pub distro_name: SharedString,
    pub user: Option<String>,
    #[serde(default)]
    pub projects: BTreeSet<SshProject>,
}

#[with_fallible_options]
#[derive(
    Clone, Debug, Default, Serialize, PartialEq, Eq, PartialOrd, Ord, Deserialize, JsonSchema,
)]
pub struct SshProject {
    pub paths: Vec<String>,
}

#[with_fallible_options]
#[derive(Debug, Clone, PartialEq, Eq, Hash, Deserialize, Serialize, JsonSchema, MergeFrom)]
pub struct SshPortForwardOption {
    pub local_host: Option<String>,
    pub local_port: u16,
    pub remote_host: Option<String>,
    pub remote_port: u16,
}

/// Settings for configuring REPL display and behavior.
#[with_fallible_options]
#[derive(Clone, Debug, PartialEq, Serialize, Deserialize, JsonSchema, MergeFrom)]
pub struct ReplSettingsContent {
    /// Maximum number of lines to keep in REPL's scrollback buffer.
    /// Clamped with [4, 256] range.
    ///
    /// Default: 32
    pub max_lines: Option<usize>,
    /// Maximum number of columns to keep in REPL's scrollback buffer.
    /// Clamped with [20, 512] range.
    ///
    /// Default: 128
    pub max_columns: Option<usize>,
}

#[derive(Default, Debug, Clone, PartialEq, Serialize, Deserialize, JsonSchema)]
/// An ExtendingVec in the settings can only accumulate new values.
///
/// This is useful for things like private files where you only want
/// to allow new values to be added.
///
/// Consider using a HashMap<String, bool> instead of this type
/// (like auto_install_extensions) so that user settings files can both add
/// and remove values from the set.
pub struct ExtendingVec<T>(pub Vec<T>);

impl<T> Into<Vec<T>> for ExtendingVec<T> {
    fn into(self) -> Vec<T> {
        self.0
    }
}
impl<T> From<Vec<T>> for ExtendingVec<T> {
    fn from(vec: Vec<T>) -> Self {
        ExtendingVec(vec)
    }
}

impl<T: Clone> merge_from::MergeFrom for ExtendingVec<T> {
    fn merge_from(&mut self, other: &Self) {
        self.0.extend_from_slice(other.0.as_slice());
    }
}

/// A SaturatingBool in the settings can only ever be set to true,
/// later attempts to set it to false will be ignored.
///
/// Used by `disable_ai`.
#[derive(Debug, Default, Copy, Clone, PartialEq, Serialize, Deserialize, JsonSchema)]
pub struct SaturatingBool(pub bool);

impl From<bool> for SaturatingBool {
    fn from(value: bool) -> Self {
        SaturatingBool(value)
    }
}

impl From<SaturatingBool> for bool {
    fn from(value: SaturatingBool) -> bool {
        value.0
    }
}

impl merge_from::MergeFrom for SaturatingBool {
    fn merge_from(&mut self, other: &Self) {
        self.0 |= other.0
    }
}

#[derive(
    Copy,
    Clone,
    Default,
    Debug,
    PartialEq,
    Eq,
    PartialOrd,
    Ord,
    Serialize,
    Deserialize,
    MergeFrom,
    JsonSchema,
    derive_more::FromStr,
)]
#[serde(transparent)]
pub struct DelayMs(pub u64);

impl From<u64> for DelayMs {
    fn from(n: u64) -> Self {
        Self(n)
    }
}

impl std::fmt::Display for DelayMs {
    fn fmt(&self, f: &mut std::fmt::Formatter<'_>) -> std::fmt::Result {
        write!(f, "{}ms", self.0)
    }
}<|MERGE_RESOLUTION|>--- conflicted
+++ resolved
@@ -473,7 +473,6 @@
     pub share_on_join: Option<bool>,
 }
 
-<<<<<<< HEAD
 /// Configuration of jump navigation in Zed.
 #[skip_serializing_none]
 #[derive(Clone, PartialEq, Default, Serialize, Deserialize, JsonSchema, MergeFrom, Debug)]
@@ -484,10 +483,7 @@
     pub autojump: Option<bool>,
 }
 
-#[skip_serializing_none]
-=======
-#[with_fallible_options]
->>>>>>> e76b485d
+#[with_fallible_options]
 #[derive(Clone, PartialEq, Default, Serialize, Deserialize, JsonSchema, MergeFrom, Debug)]
 pub struct GitPanelSettingsContent {
     /// Whether to show the panel button in the status bar.
