--- conflicted
+++ resolved
@@ -159,16 +159,10 @@
             });
         let should_show_replace_input = self.replace_enabled && supported_options.replacement;
         let replace_all = should_show_replace_input
-<<<<<<< HEAD
-            .then(|| super::render_replace_button(ReplaceAll, ui::Icon::ReplaceAll));
-        let replace_next = should_show_replace_input
-            .then(|| super::render_replace_button(ReplaceNext, ui::Icon::ReplaceNext));
-=======
             .then(|| super::render_replace_button(ReplaceAll, ui::Icon::ReplaceAll, "Replace all"));
         let replace_next = should_show_replace_input.then(|| {
             super::render_replace_button(ReplaceNext, ui::Icon::ReplaceNext, "Replace next")
         });
->>>>>>> db39c3d5
         let in_replace = self.replacement_editor.focus_handle(cx).is_focused(cx);
 
         let mut key_context = KeyContext::default();
