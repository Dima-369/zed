mod anchor;
pub mod locator;
#[cfg(any(test, feature = "test-support"))]
pub mod network;
pub mod operation_queue;
mod patch;
mod selection;
pub mod subscription;
#[cfg(test)]
mod tests;
mod undo_map;

pub use anchor::*;
use anyhow::{Context as _, Result};
use clock::Lamport;
pub use clock::ReplicaId;
use collections::{HashMap, HashSet};
use gpui::BackgroundExecutor;
use locator::Locator;
use operation_queue::OperationQueue;
pub use patch::Patch;
use postage::{oneshot, prelude::*};

use regex::Regex;
pub use rope::*;
pub use selection::*;
use std::{
    borrow::Cow,
    cmp::{self, Ordering, Reverse},
    fmt::Display,
    future::Future,
    iter::Iterator,
    num::NonZeroU64,
    ops::{self, Deref, Range, Sub},
    str,
    sync::{Arc, LazyLock},
    time::{Duration, Instant},
};
pub use subscription::*;
pub use sum_tree::Bias;
use sum_tree::{Dimensions, FilterCursor, SumTree, TreeMap, TreeSet};
use undo_map::UndoMap;

#[cfg(any(test, feature = "test-support"))]
use util::RandomCharIter;

static LINE_SEPARATORS_REGEX: LazyLock<Regex> =
    LazyLock::new(|| Regex::new(r"\r\n|\r").expect("Failed to create LINE_SEPARATORS_REGEX"));

pub type TransactionId = clock::Lamport;

pub struct Buffer {
    snapshot: BufferSnapshot,
    history: History,
    deferred_ops: OperationQueue<Operation>,
    deferred_replicas: HashSet<ReplicaId>,
    pub lamport_clock: clock::Lamport,
    subscriptions: Topic,
    edit_id_resolvers: HashMap<clock::Lamport, Vec<oneshot::Sender<()>>>,
    wait_for_version_txs: Vec<(clock::Global, oneshot::Sender<()>)>,
}

#[repr(transparent)]
#[derive(Clone, Copy, Debug, Hash, PartialEq, PartialOrd, Ord, Eq)]
pub struct BufferId(NonZeroU64);

impl Display for BufferId {
    fn fmt(&self, f: &mut std::fmt::Formatter<'_>) -> std::fmt::Result {
        write!(f, "{}", self.0)
    }
}

impl From<NonZeroU64> for BufferId {
    fn from(id: NonZeroU64) -> Self {
        BufferId(id)
    }
}

impl BufferId {
    /// Returns Err if `id` is outside of BufferId domain.
    pub fn new(id: u64) -> anyhow::Result<Self> {
        let id = NonZeroU64::new(id).context("Buffer id cannot be 0.")?;
        Ok(Self(id))
    }

    /// Increments this buffer id, returning the old value.
    /// So that's a post-increment operator in disguise.
    pub fn next(&mut self) -> Self {
        let old = *self;
        self.0 = self.0.saturating_add(1);
        old
    }

    pub fn to_proto(self) -> u64 {
        self.into()
    }
}

impl From<BufferId> for u64 {
    fn from(id: BufferId) -> Self {
        id.0.get()
    }
}

#[derive(Clone)]
pub struct BufferSnapshot {
    replica_id: ReplicaId,
    remote_id: BufferId,
    visible_text: Rope,
    deleted_text: Rope,
    line_ending: LineEnding,
    undo_map: UndoMap,
    fragments: SumTree<Fragment>,
    insertions: SumTree<InsertionFragment>,
    insertion_slices: TreeSet<InsertionSlice>,
    pub version: clock::Global,
}

#[derive(Clone, Debug)]
pub struct HistoryEntry {
    transaction: Transaction,
    first_edit_at: Instant,
    last_edit_at: Instant,
    suppress_grouping: bool,
}

#[derive(Clone, Debug)]
pub struct Transaction {
    pub id: TransactionId,
    pub edit_ids: Vec<clock::Lamport>,
    pub start: clock::Global,
}

impl Transaction {
    pub fn merge_in(&mut self, other: Transaction) {
        self.edit_ids.extend(other.edit_ids);
    }
}

impl HistoryEntry {
    pub fn transaction_id(&self) -> TransactionId {
        self.transaction.id
    }
}

struct History {
    base_text: Rope,
    operations: TreeMap<clock::Lamport, Operation>,
    undo_stack: Vec<HistoryEntry>,
    redo_stack: Vec<HistoryEntry>,
    transaction_depth: usize,
    group_interval: Duration,
}

#[derive(Clone, Debug, Eq, PartialEq)]
struct InsertionSlice {
    edit_id: clock::Lamport,
    insertion_id: clock::Lamport,
    range: Range<usize>,
}

impl Ord for InsertionSlice {
    fn cmp(&self, other: &Self) -> Ordering {
        self.edit_id
            .cmp(&other.edit_id)
            .then_with(|| self.insertion_id.cmp(&other.insertion_id))
            .then_with(|| self.range.start.cmp(&other.range.start))
            .then_with(|| self.range.end.cmp(&other.range.end))
    }
}

impl PartialOrd for InsertionSlice {
    fn partial_cmp(&self, other: &Self) -> Option<Ordering> {
        Some(self.cmp(other))
    }
}

impl InsertionSlice {
    fn from_fragment(edit_id: clock::Lamport, fragment: &Fragment) -> Self {
        Self {
            edit_id,
            insertion_id: fragment.timestamp,
            range: fragment.insertion_offset..fragment.insertion_offset + fragment.len,
        }
    }
}

impl History {
    pub fn new(base_text: Rope) -> Self {
        Self {
            base_text,
            operations: Default::default(),
            undo_stack: Vec::new(),
            redo_stack: Vec::new(),
            transaction_depth: 0,
            // Don't group transactions in tests unless we opt in, because it's a footgun.
            #[cfg(any(test, feature = "test-support"))]
            group_interval: Duration::ZERO,
            #[cfg(not(any(test, feature = "test-support")))]
            group_interval: Duration::from_millis(300),
        }
    }

    fn push(&mut self, op: Operation) {
        self.operations.insert(op.timestamp(), op);
    }

    fn start_transaction(
        &mut self,
        start: clock::Global,
        now: Instant,
        clock: &mut clock::Lamport,
    ) -> Option<TransactionId> {
        self.transaction_depth += 1;
        if self.transaction_depth == 1 {
            let id = clock.tick();
            self.undo_stack.push(HistoryEntry {
                transaction: Transaction {
                    id,
                    start,
                    edit_ids: Default::default(),
                },
                first_edit_at: now,
                last_edit_at: now,
                suppress_grouping: false,
            });
            Some(id)
        } else {
            None
        }
    }

    fn end_transaction(&mut self, now: Instant) -> Option<&HistoryEntry> {
        assert_ne!(self.transaction_depth, 0);
        self.transaction_depth -= 1;
        if self.transaction_depth == 0 {
            if self
                .undo_stack
                .last()
                .unwrap()
                .transaction
                .edit_ids
                .is_empty()
            {
                self.undo_stack.pop();
                None
            } else {
                self.redo_stack.clear();
                let entry = self.undo_stack.last_mut().unwrap();
                entry.last_edit_at = now;
                Some(entry)
            }
        } else {
            None
        }
    }

    fn group(&mut self) -> Option<TransactionId> {
        let mut count = 0;
        let mut entries = self.undo_stack.iter();
        if let Some(mut entry) = entries.next_back() {
            while let Some(prev_entry) = entries.next_back() {
                if !prev_entry.suppress_grouping
                    && entry.first_edit_at - prev_entry.last_edit_at < self.group_interval
                {
                    entry = prev_entry;
                    count += 1;
                } else {
                    break;
                }
            }
        }
        self.group_trailing(count)
    }

    fn group_until(&mut self, transaction_id: TransactionId) {
        let mut count = 0;
        for entry in self.undo_stack.iter().rev() {
            if entry.transaction_id() == transaction_id {
                self.group_trailing(count);
                break;
            } else if entry.suppress_grouping {
                break;
            } else {
                count += 1;
            }
        }
    }

    fn group_trailing(&mut self, n: usize) -> Option<TransactionId> {
        let new_len = self.undo_stack.len() - n;
        let (entries_to_keep, entries_to_merge) = self.undo_stack.split_at_mut(new_len);
        if let Some(last_entry) = entries_to_keep.last_mut() {
            for entry in &*entries_to_merge {
                for edit_id in &entry.transaction.edit_ids {
                    last_entry.transaction.edit_ids.push(*edit_id);
                }
            }

            if let Some(entry) = entries_to_merge.last_mut() {
                last_entry.last_edit_at = entry.last_edit_at;
            }
        }

        self.undo_stack.truncate(new_len);
        self.undo_stack.last().map(|e| e.transaction.id)
    }

    fn finalize_last_transaction(&mut self) -> Option<&Transaction> {
        self.undo_stack.last_mut().map(|entry| {
            entry.suppress_grouping = true;
            &entry.transaction
        })
    }

    fn push_transaction(&mut self, transaction: Transaction, now: Instant) {
        assert_eq!(self.transaction_depth, 0);
        self.undo_stack.push(HistoryEntry {
            transaction,
            first_edit_at: now,
            last_edit_at: now,
            suppress_grouping: false,
        });
    }

    /// Differs from `push_transaction` in that it does not clear the redo
    /// stack. Intended to be used to create a parent transaction to merge
    /// potential child transactions into.
    ///
    /// The caller is responsible for removing it from the undo history using
    /// `forget_transaction` if no edits are merged into it. Otherwise, if edits
    /// are merged into this transaction, the caller is responsible for ensuring
    /// the redo stack is cleared. The easiest way to ensure the redo stack is
    /// cleared is to create transactions with the usual `start_transaction` and
    /// `end_transaction` methods and merging the resulting transactions into
    /// the transaction created by this method
    fn push_empty_transaction(
        &mut self,
        start: clock::Global,
        now: Instant,
        clock: &mut clock::Lamport,
    ) -> TransactionId {
        assert_eq!(self.transaction_depth, 0);
        let id = clock.tick();
        let transaction = Transaction {
            id,
            start,
            edit_ids: Vec::new(),
        };
        self.undo_stack.push(HistoryEntry {
            transaction,
            first_edit_at: now,
            last_edit_at: now,
            suppress_grouping: false,
        });
        id
    }

    fn push_undo(&mut self, op_id: clock::Lamport) {
        assert_ne!(self.transaction_depth, 0);
        if let Some(Operation::Edit(_)) = self.operations.get(&op_id) {
            let last_transaction = self.undo_stack.last_mut().unwrap();
            last_transaction.transaction.edit_ids.push(op_id);
        }
    }

    fn pop_undo(&mut self) -> Option<&HistoryEntry> {
        assert_eq!(self.transaction_depth, 0);
        if let Some(entry) = self.undo_stack.pop() {
            self.redo_stack.push(entry);
            self.redo_stack.last()
        } else {
            None
        }
    }

    fn remove_from_undo(&mut self, transaction_id: TransactionId) -> Option<&HistoryEntry> {
        assert_eq!(self.transaction_depth, 0);

        let entry_ix = self
            .undo_stack
            .iter()
            .rposition(|entry| entry.transaction.id == transaction_id)?;
        let entry = self.undo_stack.remove(entry_ix);
        self.redo_stack.push(entry);
        self.redo_stack.last()
    }

    fn remove_from_undo_until(&mut self, transaction_id: TransactionId) -> &[HistoryEntry] {
        assert_eq!(self.transaction_depth, 0);

        let redo_stack_start_len = self.redo_stack.len();
        if let Some(entry_ix) = self
            .undo_stack
            .iter()
            .rposition(|entry| entry.transaction.id == transaction_id)
        {
            self.redo_stack
                .extend(self.undo_stack.drain(entry_ix..).rev());
        }
        &self.redo_stack[redo_stack_start_len..]
    }

    fn forget(&mut self, transaction_id: TransactionId) -> Option<Transaction> {
        assert_eq!(self.transaction_depth, 0);
        if let Some(entry_ix) = self
            .undo_stack
            .iter()
            .rposition(|entry| entry.transaction.id == transaction_id)
        {
            Some(self.undo_stack.remove(entry_ix).transaction)
        } else if let Some(entry_ix) = self
            .redo_stack
            .iter()
            .rposition(|entry| entry.transaction.id == transaction_id)
        {
            Some(self.redo_stack.remove(entry_ix).transaction)
        } else {
            None
        }
    }

    fn transaction(&self, transaction_id: TransactionId) -> Option<&Transaction> {
        let entry = self
            .undo_stack
            .iter()
            .rfind(|entry| entry.transaction.id == transaction_id)
            .or_else(|| {
                self.redo_stack
                    .iter()
                    .rfind(|entry| entry.transaction.id == transaction_id)
            })?;
        Some(&entry.transaction)
    }

    fn transaction_mut(&mut self, transaction_id: TransactionId) -> Option<&mut Transaction> {
        let entry = self
            .undo_stack
            .iter_mut()
            .rfind(|entry| entry.transaction.id == transaction_id)
            .or_else(|| {
                self.redo_stack
                    .iter_mut()
                    .rfind(|entry| entry.transaction.id == transaction_id)
            })?;
        Some(&mut entry.transaction)
    }

    fn merge_transactions(&mut self, transaction: TransactionId, destination: TransactionId) {
        if let Some(transaction) = self.forget(transaction)
            && let Some(destination) = self.transaction_mut(destination)
        {
            destination.edit_ids.extend(transaction.edit_ids);
        }
    }

    fn pop_redo(&mut self) -> Option<&HistoryEntry> {
        assert_eq!(self.transaction_depth, 0);
        if let Some(entry) = self.redo_stack.pop() {
            self.undo_stack.push(entry);
            self.undo_stack.last()
        } else {
            None
        }
    }

    fn remove_from_redo(&mut self, transaction_id: TransactionId) -> &[HistoryEntry] {
        assert_eq!(self.transaction_depth, 0);

        let undo_stack_start_len = self.undo_stack.len();
        if let Some(entry_ix) = self
            .redo_stack
            .iter()
            .rposition(|entry| entry.transaction.id == transaction_id)
        {
            self.undo_stack
                .extend(self.redo_stack.drain(entry_ix..).rev());
        }
        &self.undo_stack[undo_stack_start_len..]
    }
}

struct Edits<'a, D: TextDimension, F: FnMut(&FragmentSummary) -> bool> {
    visible_cursor: rope::Cursor<'a>,
    deleted_cursor: rope::Cursor<'a>,
    fragments_cursor: Option<FilterCursor<'a, 'static, F, Fragment, FragmentTextSummary>>,
    undos: &'a UndoMap,
    since: &'a clock::Global,
    old_end: D,
    new_end: D,
    range: Range<(&'a Locator, usize)>,
    buffer_id: BufferId,
}

#[derive(Clone, Debug, Default, Eq, PartialEq)]
pub struct Edit<D> {
    pub old: Range<D>,
    pub new: Range<D>,
}

impl<D> Edit<D>
where
    D: Sub<D, Output = D> + PartialEq + Copy,
{
    pub fn old_len(&self) -> D {
        self.old.end - self.old.start
    }

    pub fn new_len(&self) -> D {
        self.new.end - self.new.start
    }

    pub fn is_empty(&self) -> bool {
        self.old.start == self.old.end && self.new.start == self.new.end
    }
}

impl<D1, D2> Edit<(D1, D2)> {
    pub fn flatten(self) -> (Edit<D1>, Edit<D2>) {
        (
            Edit {
                old: self.old.start.0..self.old.end.0,
                new: self.new.start.0..self.new.end.0,
            },
            Edit {
                old: self.old.start.1..self.old.end.1,
                new: self.new.start.1..self.new.end.1,
            },
        )
    }
}

#[derive(Eq, PartialEq, Clone, Debug)]
pub struct Fragment {
    pub id: Locator,
    pub timestamp: clock::Lamport,
    pub insertion_offset: usize,
    pub len: usize,
    pub visible: bool,
    pub deletions: HashSet<clock::Lamport>,
    pub max_undos: clock::Global,
}

#[derive(Eq, PartialEq, Clone, Debug)]
pub struct FragmentSummary {
    text: FragmentTextSummary,
    max_id: Locator,
    max_version: clock::Global,
    min_insertion_version: clock::Global,
    max_insertion_version: clock::Global,
}

#[derive(Copy, Default, Clone, Debug, PartialEq, Eq)]
struct FragmentTextSummary {
    visible: usize,
    deleted: usize,
}

impl<'a> sum_tree::Dimension<'a, FragmentSummary> for FragmentTextSummary {
    fn zero(_: &Option<clock::Global>) -> Self {
        Default::default()
    }

    fn add_summary(&mut self, summary: &'a FragmentSummary, _: &Option<clock::Global>) {
        self.visible += summary.text.visible;
        self.deleted += summary.text.deleted;
    }
}

#[derive(Eq, PartialEq, Clone, Debug)]
struct InsertionFragment {
    timestamp: clock::Lamport,
    split_offset: usize,
    fragment_id: Locator,
}

#[derive(Clone, Copy, Debug, PartialEq, Eq, PartialOrd, Ord)]
struct InsertionFragmentKey {
    timestamp: clock::Lamport,
    split_offset: usize,
}

#[derive(Clone, Debug, Eq, PartialEq)]
pub enum Operation {
    Edit(EditOperation),
    Undo(UndoOperation),
}

#[derive(Clone, Debug, Eq, PartialEq)]
pub struct EditOperation {
    pub timestamp: clock::Lamport,
    pub version: clock::Global,
    pub ranges: Vec<Range<FullOffset>>,
    pub new_text: Vec<Arc<str>>,
}

#[derive(Clone, Debug, Eq, PartialEq)]
pub struct UndoOperation {
    pub timestamp: clock::Lamport,
    pub version: clock::Global,
    pub counts: HashMap<clock::Lamport, u32>,
}

/// Stores information about the indentation of a line (tabs and spaces).
#[derive(Clone, Copy, Debug, Eq, PartialEq)]
pub struct LineIndent {
    pub tabs: u32,
    pub spaces: u32,
    pub line_blank: bool,
}

impl LineIndent {
    pub fn from_chunks(chunks: &mut Chunks) -> Self {
        let mut tabs = 0;
        let mut spaces = 0;
        let mut line_blank = true;

        'outer: while let Some(chunk) = chunks.peek() {
            for ch in chunk.chars() {
                if ch == '\t' {
                    tabs += 1;
                } else if ch == ' ' {
                    spaces += 1;
                } else {
                    if ch != '\n' {
                        line_blank = false;
                    }
                    break 'outer;
                }
            }

            chunks.next();
        }

        Self {
            tabs,
            spaces,
            line_blank,
        }
    }

    /// Constructs a new `LineIndent` which only contains spaces.
    pub fn spaces(spaces: u32) -> Self {
        Self {
            tabs: 0,
            spaces,
            line_blank: true,
        }
    }

    /// Constructs a new `LineIndent` which only contains tabs.
    pub fn tabs(tabs: u32) -> Self {
        Self {
            tabs,
            spaces: 0,
            line_blank: true,
        }
    }

    /// Indicates whether the line is empty.
    pub fn is_line_empty(&self) -> bool {
        self.tabs == 0 && self.spaces == 0 && self.line_blank
    }

    /// Indicates whether the line is blank (contains only whitespace).
    pub fn is_line_blank(&self) -> bool {
        self.line_blank
    }

    /// Returns the number of indentation characters (tabs or spaces).
    pub fn raw_len(&self) -> u32 {
        self.tabs + self.spaces
    }

    /// Returns the number of indentation characters (tabs or spaces), taking tab size into account.
    pub fn len(&self, tab_size: u32) -> u32 {
        self.tabs * tab_size + self.spaces
    }
}

impl From<&str> for LineIndent {
    fn from(value: &str) -> Self {
        Self::from_iter(value.chars())
    }
}

impl FromIterator<char> for LineIndent {
    fn from_iter<T: IntoIterator<Item = char>>(chars: T) -> Self {
        let mut tabs = 0;
        let mut spaces = 0;
        let mut line_blank = true;
        for c in chars {
            if c == '\t' {
                tabs += 1;
            } else if c == ' ' {
                spaces += 1;
            } else {
                if c != '\n' {
                    line_blank = false;
                }
                break;
            }
        }
        Self {
            tabs,
            spaces,
            line_blank,
        }
    }
}

impl Buffer {
    /// Create a new buffer from a string.
    pub fn new(
        replica_id: ReplicaId,
        remote_id: BufferId,
        base_text: impl Into<String>,
        executor: &BackgroundExecutor,
    ) -> Buffer {
        let mut base_text = base_text.into();
        let line_ending = LineEnding::detect(&base_text);
        LineEnding::normalize(&mut base_text);
        Self::new_normalized(
            replica_id,
            remote_id,
            line_ending,
            Rope::from_str(&base_text, executor),
        )
    }

    /// Create a new buffer from a string.
    ///
    /// Unlike [`Buffer::new`], this does not construct the backing rope in parallel if it is large enough.
    pub fn new_slow(
        replica_id: ReplicaId,
        remote_id: BufferId,
        base_text: impl Into<String>,
    ) -> Buffer {
        let mut base_text = base_text.into();
        let line_ending = LineEnding::detect(&base_text);
        LineEnding::normalize(&mut base_text);
        Self::new_normalized(
            replica_id,
            remote_id,
            line_ending,
            Rope::from_str_small(&base_text),
        )
    }

    pub fn new_normalized(
        replica_id: ReplicaId,
        remote_id: BufferId,
        line_ending: LineEnding,
        normalized: Rope,
    ) -> Buffer {
        let history = History::new(normalized);
        let mut fragments = SumTree::new(&None);
        let mut insertions = SumTree::default();

        let mut lamport_clock = clock::Lamport::new(replica_id);
        let mut version = clock::Global::new();

        let visible_text = history.base_text.clone();
        if !visible_text.is_empty() {
            let insertion_timestamp = clock::Lamport::new(ReplicaId::LOCAL);
            lamport_clock.observe(insertion_timestamp);
            version.observe(insertion_timestamp);
            let fragment_id = Locator::between(&Locator::min(), &Locator::max());
            let fragment = Fragment {
                id: fragment_id,
                timestamp: insertion_timestamp,
                insertion_offset: 0,
                len: visible_text.len(),
                visible: true,
                deletions: Default::default(),
                max_undos: Default::default(),
            };
            insertions.push(InsertionFragment::new(&fragment), ());
            fragments.push(fragment, &None);
        }

        Buffer {
            snapshot: BufferSnapshot {
                replica_id,
                remote_id,
                visible_text,
                deleted_text: Rope::new(),
                line_ending,
                fragments,
                insertions,
                version,
                undo_map: Default::default(),
                insertion_slices: Default::default(),
            },
            history,
            deferred_ops: OperationQueue::new(),
            deferred_replicas: HashSet::default(),
            lamport_clock,
            subscriptions: Default::default(),
            edit_id_resolvers: Default::default(),
            wait_for_version_txs: Default::default(),
        }
    }

    pub fn version(&self) -> clock::Global {
        self.version.clone()
    }

    pub fn snapshot(&self) -> BufferSnapshot {
        self.snapshot.clone()
    }

    pub fn branch(&self) -> Self {
        Self {
            snapshot: self.snapshot.clone(),
            history: History::new(self.base_text().clone()),
            deferred_ops: OperationQueue::new(),
            deferred_replicas: HashSet::default(),
            lamport_clock: clock::Lamport::new(ReplicaId::LOCAL_BRANCH),
            subscriptions: Default::default(),
            edit_id_resolvers: Default::default(),
            wait_for_version_txs: Default::default(),
        }
    }

    pub fn replica_id(&self) -> ReplicaId {
        self.lamport_clock.replica_id
    }

    pub fn remote_id(&self) -> BufferId {
        self.remote_id
    }

    pub fn deferred_ops_len(&self) -> usize {
        self.deferred_ops.len()
    }

    pub fn transaction_group_interval(&self) -> Duration {
        self.history.group_interval
    }

    pub fn edit<R, I, S, T>(&mut self, edits: R, cx: &BackgroundExecutor) -> Operation
    where
        R: IntoIterator<IntoIter = I>,
        I: ExactSizeIterator<Item = (Range<S>, T)>,
        S: ToOffset,
        T: Into<Arc<str>>,
    {
        let edits = edits
            .into_iter()
            .map(|(range, new_text)| (range, new_text.into()));

        self.start_transaction();
        let timestamp = self.lamport_clock.tick();
        let operation = Operation::Edit(self.apply_local_edit(edits, timestamp, cx));

        self.history.push(operation.clone());
        self.history.push_undo(operation.timestamp());
        self.snapshot.version.observe(operation.timestamp());
        self.end_transaction();
        operation
    }

    fn apply_local_edit<S: ToOffset, T: Into<Arc<str>>>(
        &mut self,
        edits: impl ExactSizeIterator<Item = (Range<S>, T)>,
        timestamp: clock::Lamport,
        executor: &BackgroundExecutor,
    ) -> EditOperation {
        let mut edits_patch = Patch::default();
        let mut edit_op = EditOperation {
            timestamp,
            version: self.version(),
            ranges: Vec::with_capacity(edits.len()),
            new_text: Vec::with_capacity(edits.len()),
        };
        let mut new_insertions = Vec::new();
        let mut insertion_offset = 0;
        let mut insertion_slices = Vec::new();

        let mut edits = edits
            .map(|(range, new_text)| (range.to_offset(&*self), new_text))
            .peekable();

        let mut new_ropes =
            RopeBuilder::new(self.visible_text.cursor(0), self.deleted_text.cursor(0));
        let mut old_fragments = self.fragments.cursor::<FragmentTextSummary>(&None);
        let mut new_fragments = old_fragments.slice(&edits.peek().unwrap().0.start, Bias::Right);
        new_ropes.append(new_fragments.summary().text);

        let mut fragment_start = old_fragments.start().visible;
        for (range, new_text) in edits {
            let new_text = LineEnding::normalize_arc(new_text.into());
            let fragment_end = old_fragments.end().visible;

            // If the current fragment ends before this range, then jump ahead to the first fragment
            // that extends past the start of this range, reusing any intervening fragments.
            if fragment_end < range.start {
                // If the current fragment has been partially consumed, then consume the rest of it
                // and advance to the next fragment before slicing.
                if fragment_start > old_fragments.start().visible {
                    if fragment_end > fragment_start {
                        let mut suffix = old_fragments.item().unwrap().clone();
                        suffix.len = fragment_end - fragment_start;
                        suffix.insertion_offset += fragment_start - old_fragments.start().visible;
                        new_insertions.push(InsertionFragment::insert_new(&suffix));
                        new_ropes.push_fragment(&suffix, suffix.visible);
                        new_fragments.push(suffix, &None);
                    }
                    old_fragments.next();
                }

                let slice = old_fragments.slice(&range.start, Bias::Right);
                new_ropes.append(slice.summary().text);
                new_fragments.append(slice, &None);
                fragment_start = old_fragments.start().visible;
            }

            let full_range_start = FullOffset(range.start + old_fragments.start().deleted);

            // Preserve any portion of the current fragment that precedes this range.
            if fragment_start < range.start {
                let mut prefix = old_fragments.item().unwrap().clone();
                prefix.len = range.start - fragment_start;
                prefix.insertion_offset += fragment_start - old_fragments.start().visible;
                prefix.id = Locator::between(&new_fragments.summary().max_id, &prefix.id);
                new_insertions.push(InsertionFragment::insert_new(&prefix));
                new_ropes.push_fragment(&prefix, prefix.visible);
                new_fragments.push(prefix, &None);
                fragment_start = range.start;
            }

            // Insert the new text before any existing fragments within the range.
            if !new_text.is_empty() {
                let new_start = new_fragments.summary().text.visible;

                let fragment = Fragment {
                    id: Locator::between(
                        &new_fragments.summary().max_id,
                        old_fragments
                            .item()
                            .map_or(&Locator::max(), |old_fragment| &old_fragment.id),
                    ),
                    timestamp,
                    insertion_offset,
                    len: new_text.len(),
                    deletions: Default::default(),
                    max_undos: Default::default(),
                    visible: true,
                };
                edits_patch.push(Edit {
                    old: fragment_start..fragment_start,
                    new: new_start..new_start + new_text.len(),
                });
                insertion_slices.push(InsertionSlice::from_fragment(timestamp, &fragment));
                new_insertions.push(InsertionFragment::insert_new(&fragment));
                new_ropes.push_str(new_text.as_ref(), executor);
                new_fragments.push(fragment, &None);
                insertion_offset += new_text.len();
            }

            // Advance through every fragment that intersects this range, marking the intersecting
            // portions as deleted.
            while fragment_start < range.end {
                let fragment = old_fragments.item().unwrap();
                let fragment_end = old_fragments.end().visible;
                let mut intersection = fragment.clone();
                let intersection_end = cmp::min(range.end, fragment_end);
                if fragment.visible {
                    intersection.len = intersection_end - fragment_start;
                    intersection.insertion_offset += fragment_start - old_fragments.start().visible;
                    intersection.id =
                        Locator::between(&new_fragments.summary().max_id, &intersection.id);
                    intersection.deletions.insert(timestamp);
                    intersection.visible = false;
                }
                if intersection.len > 0 {
                    if fragment.visible && !intersection.visible {
                        let new_start = new_fragments.summary().text.visible;
                        edits_patch.push(Edit {
                            old: fragment_start..intersection_end,
                            new: new_start..new_start,
                        });
                        insertion_slices
                            .push(InsertionSlice::from_fragment(timestamp, &intersection));
                    }
                    new_insertions.push(InsertionFragment::insert_new(&intersection));
                    new_ropes.push_fragment(&intersection, fragment.visible);
                    new_fragments.push(intersection, &None);
                    fragment_start = intersection_end;
                }
                if fragment_end <= range.end {
                    old_fragments.next();
                }
            }

            let full_range_end = FullOffset(range.end + old_fragments.start().deleted);
            edit_op.ranges.push(full_range_start..full_range_end);
            edit_op.new_text.push(new_text);
        }

        // If the current fragment has been partially consumed, then consume the rest of it
        // and advance to the next fragment before slicing.
        if fragment_start > old_fragments.start().visible {
            let fragment_end = old_fragments.end().visible;
            if fragment_end > fragment_start {
                let mut suffix = old_fragments.item().unwrap().clone();
                suffix.len = fragment_end - fragment_start;
                suffix.insertion_offset += fragment_start - old_fragments.start().visible;
                new_insertions.push(InsertionFragment::insert_new(&suffix));
                new_ropes.push_fragment(&suffix, suffix.visible);
                new_fragments.push(suffix, &None);
            }
            old_fragments.next();
        }

        let suffix = old_fragments.suffix();
        new_ropes.append(suffix.summary().text);
        new_fragments.append(suffix, &None);
        let (visible_text, deleted_text) = new_ropes.finish();
        drop(old_fragments);

        self.snapshot.fragments = new_fragments;
        self.snapshot.insertions.edit(new_insertions, ());
        self.snapshot.visible_text = visible_text;
        self.snapshot.deleted_text = deleted_text;
        self.subscriptions.publish_mut(&edits_patch);
        self.snapshot.insertion_slices.extend(insertion_slices);
        edit_op
    }

    pub fn set_line_ending(&mut self, line_ending: LineEnding) {
        self.snapshot.line_ending = line_ending;
    }

    pub fn apply_ops<I: IntoIterator<Item = Operation>>(
        &mut self,
        ops: I,
        executor: Option<&BackgroundExecutor>,
    ) {
        let mut deferred_ops = Vec::new();
        for op in ops {
            self.history.push(op.clone());
            if self.can_apply_op(&op) {
                self.apply_op(op, executor);
            } else {
                self.deferred_replicas.insert(op.replica_id());
                deferred_ops.push(op);
            }
        }
        self.deferred_ops.insert(deferred_ops);
        self.flush_deferred_ops(executor);
    }

    fn apply_op(&mut self, op: Operation, executor: Option<&BackgroundExecutor>) {
        match op {
            Operation::Edit(edit) => {
                if !self.version.observed(edit.timestamp) {
                    self.apply_remote_edit(
                        &edit.version,
                        &edit.ranges,
                        &edit.new_text,
                        edit.timestamp,
                        executor,
                    );
                    self.snapshot.version.observe(edit.timestamp);
                    self.lamport_clock.observe(edit.timestamp);
                    self.resolve_edit(edit.timestamp);
                }
            }
            Operation::Undo(undo) => {
                if !self.version.observed(undo.timestamp) {
                    self.apply_undo(&undo);
                    self.snapshot.version.observe(undo.timestamp);
                    self.lamport_clock.observe(undo.timestamp);
                }
            }
        }
        self.wait_for_version_txs.retain_mut(|(version, tx)| {
            if self.snapshot.version().observed_all(version) {
                tx.try_send(()).ok();
                false
            } else {
                true
            }
        });
    }

    fn apply_remote_edit(
        &mut self,
        version: &clock::Global,
        ranges: &[Range<FullOffset>],
        new_text: &[Arc<str>],
        timestamp: clock::Lamport,
        executor: Option<&BackgroundExecutor>,
    ) {
        if ranges.is_empty() {
            return;
        }

        let edits = ranges.iter().zip(new_text.iter());
        let mut edits_patch = Patch::default();
        let mut insertion_slices = Vec::new();
        let cx = Some(version.clone());
        let mut new_insertions = Vec::new();
        let mut insertion_offset = 0;
        let mut new_ropes =
            RopeBuilder::new(self.visible_text.cursor(0), self.deleted_text.cursor(0));
        let mut old_fragments = self
            .fragments
            .cursor::<Dimensions<VersionedFullOffset, usize>>(&cx);
        let mut new_fragments =
            old_fragments.slice(&VersionedFullOffset::Offset(ranges[0].start), Bias::Left);
        new_ropes.append(new_fragments.summary().text);

        let mut fragment_start = old_fragments.start().0.full_offset();
        for (range, new_text) in edits {
            let fragment_end = old_fragments.end().0.full_offset();

            // If the current fragment ends before this range, then jump ahead to the first fragment
            // that extends past the start of this range, reusing any intervening fragments.
            if fragment_end < range.start {
                // If the current fragment has been partially consumed, then consume the rest of it
                // and advance to the next fragment before slicing.
                if fragment_start > old_fragments.start().0.full_offset() {
                    if fragment_end > fragment_start {
                        let mut suffix = old_fragments.item().unwrap().clone();
                        suffix.len = fragment_end.0 - fragment_start.0;
                        suffix.insertion_offset +=
                            fragment_start - old_fragments.start().0.full_offset();
                        new_insertions.push(InsertionFragment::insert_new(&suffix));
                        new_ropes.push_fragment(&suffix, suffix.visible);
                        new_fragments.push(suffix, &None);
                    }
                    old_fragments.next();
                }

                let slice =
                    old_fragments.slice(&VersionedFullOffset::Offset(range.start), Bias::Left);
                new_ropes.append(slice.summary().text);
                new_fragments.append(slice, &None);
                fragment_start = old_fragments.start().0.full_offset();
            }

            // If we are at the end of a non-concurrent fragment, advance to the next one.
            let fragment_end = old_fragments.end().0.full_offset();
            if fragment_end == range.start && fragment_end > fragment_start {
                let mut fragment = old_fragments.item().unwrap().clone();
                fragment.len = fragment_end.0 - fragment_start.0;
                fragment.insertion_offset += fragment_start - old_fragments.start().0.full_offset();
                new_insertions.push(InsertionFragment::insert_new(&fragment));
                new_ropes.push_fragment(&fragment, fragment.visible);
                new_fragments.push(fragment, &None);
                old_fragments.next();
                fragment_start = old_fragments.start().0.full_offset();
            }

            // Skip over insertions that are concurrent to this edit, but have a lower lamport
            // timestamp.
            while let Some(fragment) = old_fragments.item() {
                if fragment_start == range.start && fragment.timestamp > timestamp {
                    new_ropes.push_fragment(fragment, fragment.visible);
                    new_fragments.push(fragment.clone(), &None);
                    old_fragments.next();
                    debug_assert_eq!(fragment_start, range.start);
                } else {
                    break;
                }
            }
            debug_assert!(fragment_start <= range.start);

            // Preserve any portion of the current fragment that precedes this range.
            if fragment_start < range.start {
                let mut prefix = old_fragments.item().unwrap().clone();
                prefix.len = range.start.0 - fragment_start.0;
                prefix.insertion_offset += fragment_start - old_fragments.start().0.full_offset();
                prefix.id = Locator::between(&new_fragments.summary().max_id, &prefix.id);
                new_insertions.push(InsertionFragment::insert_new(&prefix));
                fragment_start = range.start;
                new_ropes.push_fragment(&prefix, prefix.visible);
                new_fragments.push(prefix, &None);
            }

            // Insert the new text before any existing fragments within the range.
            if !new_text.is_empty() {
                let mut old_start = old_fragments.start().1;
                if old_fragments.item().is_some_and(|f| f.visible) {
                    old_start += fragment_start.0 - old_fragments.start().0.full_offset().0;
                }
                let new_start = new_fragments.summary().text.visible;
                let fragment = Fragment {
                    id: Locator::between(
                        &new_fragments.summary().max_id,
                        old_fragments
                            .item()
                            .map_or(&Locator::max(), |old_fragment| &old_fragment.id),
                    ),
                    timestamp,
                    insertion_offset,
                    len: new_text.len(),
                    deletions: Default::default(),
                    max_undos: Default::default(),
                    visible: true,
                };
                edits_patch.push(Edit {
                    old: old_start..old_start,
                    new: new_start..new_start + new_text.len(),
                });
                insertion_slices.push(InsertionSlice::from_fragment(timestamp, &fragment));
                new_insertions.push(InsertionFragment::insert_new(&fragment));
                match executor {
                    Some(executor) => new_ropes.push_str(new_text, executor),
                    None => new_ropes.push_str_small(new_text),
                }
                new_fragments.push(fragment, &None);
                insertion_offset += new_text.len();
            }

            // Advance through every fragment that intersects this range, marking the intersecting
            // portions as deleted.
            while fragment_start < range.end {
                let fragment = old_fragments.item().unwrap();
                let fragment_end = old_fragments.end().0.full_offset();
                let mut intersection = fragment.clone();
                let intersection_end = cmp::min(range.end, fragment_end);
                if fragment.was_visible(version, &self.undo_map) {
                    intersection.len = intersection_end.0 - fragment_start.0;
                    intersection.insertion_offset +=
                        fragment_start - old_fragments.start().0.full_offset();
                    intersection.id =
                        Locator::between(&new_fragments.summary().max_id, &intersection.id);
                    intersection.deletions.insert(timestamp);
                    intersection.visible = false;
                    insertion_slices.push(InsertionSlice::from_fragment(timestamp, &intersection));
                }
                if intersection.len > 0 {
                    if fragment.visible && !intersection.visible {
                        let old_start = old_fragments.start().1
                            + (fragment_start.0 - old_fragments.start().0.full_offset().0);
                        let new_start = new_fragments.summary().text.visible;
                        edits_patch.push(Edit {
                            old: old_start..old_start + intersection.len,
                            new: new_start..new_start,
                        });
                    }
                    new_insertions.push(InsertionFragment::insert_new(&intersection));
                    new_ropes.push_fragment(&intersection, fragment.visible);
                    new_fragments.push(intersection, &None);
                    fragment_start = intersection_end;
                }
                if fragment_end <= range.end {
                    old_fragments.next();
                }
            }
        }

        // If the current fragment has been partially consumed, then consume the rest of it
        // and advance to the next fragment before slicing.
        if fragment_start > old_fragments.start().0.full_offset() {
            let fragment_end = old_fragments.end().0.full_offset();
            if fragment_end > fragment_start {
                let mut suffix = old_fragments.item().unwrap().clone();
                suffix.len = fragment_end.0 - fragment_start.0;
                suffix.insertion_offset += fragment_start - old_fragments.start().0.full_offset();
                new_insertions.push(InsertionFragment::insert_new(&suffix));
                new_ropes.push_fragment(&suffix, suffix.visible);
                new_fragments.push(suffix, &None);
            }
            old_fragments.next();
        }

        let suffix = old_fragments.suffix();
        new_ropes.append(suffix.summary().text);
        new_fragments.append(suffix, &None);
        let (visible_text, deleted_text) = new_ropes.finish();
        drop(old_fragments);

        self.snapshot.fragments = new_fragments;
        self.snapshot.visible_text = visible_text;
        self.snapshot.deleted_text = deleted_text;
        self.snapshot.insertions.edit(new_insertions, ());
        self.snapshot.insertion_slices.extend(insertion_slices);
        self.subscriptions.publish_mut(&edits_patch)
    }

    fn fragment_ids_for_edits<'a>(
        &'a self,
        edit_ids: impl Iterator<Item = &'a clock::Lamport>,
    ) -> Vec<&'a Locator> {
        // Get all of the insertion slices changed by the given edits.
        let mut insertion_slices = Vec::new();
        for edit_id in edit_ids {
            let insertion_slice = InsertionSlice {
                edit_id: *edit_id,
                insertion_id: clock::Lamport::MIN,
                range: 0..0,
            };
            let slices = self
                .snapshot
                .insertion_slices
                .iter_from(&insertion_slice)
                .take_while(|slice| slice.edit_id == *edit_id);
            insertion_slices.extend(slices)
        }
        insertion_slices
            .sort_unstable_by_key(|s| (s.insertion_id, s.range.start, Reverse(s.range.end)));

        // Get all of the fragments corresponding to these insertion slices.
        let mut fragment_ids = Vec::new();
        let mut insertions_cursor = self.insertions.cursor::<InsertionFragmentKey>(());
        for insertion_slice in &insertion_slices {
            if insertion_slice.insertion_id != insertions_cursor.start().timestamp
                || insertion_slice.range.start > insertions_cursor.start().split_offset
            {
                insertions_cursor.seek_forward(
                    &InsertionFragmentKey {
                        timestamp: insertion_slice.insertion_id,
                        split_offset: insertion_slice.range.start,
                    },
                    Bias::Left,
                );
            }
            while let Some(item) = insertions_cursor.item() {
                if item.timestamp != insertion_slice.insertion_id
                    || item.split_offset >= insertion_slice.range.end
                {
                    break;
                }
                fragment_ids.push(&item.fragment_id);
                insertions_cursor.next();
            }
        }
        fragment_ids.sort_unstable();
        fragment_ids
    }

    fn apply_undo(&mut self, undo: &UndoOperation) {
        self.snapshot.undo_map.insert(undo);

        let mut edits = Patch::default();
        let mut old_fragments = self
            .fragments
            .cursor::<Dimensions<Option<&Locator>, usize>>(&None);
        let mut new_fragments = SumTree::new(&None);
        let mut new_ropes =
            RopeBuilder::new(self.visible_text.cursor(0), self.deleted_text.cursor(0));

        for fragment_id in self.fragment_ids_for_edits(undo.counts.keys()) {
            let preceding_fragments = old_fragments.slice(&Some(fragment_id), Bias::Left);
            new_ropes.append(preceding_fragments.summary().text);
            new_fragments.append(preceding_fragments, &None);

            if let Some(fragment) = old_fragments.item() {
                let mut fragment = fragment.clone();
                let fragment_was_visible = fragment.visible;

                fragment.visible = fragment.is_visible(&self.undo_map);
                fragment.max_undos.observe(undo.timestamp);

                let old_start = old_fragments.start().1;
                let new_start = new_fragments.summary().text.visible;
                if fragment_was_visible && !fragment.visible {
                    edits.push(Edit {
                        old: old_start..old_start + fragment.len,
                        new: new_start..new_start,
                    });
                } else if !fragment_was_visible && fragment.visible {
                    edits.push(Edit {
                        old: old_start..old_start,
                        new: new_start..new_start + fragment.len,
                    });
                }
                new_ropes.push_fragment(&fragment, fragment_was_visible);
                new_fragments.push(fragment, &None);

                old_fragments.next();
            }
        }

        let suffix = old_fragments.suffix();
        new_ropes.append(suffix.summary().text);
        new_fragments.append(suffix, &None);

        drop(old_fragments);
        let (visible_text, deleted_text) = new_ropes.finish();
        self.snapshot.fragments = new_fragments;
        self.snapshot.visible_text = visible_text;
        self.snapshot.deleted_text = deleted_text;
        self.subscriptions.publish_mut(&edits);
    }

    fn flush_deferred_ops(&mut self, executor: Option<&BackgroundExecutor>) {
        self.deferred_replicas.clear();
        let mut deferred_ops = Vec::new();
        for op in self.deferred_ops.drain().iter().cloned() {
            if self.can_apply_op(&op) {
                self.apply_op(op, executor);
            } else {
                self.deferred_replicas.insert(op.replica_id());
                deferred_ops.push(op);
            }
        }
        self.deferred_ops.insert(deferred_ops);
    }

    fn can_apply_op(&self, op: &Operation) -> bool {
        if self.deferred_replicas.contains(&op.replica_id()) {
            false
        } else {
            self.version.observed_all(match op {
                Operation::Edit(edit) => &edit.version,
                Operation::Undo(undo) => &undo.version,
            })
        }
    }

    pub fn has_deferred_ops(&self) -> bool {
        !self.deferred_ops.is_empty()
    }

    pub fn peek_undo_stack(&self) -> Option<&HistoryEntry> {
        self.history.undo_stack.last()
    }

    pub fn peek_redo_stack(&self) -> Option<&HistoryEntry> {
        self.history.redo_stack.last()
    }

    pub fn start_transaction(&mut self) -> Option<TransactionId> {
        self.start_transaction_at(Instant::now())
    }

    pub fn start_transaction_at(&mut self, now: Instant) -> Option<TransactionId> {
        self.history
            .start_transaction(self.version.clone(), now, &mut self.lamport_clock)
    }

    pub fn end_transaction(&mut self) -> Option<(TransactionId, clock::Global)> {
        self.end_transaction_at(Instant::now())
    }

    pub fn end_transaction_at(&mut self, now: Instant) -> Option<(TransactionId, clock::Global)> {
        if let Some(entry) = self.history.end_transaction(now) {
            let since = entry.transaction.start.clone();
            let id = self.history.group().unwrap();
            Some((id, since))
        } else {
            None
        }
    }

    pub fn finalize_last_transaction(&mut self) -> Option<&Transaction> {
        self.history.finalize_last_transaction()
    }

    pub fn group_until_transaction(&mut self, transaction_id: TransactionId) {
        self.history.group_until(transaction_id);
    }

    pub fn base_text(&self) -> &Rope {
        &self.history.base_text
    }

    pub fn operations(&self) -> &TreeMap<clock::Lamport, Operation> {
        &self.history.operations
    }

    pub fn undo(&mut self) -> Option<(TransactionId, Operation)> {
        if let Some(entry) = self.history.pop_undo() {
            let transaction = entry.transaction.clone();
            let transaction_id = transaction.id;
            let op = self.undo_or_redo(transaction);
            Some((transaction_id, op))
        } else {
            None
        }
    }

    pub fn undo_transaction(&mut self, transaction_id: TransactionId) -> Option<Operation> {
        let transaction = self
            .history
            .remove_from_undo(transaction_id)?
            .transaction
            .clone();
        Some(self.undo_or_redo(transaction))
    }

    pub fn undo_to_transaction(&mut self, transaction_id: TransactionId) -> Vec<Operation> {
        let transactions = self
            .history
            .remove_from_undo_until(transaction_id)
            .iter()
            .map(|entry| entry.transaction.clone())
            .collect::<Vec<_>>();

        transactions
            .into_iter()
            .map(|transaction| self.undo_or_redo(transaction))
            .collect()
    }

    pub fn forget_transaction(&mut self, transaction_id: TransactionId) -> Option<Transaction> {
        self.history.forget(transaction_id)
    }

    pub fn get_transaction(&self, transaction_id: TransactionId) -> Option<&Transaction> {
        self.history.transaction(transaction_id)
    }

    pub fn merge_transactions(&mut self, transaction: TransactionId, destination: TransactionId) {
        self.history.merge_transactions(transaction, destination);
    }

    pub fn redo(&mut self) -> Option<(TransactionId, Operation)> {
        if let Some(entry) = self.history.pop_redo() {
            let transaction = entry.transaction.clone();
            let transaction_id = transaction.id;
            let op = self.undo_or_redo(transaction);
            Some((transaction_id, op))
        } else {
            None
        }
    }

    pub fn redo_to_transaction(&mut self, transaction_id: TransactionId) -> Vec<Operation> {
        let transactions = self
            .history
            .remove_from_redo(transaction_id)
            .iter()
            .map(|entry| entry.transaction.clone())
            .collect::<Vec<_>>();

        transactions
            .into_iter()
            .map(|transaction| self.undo_or_redo(transaction))
            .collect()
    }

    fn undo_or_redo(&mut self, transaction: Transaction) -> Operation {
        let mut counts = HashMap::default();
        for edit_id in transaction.edit_ids {
            counts.insert(edit_id, self.undo_map.undo_count(edit_id).saturating_add(1));
        }

        let operation = self.undo_operations(counts);
        self.history.push(operation.clone());
        operation
    }

    pub fn undo_operations(&mut self, counts: HashMap<clock::Lamport, u32>) -> Operation {
        let timestamp = self.lamport_clock.tick();
        let version = self.version();
        self.snapshot.version.observe(timestamp);
        let undo = UndoOperation {
            timestamp,
            version,
            counts,
        };
        self.apply_undo(&undo);
        Operation::Undo(undo)
    }

    pub fn push_transaction(&mut self, transaction: Transaction, now: Instant) {
        self.history.push_transaction(transaction, now);
    }

    /// Differs from `push_transaction` in that it does not clear the redo stack.
    /// The caller responsible for
    /// Differs from `push_transaction` in that it does not clear the redo
    /// stack. Intended to be used to create a parent transaction to merge
    /// potential child transactions into.
    ///
    /// The caller is responsible for removing it from the undo history using
    /// `forget_transaction` if no edits are merged into it. Otherwise, if edits
    /// are merged into this transaction, the caller is responsible for ensuring
    /// the redo stack is cleared. The easiest way to ensure the redo stack is
    /// cleared is to create transactions with the usual `start_transaction` and
    /// `end_transaction` methods and merging the resulting transactions into
    /// the transaction created by this method
    pub fn push_empty_transaction(&mut self, now: Instant) -> TransactionId {
        self.history
            .push_empty_transaction(self.version.clone(), now, &mut self.lamport_clock)
    }

    pub fn edited_ranges_for_transaction_id<D>(
        &self,
        transaction_id: TransactionId,
    ) -> impl '_ + Iterator<Item = Range<D>>
    where
        D: TextDimension,
    {
        self.history
            .transaction(transaction_id)
            .into_iter()
            .flat_map(|transaction| self.edited_ranges_for_transaction(transaction))
    }

    pub fn edited_ranges_for_edit_ids<'a, D>(
        &'a self,
        edit_ids: impl IntoIterator<Item = &'a clock::Lamport>,
    ) -> impl 'a + Iterator<Item = Range<D>>
    where
        D: TextDimension,
    {
        // get fragment ranges
        let mut cursor = self
            .fragments
            .cursor::<Dimensions<Option<&Locator>, usize>>(&None);
        let offset_ranges = self
            .fragment_ids_for_edits(edit_ids.into_iter())
            .into_iter()
            .filter_map(move |fragment_id| {
                cursor.seek_forward(&Some(fragment_id), Bias::Left);
                let fragment = cursor.item()?;
                let start_offset = cursor.start().1;
                let end_offset = start_offset + if fragment.visible { fragment.len } else { 0 };
                Some(start_offset..end_offset)
            });

        // combine adjacent ranges
        let mut prev_range: Option<Range<usize>> = None;
        let disjoint_ranges = offset_ranges
            .map(Some)
            .chain([None])
            .filter_map(move |range| {
                if let Some((range, prev_range)) = range.as_ref().zip(prev_range.as_mut())
                    && prev_range.end == range.start
                {
                    prev_range.end = range.end;
                    return None;
                }
                let result = prev_range.clone();
                prev_range = range;
                result
            });

        // convert to the desired text dimension.
        let mut position = D::zero(());
        let mut rope_cursor = self.visible_text.cursor(0);
        disjoint_ranges.map(move |range| {
            position.add_assign(&rope_cursor.summary(range.start));
            let start = position;
            position.add_assign(&rope_cursor.summary(range.end));
            let end = position;
            start..end
        })
    }

    pub fn edited_ranges_for_transaction<'a, D>(
        &'a self,
        transaction: &'a Transaction,
    ) -> impl 'a + Iterator<Item = Range<D>>
    where
        D: TextDimension,
    {
        self.edited_ranges_for_edit_ids(&transaction.edit_ids)
    }

    pub fn subscribe(&mut self) -> Subscription {
        self.subscriptions.subscribe()
    }

    pub fn wait_for_edits<It: IntoIterator<Item = clock::Lamport>>(
        &mut self,
        edit_ids: It,
    ) -> impl 'static + Future<Output = Result<()>> + use<It> {
        let mut futures = Vec::new();
        for edit_id in edit_ids {
            if !self.version.observed(edit_id) {
                let (tx, rx) = oneshot::channel();
                self.edit_id_resolvers.entry(edit_id).or_default().push(tx);
                futures.push(rx);
            }
        }

        async move {
            for mut future in futures {
                if future.recv().await.is_none() {
                    anyhow::bail!("gave up waiting for edits");
                }
            }
            Ok(())
        }
    }

    pub fn wait_for_anchors<It: IntoIterator<Item = Anchor>>(
        &mut self,
        anchors: It,
    ) -> impl 'static + Future<Output = Result<()>> + use<It> {
        let mut futures = Vec::new();
        for anchor in anchors {
            if !self.version.observed(anchor.timestamp)
                && anchor != Anchor::MAX
                && anchor != Anchor::MIN
            {
                let (tx, rx) = oneshot::channel();
                self.edit_id_resolvers
                    .entry(anchor.timestamp)
                    .or_default()
                    .push(tx);
                futures.push(rx);
            }
        }

        async move {
            for mut future in futures {
                if future.recv().await.is_none() {
                    anyhow::bail!("gave up waiting for anchors");
                }
            }
            Ok(())
        }
    }

    pub fn wait_for_version(
        &mut self,
        version: clock::Global,
    ) -> impl Future<Output = Result<()>> + use<> {
        let mut rx = None;
        if !self.snapshot.version.observed_all(&version) {
            let channel = oneshot::channel();
            self.wait_for_version_txs.push((version, channel.0));
            rx = Some(channel.1);
        }
        async move {
            if let Some(mut rx) = rx
                && rx.recv().await.is_none()
            {
                anyhow::bail!("gave up waiting for version");
            }
            Ok(())
        }
    }

    pub fn give_up_waiting(&mut self) {
        self.edit_id_resolvers.clear();
        self.wait_for_version_txs.clear();
    }

    fn resolve_edit(&mut self, edit_id: clock::Lamport) {
        for mut tx in self
            .edit_id_resolvers
            .remove(&edit_id)
            .into_iter()
            .flatten()
        {
            tx.try_send(()).ok();
        }
    }
}

#[cfg(any(test, feature = "test-support"))]
impl Buffer {
    #[track_caller]
    pub fn edit_via_marked_text(&mut self, marked_string: &str, cx: &BackgroundExecutor) {
        let edits = self.edits_for_marked_text(marked_string);
        self.edit(edits, cx);
    }

    #[track_caller]
    pub fn edits_for_marked_text(&self, marked_string: &str) -> Vec<(Range<usize>, String)> {
        let old_text = self.text();
        let (new_text, mut ranges) = util::test::marked_text_ranges(marked_string, false);
        if ranges.is_empty() {
            ranges.push(0..new_text.len());
        }

        assert_eq!(
            old_text[..ranges[0].start],
            new_text[..ranges[0].start],
            "invalid edit"
        );

        let mut delta = 0;
        let mut edits = Vec::new();
        let mut ranges = ranges.into_iter().peekable();

        while let Some(inserted_range) = ranges.next() {
            let new_start = inserted_range.start;
            let old_start = (new_start as isize - delta) as usize;

            let following_text = if let Some(next_range) = ranges.peek() {
                &new_text[inserted_range.end..next_range.start]
            } else {
                &new_text[inserted_range.end..]
            };

            let inserted_len = inserted_range.len();
            let deleted_len = old_text[old_start..]
                .find(following_text)
                .expect("invalid edit");

            let old_range = old_start..old_start + deleted_len;
            edits.push((old_range, new_text[inserted_range].to_string()));
            delta += inserted_len as isize - deleted_len as isize;
        }

        assert_eq!(
            old_text.len() as isize + delta,
            new_text.len() as isize,
            "invalid edit"
        );

        edits
    }

    pub fn check_invariants(&self) {
        // Ensure every fragment is ordered by locator in the fragment tree and corresponds
        // to an insertion fragment in the insertions tree.
        let mut prev_fragment_id = Locator::min();
        for fragment in self.snapshot.fragments.items(&None) {
            assert!(fragment.id > prev_fragment_id);
            prev_fragment_id = fragment.id.clone();

            let insertion_fragment = self
                .snapshot
                .insertions
                .get(
                    &InsertionFragmentKey {
                        timestamp: fragment.timestamp,
                        split_offset: fragment.insertion_offset,
                    },
                    (),
                )
                .unwrap();
            assert_eq!(
                insertion_fragment.fragment_id, fragment.id,
                "fragment: {:?}\ninsertion: {:?}",
                fragment, insertion_fragment
            );
        }

        let mut cursor = self.snapshot.fragments.cursor::<Option<&Locator>>(&None);
        for insertion_fragment in self.snapshot.insertions.cursor::<()>(()) {
            cursor.seek(&Some(&insertion_fragment.fragment_id), Bias::Left);
            let fragment = cursor.item().unwrap();
            assert_eq!(insertion_fragment.fragment_id, fragment.id);
            assert_eq!(insertion_fragment.split_offset, fragment.insertion_offset);
        }

        let fragment_summary = self.snapshot.fragments.summary();
        assert_eq!(
            fragment_summary.text.visible,
            self.snapshot.visible_text.len()
        );
        assert_eq!(
            fragment_summary.text.deleted,
            self.snapshot.deleted_text.len()
        );

        assert!(!self.text().contains("\r\n"));
    }

    pub fn set_group_interval(&mut self, group_interval: Duration) {
        self.history.group_interval = group_interval;
    }

    pub fn random_byte_range(&self, start_offset: usize, rng: &mut impl rand::Rng) -> Range<usize> {
        let end = self.clip_offset(rng.random_range(start_offset..=self.len()), Bias::Right);
        let start = self.clip_offset(rng.random_range(start_offset..=end), Bias::Right);
        start..end
    }

    pub fn get_random_edits<T>(
        &self,
        rng: &mut T,
        edit_count: usize,
    ) -> Vec<(Range<usize>, Arc<str>)>
    where
        T: rand::Rng,
    {
        let mut edits: Vec<(Range<usize>, Arc<str>)> = Vec::new();
        let mut last_end = None;
        for _ in 0..edit_count {
            if last_end.is_some_and(|last_end| last_end >= self.len()) {
                break;
            }
            let new_start = last_end.map_or(0, |last_end| last_end + 1);
            let range = self.random_byte_range(new_start, rng);
            last_end = Some(range.end);

            let new_text_len = rng.random_range(0..10);
            let new_text: String = RandomCharIter::new(&mut *rng).take(new_text_len).collect();

            edits.push((range, new_text.into()));
        }
        edits
    }

    pub fn randomly_edit<T>(
        &mut self,
        rng: &mut T,
        edit_count: usize,
        executor: &BackgroundExecutor,
    ) -> (Vec<(Range<usize>, Arc<str>)>, Operation)
    where
        T: rand::Rng,
    {
        let mut edits = self.get_random_edits(rng, edit_count);
        log::info!("mutating buffer {:?} with {:?}", self.replica_id, edits);

        let op = self.edit(edits.iter().cloned(), executor);
        if let Operation::Edit(edit) = &op {
            assert_eq!(edits.len(), edit.new_text.len());
            for (edit, new_text) in edits.iter_mut().zip(&edit.new_text) {
                edit.1 = new_text.clone();
            }
        } else {
            unreachable!()
        }

        (edits, op)
    }

    pub fn randomly_undo_redo(&mut self, rng: &mut impl rand::Rng) -> Vec<Operation> {
        use rand::prelude::*;

        let mut ops = Vec::new();
        for _ in 0..rng.random_range(1..=5) {
            if let Some(entry) = self.history.undo_stack.choose(rng) {
                let transaction = entry.transaction.clone();
                log::info!(
                    "undoing buffer {:?} transaction {:?}",
                    self.replica_id,
                    transaction
                );
                ops.push(self.undo_or_redo(transaction));
            }
        }
        ops
    }
}

impl Deref for Buffer {
    type Target = BufferSnapshot;

    fn deref(&self) -> &Self::Target {
        &self.snapshot
    }
}

impl BufferSnapshot {
    pub fn as_rope(&self) -> &Rope {
        &self.visible_text
    }

    pub fn rope_for_version(&self, version: &clock::Global) -> Rope {
        let mut rope = Rope::new();

        let mut cursor = self
            .fragments
            .filter::<_, FragmentTextSummary>(&None, move |summary| {
                !version.observed_all(&summary.max_version)
            });
        cursor.next();

        let mut visible_cursor = self.visible_text.cursor(0);
        let mut deleted_cursor = self.deleted_text.cursor(0);

        while let Some(fragment) = cursor.item() {
            if cursor.start().visible > visible_cursor.offset() {
                let text = visible_cursor.slice(cursor.start().visible);
                rope.append(text);
            }

            if fragment.was_visible(version, &self.undo_map) {
                if fragment.visible {
                    let text = visible_cursor.slice(cursor.end().visible);
                    rope.append(text);
                } else {
                    deleted_cursor.seek_forward(cursor.start().deleted);
                    let text = deleted_cursor.slice(cursor.end().deleted);
                    rope.append(text);
                }
            } else if fragment.visible {
                visible_cursor.seek_forward(cursor.end().visible);
            }

            cursor.next();
        }

        if cursor.start().visible > visible_cursor.offset() {
            let text = visible_cursor.slice(cursor.start().visible);
            rope.append(text);
        }

        rope
    }

    pub fn remote_id(&self) -> BufferId {
        self.remote_id
    }

    pub fn replica_id(&self) -> ReplicaId {
        self.replica_id
    }

    pub fn row_count(&self) -> u32 {
        self.max_point().row + 1
    }

    pub fn len(&self) -> usize {
        self.visible_text.len()
    }

    pub fn is_empty(&self) -> bool {
        self.len() == 0
    }

    pub fn chars(&self) -> impl Iterator<Item = char> + '_ {
        self.chars_at(0)
    }

    pub fn chars_for_range<T: ToOffset>(&self, range: Range<T>) -> impl Iterator<Item = char> + '_ {
        self.text_for_range(range).flat_map(str::chars)
    }

    pub fn reversed_chars_for_range<T: ToOffset>(
        &self,
        range: Range<T>,
    ) -> impl Iterator<Item = char> + '_ {
        self.reversed_chunks_in_range(range)
            .flat_map(|chunk| chunk.chars().rev())
    }

    pub fn contains_str_at<T>(&self, position: T, needle: &str) -> bool
    where
        T: ToOffset,
    {
        let position = position.to_offset(self);
        position == self.clip_offset(position, Bias::Left)
            && self
                .bytes_in_range(position..self.len())
                .flatten()
                .copied()
                .take(needle.len())
                .eq(needle.bytes())
    }

    pub fn common_prefix_at<T>(&self, position: T, needle: &str) -> Range<T>
    where
        T: ToOffset + TextDimension,
    {
        let offset = position.to_offset(self);
        let common_prefix_len = needle
            .char_indices()
            .map(|(index, _)| index)
            .chain([needle.len()])
            .take_while(|&len| len <= offset)
            .filter(|&len| {
                let left = self
                    .chars_for_range(offset - len..offset)
                    .flat_map(char::to_lowercase);
                let right = needle[..len].chars().flat_map(char::to_lowercase);
                left.eq(right)
            })
            .last()
            .unwrap_or(0);
        let start_offset = offset - common_prefix_len;
        let start = self.text_summary_for_range(0..start_offset);
        start..position
    }

    pub fn text(&self) -> String {
        self.visible_text.to_string()
    }

    pub fn line_ending(&self) -> LineEnding {
        self.line_ending
    }

    pub fn deleted_text(&self) -> String {
        self.deleted_text.to_string()
    }

    pub fn fragments(&self) -> impl Iterator<Item = &Fragment> {
        self.fragments.iter()
    }

    pub fn text_summary(&self) -> TextSummary {
        self.visible_text.summary()
    }

    pub fn max_point(&self) -> Point {
        self.visible_text.max_point()
    }

    pub fn max_point_utf16(&self) -> PointUtf16 {
        self.visible_text.max_point_utf16()
    }

    pub fn point_to_offset(&self, point: Point) -> usize {
        self.visible_text.point_to_offset(point)
    }

    pub fn point_to_offset_utf16(&self, point: Point) -> OffsetUtf16 {
        self.visible_text.point_to_offset_utf16(point)
    }

    pub fn point_utf16_to_offset_utf16(&self, point: PointUtf16) -> OffsetUtf16 {
        self.visible_text.point_utf16_to_offset_utf16(point)
    }

    pub fn point_utf16_to_offset(&self, point: PointUtf16) -> usize {
        self.visible_text.point_utf16_to_offset(point)
    }

    pub fn unclipped_point_utf16_to_offset(&self, point: Unclipped<PointUtf16>) -> usize {
        self.visible_text.unclipped_point_utf16_to_offset(point)
    }

    pub fn unclipped_point_utf16_to_point(&self, point: Unclipped<PointUtf16>) -> Point {
        self.visible_text.unclipped_point_utf16_to_point(point)
    }

    pub fn offset_utf16_to_offset(&self, offset: OffsetUtf16) -> usize {
        self.visible_text.offset_utf16_to_offset(offset)
    }

    pub fn offset_to_offset_utf16(&self, offset: usize) -> OffsetUtf16 {
        self.visible_text.offset_to_offset_utf16(offset)
    }

    pub fn offset_to_point(&self, offset: usize) -> Point {
        self.visible_text.offset_to_point(offset)
    }

    pub fn offset_to_point_utf16(&self, offset: usize) -> PointUtf16 {
        self.visible_text.offset_to_point_utf16(offset)
    }

    pub fn point_to_point_utf16(&self, point: Point) -> PointUtf16 {
        self.visible_text.point_to_point_utf16(point)
    }

    pub fn point_utf16_to_point(&self, point: PointUtf16) -> Point {
        self.visible_text.point_utf16_to_point(point)
    }

    pub fn version(&self) -> &clock::Global {
        &self.version
    }

    pub fn chars_at<T: ToOffset>(&self, position: T) -> impl Iterator<Item = char> + '_ {
        let offset = position.to_offset(self);
        self.visible_text.chars_at(offset)
    }

    pub fn reversed_chars_at<T: ToOffset>(&self, position: T) -> impl Iterator<Item = char> + '_ {
        let offset = position.to_offset(self);
        self.visible_text.reversed_chars_at(offset)
    }

    pub fn reversed_chunks_in_range<T: ToOffset>(&self, range: Range<T>) -> rope::Chunks<'_> {
        let range = range.start.to_offset(self)..range.end.to_offset(self);
        self.visible_text.reversed_chunks_in_range(range)
    }

    pub fn bytes_in_range<T: ToOffset>(&self, range: Range<T>) -> rope::Bytes<'_> {
        let start = range.start.to_offset(self);
        let end = range.end.to_offset(self);
        self.visible_text.bytes_in_range(start..end)
    }

    pub fn reversed_bytes_in_range<T: ToOffset>(&self, range: Range<T>) -> rope::Bytes<'_> {
        let start = range.start.to_offset(self);
        let end = range.end.to_offset(self);
        self.visible_text.reversed_bytes_in_range(start..end)
    }

    pub fn text_for_range<T: ToOffset>(&self, range: Range<T>) -> Chunks<'_> {
        let start = range.start.to_offset(self);
        let end = range.end.to_offset(self);
        self.visible_text.chunks_in_range(start..end)
    }

    pub fn line_len(&self, row: u32) -> u32 {
        let row_start_offset = Point::new(row, 0).to_offset(self);
        let row_end_offset = if row >= self.max_point().row {
            self.len()
        } else {
            Point::new(row + 1, 0).to_previous_offset(self)
        };
        (row_end_offset - row_start_offset) as u32
    }

    pub fn line_indents_in_row_range(
        &self,
        row_range: Range<u32>,
    ) -> impl Iterator<Item = (u32, LineIndent)> + '_ {
        let start = Point::new(row_range.start, 0).to_offset(self);
        let end = Point::new(row_range.end, self.line_len(row_range.end)).to_offset(self);

        let mut chunks = self.as_rope().chunks_in_range(start..end);
        let mut row = row_range.start;
        let mut done = false;
        std::iter::from_fn(move || {
            if done {
                None
            } else {
                let indent = (row, LineIndent::from_chunks(&mut chunks));
                done = !chunks.next_line();
                row += 1;
                Some(indent)
            }
        })
    }

    /// Returns the line indents in the given row range, exclusive of end row, in reversed order.
    pub fn reversed_line_indents_in_row_range(
        &self,
        row_range: Range<u32>,
    ) -> impl Iterator<Item = (u32, LineIndent)> + '_ {
        let start = Point::new(row_range.start, 0).to_offset(self);

        let end_point;
        let end;
        if row_range.end > row_range.start {
            end_point = Point::new(row_range.end - 1, self.line_len(row_range.end - 1));
            end = end_point.to_offset(self);
        } else {
            end_point = Point::new(row_range.start, 0);
            end = start;
        };

        let mut chunks = self.as_rope().chunks_in_range(start..end);
        // Move the cursor to the start of the last line if it's not empty.
        chunks.seek(end);
        if end_point.column > 0 {
            chunks.prev_line();
        }

        let mut row = end_point.row;
        let mut done = false;
        std::iter::from_fn(move || {
            if done {
                None
            } else {
                let initial_offset = chunks.offset();
                let indent = (row, LineIndent::from_chunks(&mut chunks));
                if chunks.offset() > initial_offset {
                    chunks.prev_line();
                }
                done = !chunks.prev_line();
                if !done {
                    row -= 1;
                }

                Some(indent)
            }
        })
    }

    pub fn line_indent_for_row(&self, row: u32) -> LineIndent {
        LineIndent::from_iter(self.chars_at(Point::new(row, 0)))
    }

    pub fn is_line_blank(&self, row: u32) -> bool {
        self.text_for_range(Point::new(row, 0)..Point::new(row, self.line_len(row)))
            .all(|chunk| chunk.matches(|c: char| !c.is_whitespace()).next().is_none())
    }

    pub fn text_summary_for_range<D, O: ToOffset>(&self, range: Range<O>) -> D
    where
        D: TextDimension,
    {
        self.visible_text
            .cursor(range.start.to_offset(self))
            .summary(range.end.to_offset(self))
    }

    pub fn summaries_for_anchors<'a, D, A>(&'a self, anchors: A) -> impl 'a + Iterator<Item = D>
    where
        D: 'a + TextDimension,
        A: 'a + IntoIterator<Item = &'a Anchor>,
    {
        let anchors = anchors.into_iter();
        self.summaries_for_anchors_with_payload::<D, _, ()>(anchors.map(|a| (a, ())))
            .map(|d| d.0)
    }

    pub fn summaries_for_anchors_with_payload<'a, D, A, T>(
        &'a self,
        anchors: A,
    ) -> impl 'a + Iterator<Item = (D, T)>
    where
        D: 'a + TextDimension,
        A: 'a + IntoIterator<Item = (&'a Anchor, T)>,
    {
        let anchors = anchors.into_iter();
        let mut insertion_cursor = self.insertions.cursor::<InsertionFragmentKey>(());
        let mut fragment_cursor = self
            .fragments
            .cursor::<Dimensions<Option<&Locator>, usize>>(&None);
        let mut text_cursor = self.visible_text.cursor(0);
        let mut position = D::zero(());

        anchors.map(move |(anchor, payload)| {
            if *anchor == Anchor::MIN {
                return (D::zero(()), payload);
            } else if *anchor == Anchor::MAX {
                return (D::from_text_summary(&self.visible_text.summary()), payload);
            }

            let anchor_key = InsertionFragmentKey {
                timestamp: anchor.timestamp,
                split_offset: anchor.offset,
            };
            insertion_cursor.seek(&anchor_key, anchor.bias);
            if let Some(insertion) = insertion_cursor.item() {
                let comparison = sum_tree::KeyedItem::key(insertion).cmp(&anchor_key);
                if comparison == Ordering::Greater
                    || (anchor.bias == Bias::Left
                        && comparison == Ordering::Equal
                        && anchor.offset > 0)
                {
                    insertion_cursor.prev();
                }
            } else {
                insertion_cursor.prev();
            }
            let insertion = insertion_cursor.item().expect("invalid insertion");
            assert_eq!(
                insertion.timestamp,
                anchor.timestamp,
                "invalid insertion for buffer {} with anchor {:?}",
                self.remote_id(),
                anchor
            );

            fragment_cursor.seek_forward(&Some(&insertion.fragment_id), Bias::Left);
            let fragment = fragment_cursor.item().unwrap();
            let mut fragment_offset = fragment_cursor.start().1;
            if fragment.visible {
                fragment_offset += anchor.offset - insertion.split_offset;
            }

            position.add_assign(&text_cursor.summary(fragment_offset));
            (position, payload)
        })
    }

    pub fn summary_for_anchor<D>(&self, anchor: &Anchor) -> D
    where
        D: TextDimension,
    {
        self.text_summary_for_range(0..self.offset_for_anchor(anchor))
    }

    pub fn offset_for_anchor(&self, anchor: &Anchor) -> usize {
        if *anchor == Anchor::MIN {
            0
        } else if *anchor == Anchor::MAX {
            self.visible_text.len()
        } else {
            debug_assert!(anchor.buffer_id == Some(self.remote_id));
            debug_assert!(self.version.observed(anchor.timestamp));
            let anchor_key = InsertionFragmentKey {
                timestamp: anchor.timestamp,
                split_offset: anchor.offset,
            };
            let mut insertion_cursor = self.insertions.cursor::<InsertionFragmentKey>(());
            insertion_cursor.seek(&anchor_key, anchor.bias);
            if let Some(insertion) = insertion_cursor.item() {
                let comparison = sum_tree::KeyedItem::key(insertion).cmp(&anchor_key);
                if comparison == Ordering::Greater
                    || (anchor.bias == Bias::Left
                        && comparison == Ordering::Equal
                        && anchor.offset > 0)
                {
                    insertion_cursor.prev();
                }
            } else {
                insertion_cursor.prev();
            }

            let Some(insertion) = insertion_cursor
                .item()
                .filter(|insertion| insertion.timestamp == anchor.timestamp)
            else {
                self.panic_bad_anchor(anchor);
            };

            let (start, _, item) = self
                .fragments
                .find::<Dimensions<Option<&Locator>, usize>, _>(
                    &None,
                    &Some(&insertion.fragment_id),
                    Bias::Left,
                );
            let fragment = item.unwrap();
            let mut fragment_offset = start.1;
            if fragment.visible {
                fragment_offset += anchor.offset - insertion.split_offset;
            }
            fragment_offset
        }
    }

    #[cold]
    fn panic_bad_anchor(&self, anchor: &Anchor) -> ! {
        if anchor.buffer_id.is_some_and(|id| id != self.remote_id) {
            panic!(
                "invalid anchor - buffer id does not match: anchor {anchor:?}; buffer id: {}, version: {:?}",
                self.remote_id, self.version
            );
        } else if !self.version.observed(anchor.timestamp) {
            panic!(
                "invalid anchor - snapshot has not observed lamport: {:?}; version: {:?}",
                anchor, self.version
            );
        } else {
            panic!(
                "invalid anchor {:?}. buffer id: {}, version: {:?}",
                anchor, self.remote_id, self.version
            );
        }
    }

    fn fragment_id_for_anchor(&self, anchor: &Anchor) -> &Locator {
        self.try_fragment_id_for_anchor(anchor)
            .unwrap_or_else(|| self.panic_bad_anchor(anchor))
    }

    fn try_fragment_id_for_anchor(&self, anchor: &Anchor) -> Option<&Locator> {
        if *anchor == Anchor::MIN {
            Some(Locator::min_ref())
        } else if *anchor == Anchor::MAX {
            Some(Locator::max_ref())
        } else {
            let anchor_key = InsertionFragmentKey {
                timestamp: anchor.timestamp,
                split_offset: anchor.offset,
            };
            let mut insertion_cursor = self.insertions.cursor::<InsertionFragmentKey>(());
            insertion_cursor.seek(&anchor_key, anchor.bias);
            if let Some(insertion) = insertion_cursor.item() {
                let comparison = sum_tree::KeyedItem::key(insertion).cmp(&anchor_key);
                if comparison == Ordering::Greater
                    || (anchor.bias == Bias::Left
                        && comparison == Ordering::Equal
                        && anchor.offset > 0)
                {
                    insertion_cursor.prev();
                }
            } else {
                insertion_cursor.prev();
            }

            insertion_cursor
                .item()
                .filter(|insertion| {
                    !cfg!(debug_assertions) || insertion.timestamp == anchor.timestamp
                })
                .map(|insertion| &insertion.fragment_id)
        }
    }

    pub fn anchor_before<T: ToOffset>(&self, position: T) -> Anchor {
        self.anchor_at(position, Bias::Left)
    }

    pub fn anchor_after<T: ToOffset>(&self, position: T) -> Anchor {
        self.anchor_at(position, Bias::Right)
    }

    pub fn anchor_at<T: ToOffset>(&self, position: T, bias: Bias) -> Anchor {
        self.anchor_at_offset(position.to_offset(self), bias)
    }

    fn anchor_at_offset(&self, offset: usize, bias: Bias) -> Anchor {
        if bias == Bias::Left && offset == 0 {
            Anchor::MIN
        } else if bias == Bias::Right && offset == self.len() {
            Anchor::MAX
        } else {
<<<<<<< HEAD
            let offset = if !self.visible_text.is_char_boundary(offset) {
                // Adjust offset to a valid character boundary based on bias
                if bias == Bias::Left {
                    self.visible_text.floor_char_boundary(offset)
                } else {
                    self.visible_text.ceil_char_boundary(offset)
                }
            } else {
                offset
            };

            let mut fragment_cursor = self.fragments.cursor::<usize>(&None);
            fragment_cursor.seek(&offset, bias);
            let fragment = fragment_cursor.item().unwrap();
            let overshoot = offset - *fragment_cursor.start();
=======
            if offset > self.visible_text.len() {
                panic!("offset {} is out of bounds", offset)
            }
            self.visible_text.assert_char_boundary(offset);
            let (start, _, item) = self.fragments.find::<usize, _>(&None, &offset, bias);
            let fragment = item.unwrap();
            let overshoot = offset - start;
>>>>>>> 3e042475
            Anchor {
                timestamp: fragment.timestamp,
                offset: fragment.insertion_offset + overshoot,
                bias,
                buffer_id: Some(self.remote_id),
            }
        }
    }

    pub fn can_resolve(&self, anchor: &Anchor) -> bool {
        *anchor == Anchor::MIN
            || *anchor == Anchor::MAX
            || (Some(self.remote_id) == anchor.buffer_id && self.version.observed(anchor.timestamp))
    }

    pub fn clip_offset(&self, offset: usize, bias: Bias) -> usize {
        self.visible_text.clip_offset(offset, bias)
    }

    pub fn clip_point(&self, point: Point, bias: Bias) -> Point {
        self.visible_text.clip_point(point, bias)
    }

    pub fn clip_offset_utf16(&self, offset: OffsetUtf16, bias: Bias) -> OffsetUtf16 {
        self.visible_text.clip_offset_utf16(offset, bias)
    }

    pub fn clip_point_utf16(&self, point: Unclipped<PointUtf16>, bias: Bias) -> PointUtf16 {
        self.visible_text.clip_point_utf16(point, bias)
    }

    pub fn edits_since<'a, D>(
        &'a self,
        since: &'a clock::Global,
    ) -> impl 'a + Iterator<Item = Edit<D>>
    where
        D: TextDimension + Ord,
    {
        self.edits_since_in_range(since, Anchor::MIN..Anchor::MAX)
    }

    pub fn anchored_edits_since<'a, D>(
        &'a self,
        since: &'a clock::Global,
    ) -> impl 'a + Iterator<Item = (Edit<D>, Range<Anchor>)>
    where
        D: TextDimension + Ord,
    {
        self.anchored_edits_since_in_range(since, Anchor::MIN..Anchor::MAX)
    }

    pub fn edits_since_in_range<'a, D>(
        &'a self,
        since: &'a clock::Global,
        range: Range<Anchor>,
    ) -> impl 'a + Iterator<Item = Edit<D>>
    where
        D: TextDimension + Ord,
    {
        self.anchored_edits_since_in_range(since, range)
            .map(|item| item.0)
    }

    pub fn anchored_edits_since_in_range<'a, D>(
        &'a self,
        since: &'a clock::Global,
        range: Range<Anchor>,
    ) -> impl 'a + Iterator<Item = (Edit<D>, Range<Anchor>)>
    where
        D: TextDimension + Ord,
    {
        let fragments_cursor = if *since == self.version {
            None
        } else {
            let mut cursor = self.fragments.filter(&None, move |summary| {
                !since.observed_all(&summary.max_version)
            });
            cursor.next();
            Some(cursor)
        };
        let start_fragment_id = self.fragment_id_for_anchor(&range.start);
        let (start, _, item) = self
            .fragments
            .find::<Dimensions<Option<&Locator>, FragmentTextSummary>, _>(
                &None,
                &Some(start_fragment_id),
                Bias::Left,
            );
        let mut visible_start = start.1.visible;
        let mut deleted_start = start.1.deleted;
        if let Some(fragment) = item {
            let overshoot = range.start.offset - fragment.insertion_offset;
            if fragment.visible {
                visible_start += overshoot;
            } else {
                deleted_start += overshoot;
            }
        }
        let end_fragment_id = self.fragment_id_for_anchor(&range.end);

        Edits {
            visible_cursor: self.visible_text.cursor(visible_start),
            deleted_cursor: self.deleted_text.cursor(deleted_start),
            fragments_cursor,
            undos: &self.undo_map,
            since,
            old_end: D::zero(()),
            new_end: D::zero(()),
            range: (start_fragment_id, range.start.offset)..(end_fragment_id, range.end.offset),
            buffer_id: self.remote_id,
        }
    }

    pub fn has_edits_since_in_range(&self, since: &clock::Global, range: Range<Anchor>) -> bool {
        if *since != self.version {
            let start_fragment_id = self.fragment_id_for_anchor(&range.start);
            let end_fragment_id = self.fragment_id_for_anchor(&range.end);
            let mut cursor = self.fragments.filter::<_, usize>(&None, move |summary| {
                !since.observed_all(&summary.max_version)
            });
            cursor.next();
            while let Some(fragment) = cursor.item() {
                if fragment.id > *end_fragment_id {
                    break;
                }
                if fragment.id > *start_fragment_id {
                    let was_visible = fragment.was_visible(since, &self.undo_map);
                    let is_visible = fragment.visible;
                    if was_visible != is_visible {
                        return true;
                    }
                }
                cursor.next();
            }
        }
        false
    }

    pub fn has_edits_since(&self, since: &clock::Global) -> bool {
        if *since != self.version {
            let mut cursor = self.fragments.filter::<_, usize>(&None, move |summary| {
                !since.observed_all(&summary.max_version)
            });
            cursor.next();
            while let Some(fragment) = cursor.item() {
                let was_visible = fragment.was_visible(since, &self.undo_map);
                let is_visible = fragment.visible;
                if was_visible != is_visible {
                    return true;
                }
                cursor.next();
            }
        }
        false
    }

    pub fn range_to_version(&self, range: Range<usize>, version: &clock::Global) -> Range<usize> {
        let mut offsets = self.offsets_to_version([range.start, range.end], version);
        offsets.next().unwrap()..offsets.next().unwrap()
    }

    /// Converts the given sequence of offsets into their corresponding offsets
    /// at a prior version of this buffer.
    pub fn offsets_to_version<'a>(
        &'a self,
        offsets: impl 'a + IntoIterator<Item = usize>,
        version: &'a clock::Global,
    ) -> impl 'a + Iterator<Item = usize> {
        let mut edits = self.edits_since(version).peekable();
        let mut last_old_end = 0;
        let mut last_new_end = 0;
        offsets.into_iter().map(move |new_offset| {
            while let Some(edit) = edits.peek() {
                if edit.new.start > new_offset {
                    break;
                }

                if edit.new.end <= new_offset {
                    last_new_end = edit.new.end;
                    last_old_end = edit.old.end;
                    edits.next();
                    continue;
                }

                let overshoot = new_offset - edit.new.start;
                return (edit.old.start + overshoot).min(edit.old.end);
            }

            last_old_end + new_offset.saturating_sub(last_new_end)
        })
    }

    /// Visually annotates a position or range with the `Debug` representation of a value. The
    /// callsite of this function is used as a key - previous annotations will be removed.
    #[cfg(debug_assertions)]
    #[track_caller]
    pub fn debug<R, V>(&self, ranges: &R, value: V)
    where
        R: debug::ToDebugRanges,
        V: std::fmt::Debug,
    {
        self.debug_with_key(std::panic::Location::caller(), ranges, value);
    }

    /// Visually annotates a position or range with the `Debug` representation of a value. Previous
    /// debug annotations with the same key will be removed. The key is also used to determine the
    /// annotation's color.
    #[cfg(debug_assertions)]
    pub fn debug_with_key<K, R, V>(&self, key: &K, ranges: &R, value: V)
    where
        K: std::hash::Hash + 'static,
        R: debug::ToDebugRanges,
        V: std::fmt::Debug,
    {
        let ranges = ranges
            .to_debug_ranges(self)
            .into_iter()
            .map(|range| self.anchor_after(range.start)..self.anchor_before(range.end))
            .collect();
        debug::GlobalDebugRanges::with_locked(|debug_ranges| {
            debug_ranges.insert(key, ranges, format!("{value:?}").into());
        });
    }
}

struct RopeBuilder<'a> {
    old_visible_cursor: rope::Cursor<'a>,
    old_deleted_cursor: rope::Cursor<'a>,
    new_visible: Rope,
    new_deleted: Rope,
}

impl<'a> RopeBuilder<'a> {
    fn new(old_visible_cursor: rope::Cursor<'a>, old_deleted_cursor: rope::Cursor<'a>) -> Self {
        Self {
            old_visible_cursor,
            old_deleted_cursor,
            new_visible: Rope::new(),
            new_deleted: Rope::new(),
        }
    }

    fn append(&mut self, len: FragmentTextSummary) {
        self.push(len.visible, true, true);
        self.push(len.deleted, false, false);
    }

    fn push_fragment(&mut self, fragment: &Fragment, was_visible: bool) {
        debug_assert!(fragment.len > 0);
        self.push(fragment.len, was_visible, fragment.visible)
    }

    fn push(&mut self, len: usize, was_visible: bool, is_visible: bool) {
        let text = if was_visible {
            self.old_visible_cursor
                .slice(self.old_visible_cursor.offset() + len)
        } else {
            self.old_deleted_cursor
                .slice(self.old_deleted_cursor.offset() + len)
        };
        if is_visible {
            self.new_visible.append(text);
        } else {
            self.new_deleted.append(text);
        }
    }

    fn push_str(&mut self, text: &str, cx: &BackgroundExecutor) {
        self.new_visible.push(text, cx);
    }

    fn push_str_small(&mut self, text: &str) {
        self.new_visible.push_small(text);
    }

    fn finish(mut self) -> (Rope, Rope) {
        self.new_visible.append(self.old_visible_cursor.suffix());
        self.new_deleted.append(self.old_deleted_cursor.suffix());
        (self.new_visible, self.new_deleted)
    }
}

impl<D: TextDimension + Ord, F: FnMut(&FragmentSummary) -> bool> Iterator for Edits<'_, D, F> {
    type Item = (Edit<D>, Range<Anchor>);

    fn next(&mut self) -> Option<Self::Item> {
        let mut pending_edit: Option<Self::Item> = None;
        let cursor = self.fragments_cursor.as_mut()?;

        while let Some(fragment) = cursor.item() {
            if fragment.id < *self.range.start.0 {
                cursor.next();
                continue;
            } else if fragment.id > *self.range.end.0 {
                break;
            }

            if cursor.start().visible > self.visible_cursor.offset() {
                let summary = self.visible_cursor.summary(cursor.start().visible);
                self.old_end.add_assign(&summary);
                self.new_end.add_assign(&summary);
            }

            if pending_edit
                .as_ref()
                .is_some_and(|(change, _)| change.new.end < self.new_end)
            {
                break;
            }

            let start_anchor = Anchor {
                timestamp: fragment.timestamp,
                offset: fragment.insertion_offset,
                bias: Bias::Right,
                buffer_id: Some(self.buffer_id),
            };
            let end_anchor = Anchor {
                timestamp: fragment.timestamp,
                offset: fragment.insertion_offset + fragment.len,
                bias: Bias::Left,
                buffer_id: Some(self.buffer_id),
            };

            if !fragment.was_visible(self.since, self.undos) && fragment.visible {
                let mut visible_end = cursor.end().visible;
                if fragment.id == *self.range.end.0 {
                    visible_end = cmp::min(
                        visible_end,
                        cursor.start().visible + (self.range.end.1 - fragment.insertion_offset),
                    );
                }

                let fragment_summary = self.visible_cursor.summary(visible_end);
                let mut new_end = self.new_end;
                new_end.add_assign(&fragment_summary);
                if let Some((edit, range)) = pending_edit.as_mut() {
                    edit.new.end = new_end;
                    range.end = end_anchor;
                } else {
                    pending_edit = Some((
                        Edit {
                            old: self.old_end..self.old_end,
                            new: self.new_end..new_end,
                        },
                        start_anchor..end_anchor,
                    ));
                }

                self.new_end = new_end;
            } else if fragment.was_visible(self.since, self.undos) && !fragment.visible {
                let mut deleted_end = cursor.end().deleted;
                if fragment.id == *self.range.end.0 {
                    deleted_end = cmp::min(
                        deleted_end,
                        cursor.start().deleted + (self.range.end.1 - fragment.insertion_offset),
                    );
                }

                if cursor.start().deleted > self.deleted_cursor.offset() {
                    self.deleted_cursor.seek_forward(cursor.start().deleted);
                }
                let fragment_summary = self.deleted_cursor.summary(deleted_end);
                let mut old_end = self.old_end;
                old_end.add_assign(&fragment_summary);
                if let Some((edit, range)) = pending_edit.as_mut() {
                    edit.old.end = old_end;
                    range.end = end_anchor;
                } else {
                    pending_edit = Some((
                        Edit {
                            old: self.old_end..old_end,
                            new: self.new_end..self.new_end,
                        },
                        start_anchor..end_anchor,
                    ));
                }

                self.old_end = old_end;
            }

            cursor.next();
        }

        pending_edit
    }
}

impl Fragment {
    fn is_visible(&self, undos: &UndoMap) -> bool {
        !undos.is_undone(self.timestamp) && self.deletions.iter().all(|d| undos.is_undone(*d))
    }

    fn was_visible(&self, version: &clock::Global, undos: &UndoMap) -> bool {
        (version.observed(self.timestamp) && !undos.was_undone(self.timestamp, version))
            && self
                .deletions
                .iter()
                .all(|d| !version.observed(*d) || undos.was_undone(*d, version))
    }
}

impl sum_tree::Item for Fragment {
    type Summary = FragmentSummary;

    fn summary(&self, _cx: &Option<clock::Global>) -> Self::Summary {
        let mut max_version = clock::Global::new();
        max_version.observe(self.timestamp);
        for deletion in &self.deletions {
            max_version.observe(*deletion);
        }
        max_version.join(&self.max_undos);

        let mut min_insertion_version = clock::Global::new();
        min_insertion_version.observe(self.timestamp);
        let max_insertion_version = min_insertion_version.clone();
        if self.visible {
            FragmentSummary {
                max_id: self.id.clone(),
                text: FragmentTextSummary {
                    visible: self.len,
                    deleted: 0,
                },
                max_version,
                min_insertion_version,
                max_insertion_version,
            }
        } else {
            FragmentSummary {
                max_id: self.id.clone(),
                text: FragmentTextSummary {
                    visible: 0,
                    deleted: self.len,
                },
                max_version,
                min_insertion_version,
                max_insertion_version,
            }
        }
    }
}

impl sum_tree::Summary for FragmentSummary {
    type Context<'a> = &'a Option<clock::Global>;

    fn zero(_cx: Self::Context<'_>) -> Self {
        Default::default()
    }

    fn add_summary(&mut self, other: &Self, _: Self::Context<'_>) {
        self.max_id.assign(&other.max_id);
        self.text.visible += &other.text.visible;
        self.text.deleted += &other.text.deleted;
        self.max_version.join(&other.max_version);
        self.min_insertion_version
            .meet(&other.min_insertion_version);
        self.max_insertion_version
            .join(&other.max_insertion_version);
    }
}

impl Default for FragmentSummary {
    fn default() -> Self {
        FragmentSummary {
            max_id: Locator::min(),
            text: FragmentTextSummary::default(),
            max_version: clock::Global::new(),
            min_insertion_version: clock::Global::new(),
            max_insertion_version: clock::Global::new(),
        }
    }
}

impl sum_tree::Item for InsertionFragment {
    type Summary = InsertionFragmentKey;

    fn summary(&self, _cx: ()) -> Self::Summary {
        InsertionFragmentKey {
            timestamp: self.timestamp,
            split_offset: self.split_offset,
        }
    }
}

impl sum_tree::KeyedItem for InsertionFragment {
    type Key = InsertionFragmentKey;

    fn key(&self) -> Self::Key {
        sum_tree::Item::summary(self, ())
    }
}

impl InsertionFragment {
    fn new(fragment: &Fragment) -> Self {
        Self {
            timestamp: fragment.timestamp,
            split_offset: fragment.insertion_offset,
            fragment_id: fragment.id.clone(),
        }
    }

    fn insert_new(fragment: &Fragment) -> sum_tree::Edit<Self> {
        sum_tree::Edit::Insert(Self::new(fragment))
    }
}

impl sum_tree::ContextLessSummary for InsertionFragmentKey {
    fn zero() -> Self {
        InsertionFragmentKey {
            timestamp: Lamport::MIN,
            split_offset: 0,
        }
    }

    fn add_summary(&mut self, summary: &Self) {
        *self = *summary;
    }
}

#[derive(Copy, Clone, Debug, Default, PartialEq, Eq, PartialOrd, Ord, Hash)]
pub struct FullOffset(pub usize);

impl ops::AddAssign<usize> for FullOffset {
    fn add_assign(&mut self, rhs: usize) {
        self.0 += rhs;
    }
}

impl ops::Add<usize> for FullOffset {
    type Output = Self;

    fn add(mut self, rhs: usize) -> Self::Output {
        self += rhs;
        self
    }
}

impl ops::Sub for FullOffset {
    type Output = usize;

    fn sub(self, rhs: Self) -> Self::Output {
        self.0 - rhs.0
    }
}

impl sum_tree::Dimension<'_, FragmentSummary> for usize {
    fn zero(_: &Option<clock::Global>) -> Self {
        Default::default()
    }

    fn add_summary(&mut self, summary: &FragmentSummary, _: &Option<clock::Global>) {
        *self += summary.text.visible;
    }
}

impl sum_tree::Dimension<'_, FragmentSummary> for FullOffset {
    fn zero(_: &Option<clock::Global>) -> Self {
        Default::default()
    }

    fn add_summary(&mut self, summary: &FragmentSummary, _: &Option<clock::Global>) {
        self.0 += summary.text.visible + summary.text.deleted;
    }
}

impl<'a> sum_tree::Dimension<'a, FragmentSummary> for Option<&'a Locator> {
    fn zero(_: &Option<clock::Global>) -> Self {
        Default::default()
    }

    fn add_summary(&mut self, summary: &'a FragmentSummary, _: &Option<clock::Global>) {
        *self = Some(&summary.max_id);
    }
}

impl sum_tree::SeekTarget<'_, FragmentSummary, FragmentTextSummary> for usize {
    fn cmp(
        &self,
        cursor_location: &FragmentTextSummary,
        _: &Option<clock::Global>,
    ) -> cmp::Ordering {
        Ord::cmp(self, &cursor_location.visible)
    }
}

#[derive(Copy, Clone, Debug, Eq, PartialEq)]
enum VersionedFullOffset {
    Offset(FullOffset),
    Invalid,
}

impl VersionedFullOffset {
    fn full_offset(&self) -> FullOffset {
        if let Self::Offset(position) = self {
            *position
        } else {
            panic!("invalid version")
        }
    }
}

impl Default for VersionedFullOffset {
    fn default() -> Self {
        Self::Offset(Default::default())
    }
}

impl<'a> sum_tree::Dimension<'a, FragmentSummary> for VersionedFullOffset {
    fn zero(_cx: &Option<clock::Global>) -> Self {
        Default::default()
    }

    fn add_summary(&mut self, summary: &'a FragmentSummary, cx: &Option<clock::Global>) {
        if let Self::Offset(offset) = self {
            let version = cx.as_ref().unwrap();
            if version.observed_all(&summary.max_insertion_version) {
                *offset += summary.text.visible + summary.text.deleted;
            } else if version.observed_any(&summary.min_insertion_version) {
                *self = Self::Invalid;
            }
        }
    }
}

impl sum_tree::SeekTarget<'_, FragmentSummary, Self> for VersionedFullOffset {
    fn cmp(&self, cursor_position: &Self, _: &Option<clock::Global>) -> cmp::Ordering {
        match (self, cursor_position) {
            (Self::Offset(a), Self::Offset(b)) => Ord::cmp(a, b),
            (Self::Offset(_), Self::Invalid) => cmp::Ordering::Less,
            (Self::Invalid, _) => unreachable!(),
        }
    }
}

impl Operation {
    fn replica_id(&self) -> ReplicaId {
        operation_queue::Operation::lamport_timestamp(self).replica_id
    }

    pub fn timestamp(&self) -> clock::Lamport {
        match self {
            Operation::Edit(edit) => edit.timestamp,
            Operation::Undo(undo) => undo.timestamp,
        }
    }

    pub fn as_edit(&self) -> Option<&EditOperation> {
        match self {
            Operation::Edit(edit) => Some(edit),
            _ => None,
        }
    }

    pub fn is_edit(&self) -> bool {
        matches!(self, Operation::Edit { .. })
    }
}

impl operation_queue::Operation for Operation {
    fn lamport_timestamp(&self) -> clock::Lamport {
        match self {
            Operation::Edit(edit) => edit.timestamp,
            Operation::Undo(undo) => undo.timestamp,
        }
    }
}

pub trait ToOffset {
    fn to_offset(&self, snapshot: &BufferSnapshot) -> usize;
    /// Turns this point into the next offset in the buffer that comes after this, respecting utf8 boundaries.
    fn to_next_offset(&self, snapshot: &BufferSnapshot) -> usize {
        snapshot
            .visible_text
            .ceil_char_boundary(self.to_offset(snapshot) + 1)
    }
    /// Turns this point into the previous offset in the buffer that comes before this, respecting utf8 boundaries.
    fn to_previous_offset(&self, snapshot: &BufferSnapshot) -> usize {
        snapshot
            .visible_text
            .floor_char_boundary(self.to_offset(snapshot).saturating_sub(1))
    }
}

impl ToOffset for Point {
    fn to_offset(&self, snapshot: &BufferSnapshot) -> usize {
        snapshot.point_to_offset(*self)
    }
}

impl ToOffset for usize {
    #[track_caller]
    fn to_offset(&self, snapshot: &BufferSnapshot) -> usize {
        assert!(
            *self <= snapshot.len(),
            "offset {} is out of range, snapshot length is {}",
            self,
            snapshot.len()
        );
        *self
    }
}

impl ToOffset for Anchor {
    fn to_offset(&self, snapshot: &BufferSnapshot) -> usize {
        snapshot.summary_for_anchor(self)
    }
}

impl<T: ToOffset> ToOffset for &T {
    fn to_offset(&self, content: &BufferSnapshot) -> usize {
        (*self).to_offset(content)
    }
}

impl ToOffset for PointUtf16 {
    fn to_offset(&self, snapshot: &BufferSnapshot) -> usize {
        snapshot.point_utf16_to_offset(*self)
    }
}

impl ToOffset for Unclipped<PointUtf16> {
    fn to_offset(&self, snapshot: &BufferSnapshot) -> usize {
        snapshot.unclipped_point_utf16_to_offset(*self)
    }
}

pub trait ToPoint {
    fn to_point(&self, snapshot: &BufferSnapshot) -> Point;
}

impl ToPoint for Anchor {
    fn to_point(&self, snapshot: &BufferSnapshot) -> Point {
        snapshot.summary_for_anchor(self)
    }
}

impl ToPoint for usize {
    fn to_point(&self, snapshot: &BufferSnapshot) -> Point {
        snapshot.offset_to_point(*self)
    }
}

impl ToPoint for Point {
    fn to_point(&self, _: &BufferSnapshot) -> Point {
        *self
    }
}

impl ToPoint for Unclipped<PointUtf16> {
    fn to_point(&self, snapshot: &BufferSnapshot) -> Point {
        snapshot.unclipped_point_utf16_to_point(*self)
    }
}

pub trait ToPointUtf16 {
    fn to_point_utf16(&self, snapshot: &BufferSnapshot) -> PointUtf16;
}

impl ToPointUtf16 for Anchor {
    fn to_point_utf16(&self, snapshot: &BufferSnapshot) -> PointUtf16 {
        snapshot.summary_for_anchor(self)
    }
}

impl ToPointUtf16 for usize {
    fn to_point_utf16(&self, snapshot: &BufferSnapshot) -> PointUtf16 {
        snapshot.offset_to_point_utf16(*self)
    }
}

impl ToPointUtf16 for PointUtf16 {
    fn to_point_utf16(&self, _: &BufferSnapshot) -> PointUtf16 {
        *self
    }
}

impl ToPointUtf16 for Point {
    fn to_point_utf16(&self, snapshot: &BufferSnapshot) -> PointUtf16 {
        snapshot.point_to_point_utf16(*self)
    }
}

pub trait ToOffsetUtf16 {
    fn to_offset_utf16(&self, snapshot: &BufferSnapshot) -> OffsetUtf16;
}

impl ToOffsetUtf16 for Anchor {
    fn to_offset_utf16(&self, snapshot: &BufferSnapshot) -> OffsetUtf16 {
        snapshot.summary_for_anchor(self)
    }
}

impl ToOffsetUtf16 for usize {
    fn to_offset_utf16(&self, snapshot: &BufferSnapshot) -> OffsetUtf16 {
        snapshot.offset_to_offset_utf16(*self)
    }
}

impl ToOffsetUtf16 for OffsetUtf16 {
    fn to_offset_utf16(&self, _snapshot: &BufferSnapshot) -> OffsetUtf16 {
        *self
    }
}

pub trait FromAnchor {
    fn from_anchor(anchor: &Anchor, snapshot: &BufferSnapshot) -> Self;
}

impl FromAnchor for Anchor {
    fn from_anchor(anchor: &Anchor, _snapshot: &BufferSnapshot) -> Self {
        *anchor
    }
}

impl FromAnchor for Point {
    fn from_anchor(anchor: &Anchor, snapshot: &BufferSnapshot) -> Self {
        snapshot.summary_for_anchor(anchor)
    }
}

impl FromAnchor for PointUtf16 {
    fn from_anchor(anchor: &Anchor, snapshot: &BufferSnapshot) -> Self {
        snapshot.summary_for_anchor(anchor)
    }
}

impl FromAnchor for usize {
    fn from_anchor(anchor: &Anchor, snapshot: &BufferSnapshot) -> Self {
        snapshot.summary_for_anchor(anchor)
    }
}

#[derive(Clone, Copy, Debug, PartialEq)]
pub enum LineEnding {
    Unix,
    Windows,
}

impl Default for LineEnding {
    fn default() -> Self {
        #[cfg(unix)]
        return Self::Unix;

        #[cfg(not(unix))]
        return Self::Windows;
    }
}

impl LineEnding {
    pub fn as_str(&self) -> &'static str {
        match self {
            LineEnding::Unix => "\n",
            LineEnding::Windows => "\r\n",
        }
    }

    pub fn label(&self) -> &'static str {
        match self {
            LineEnding::Unix => "LF",
            LineEnding::Windows => "CRLF",
        }
    }

    pub fn detect(text: &str) -> Self {
        let mut max_ix = cmp::min(text.len(), 1000);
        while !text.is_char_boundary(max_ix) {
            max_ix -= 1;
        }

        if let Some(ix) = text[..max_ix].find(['\n']) {
            if ix > 0 && text.as_bytes()[ix - 1] == b'\r' {
                Self::Windows
            } else {
                Self::Unix
            }
        } else {
            Self::default()
        }
    }

    pub fn normalize(text: &mut String) {
        if let Cow::Owned(replaced) = LINE_SEPARATORS_REGEX.replace_all(text, "\n") {
            *text = replaced;
        }
    }

    pub fn normalize_arc(text: Arc<str>) -> Arc<str> {
        if let Cow::Owned(replaced) = LINE_SEPARATORS_REGEX.replace_all(&text, "\n") {
            replaced.into()
        } else {
            text
        }
    }

    pub fn normalize_cow(text: Cow<str>) -> Cow<str> {
        if let Cow::Owned(replaced) = LINE_SEPARATORS_REGEX.replace_all(&text, "\n") {
            replaced.into()
        } else {
            text
        }
    }
}

#[cfg(debug_assertions)]
pub mod debug {
    use super::*;
    use parking_lot::Mutex;
    use std::any::TypeId;
    use std::hash::{Hash, Hasher};

    static GLOBAL_DEBUG_RANGES: Mutex<Option<GlobalDebugRanges>> = Mutex::new(None);

    pub struct GlobalDebugRanges {
        pub ranges: Vec<DebugRange>,
        key_to_occurrence_index: HashMap<Key, usize>,
        next_occurrence_index: usize,
    }

    pub struct DebugRange {
        key: Key,
        pub ranges: Vec<Range<Anchor>>,
        pub value: Arc<str>,
        pub occurrence_index: usize,
    }

    #[derive(Debug, Clone, PartialEq, Eq, Hash)]
    struct Key {
        type_id: TypeId,
        hash: u64,
    }

    impl GlobalDebugRanges {
        pub fn with_locked<R>(f: impl FnOnce(&mut Self) -> R) -> R {
            let mut state = GLOBAL_DEBUG_RANGES.lock();
            if state.is_none() {
                *state = Some(GlobalDebugRanges {
                    ranges: Vec::new(),
                    key_to_occurrence_index: HashMap::default(),
                    next_occurrence_index: 0,
                });
            }
            if let Some(global_debug_ranges) = state.as_mut() {
                f(global_debug_ranges)
            } else {
                unreachable!()
            }
        }

        pub fn insert<K: Hash + 'static>(
            &mut self,
            key: &K,
            ranges: Vec<Range<Anchor>>,
            value: Arc<str>,
        ) {
            let occurrence_index = *self
                .key_to_occurrence_index
                .entry(Key::new(key))
                .or_insert_with(|| {
                    let occurrence_index = self.next_occurrence_index;
                    self.next_occurrence_index += 1;
                    occurrence_index
                });
            let key = Key::new(key);
            let existing = self
                .ranges
                .iter()
                .enumerate()
                .rfind(|(_, existing)| existing.key == key);
            if let Some((existing_ix, _)) = existing {
                self.ranges.remove(existing_ix);
            }
            self.ranges.push(DebugRange {
                ranges,
                key,
                value,
                occurrence_index,
            });
        }

        pub fn remove<K: Hash + 'static>(&mut self, key: &K) {
            self.remove_impl(&Key::new(key));
        }

        fn remove_impl(&mut self, key: &Key) {
            let existing = self
                .ranges
                .iter()
                .enumerate()
                .rfind(|(_, existing)| &existing.key == key);
            if let Some((existing_ix, _)) = existing {
                self.ranges.remove(existing_ix);
            }
        }

        pub fn remove_all_with_key_type<K: 'static>(&mut self) {
            self.ranges
                .retain(|item| item.key.type_id != TypeId::of::<K>());
        }
    }

    impl Key {
        fn new<K: Hash + 'static>(key: &K) -> Self {
            let type_id = TypeId::of::<K>();
            let mut hasher = collections::FxHasher::default();
            key.hash(&mut hasher);
            Key {
                type_id,
                hash: hasher.finish(),
            }
        }
    }

    pub trait ToDebugRanges {
        fn to_debug_ranges(&self, snapshot: &BufferSnapshot) -> Vec<Range<usize>>;
    }

    impl<T: ToOffset> ToDebugRanges for T {
        fn to_debug_ranges(&self, snapshot: &BufferSnapshot) -> Vec<Range<usize>> {
            [self.to_offset(snapshot)].to_debug_ranges(snapshot)
        }
    }

    impl<T: ToOffset + Clone> ToDebugRanges for Range<T> {
        fn to_debug_ranges(&self, snapshot: &BufferSnapshot) -> Vec<Range<usize>> {
            [self.clone()].to_debug_ranges(snapshot)
        }
    }

    impl<T: ToOffset> ToDebugRanges for Vec<T> {
        fn to_debug_ranges(&self, snapshot: &BufferSnapshot) -> Vec<Range<usize>> {
            self.as_slice().to_debug_ranges(snapshot)
        }
    }

    impl<T: ToOffset> ToDebugRanges for Vec<Range<T>> {
        fn to_debug_ranges(&self, snapshot: &BufferSnapshot) -> Vec<Range<usize>> {
            self.as_slice().to_debug_ranges(snapshot)
        }
    }

    impl<T: ToOffset> ToDebugRanges for [T] {
        fn to_debug_ranges(&self, snapshot: &BufferSnapshot) -> Vec<Range<usize>> {
            self.iter()
                .map(|item| {
                    let offset = item.to_offset(snapshot);
                    offset..offset
                })
                .collect()
        }
    }

    impl<T: ToOffset> ToDebugRanges for [Range<T>] {
        fn to_debug_ranges(&self, snapshot: &BufferSnapshot) -> Vec<Range<usize>> {
            self.iter()
                .map(|range| range.start.to_offset(snapshot)..range.end.to_offset(snapshot))
                .collect()
        }
    }
}<|MERGE_RESOLUTION|>--- conflicted
+++ resolved
@@ -2474,23 +2474,6 @@
         } else if bias == Bias::Right && offset == self.len() {
             Anchor::MAX
         } else {
-<<<<<<< HEAD
-            let offset = if !self.visible_text.is_char_boundary(offset) {
-                // Adjust offset to a valid character boundary based on bias
-                if bias == Bias::Left {
-                    self.visible_text.floor_char_boundary(offset)
-                } else {
-                    self.visible_text.ceil_char_boundary(offset)
-                }
-            } else {
-                offset
-            };
-
-            let mut fragment_cursor = self.fragments.cursor::<usize>(&None);
-            fragment_cursor.seek(&offset, bias);
-            let fragment = fragment_cursor.item().unwrap();
-            let overshoot = offset - *fragment_cursor.start();
-=======
             if offset > self.visible_text.len() {
                 panic!("offset {} is out of bounds", offset)
             }
@@ -2498,7 +2481,6 @@
             let (start, _, item) = self.fragments.find::<usize, _>(&None, &offset, bias);
             let fragment = item.unwrap();
             let overshoot = offset - start;
->>>>>>> 3e042475
             Anchor {
                 timestamp: fragment.timestamp,
                 offset: fragment.insertion_offset + overshoot,
