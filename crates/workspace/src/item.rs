use crate::{
    CollaboratorId, DelayedDebouncedEditAction, FollowableViewRegistry, ItemNavHistory,
    SerializableItemRegistry, ToolbarItemLocation, ViewId, Workspace, WorkspaceId,
    invalid_item_view::InvalidItemView,
    pane::{self, Pane},
    persistence::model::ItemId,
    searchable::SearchableItemHandle,
    workspace_settings::{AutosaveSetting, WorkspaceSettings},
};
use anyhow::Result;
use client::{Client, proto};
use futures::{StreamExt, channel::mpsc};
use gpui::{
    Action, AnyElement, AnyEntity, AnyView, App, AppContext, Context, Entity, EntityId,
    EventEmitter, FocusHandle, Focusable, Font, HighlightStyle, Pixels, Point, Render,
    SharedString, Task, WeakEntity, Window,
};
use project::{Project, ProjectEntryId, ProjectPath};
pub use settings::{
    ActivateOnClose, ClosePosition, RegisterSetting, Settings, SettingsLocation, ShowCloseButton,
    ShowDiagnostics,
};
use smallvec::SmallVec;
use std::{
    any::{Any, TypeId},
    cell::RefCell,
    ops::Range,
    path::Path,
    rc::Rc,
    sync::Arc,
    time::Duration,
};
use theme::Theme;
use ui::{Color, Icon, IntoElement, Label, LabelCommon};
use util::ResultExt;

pub const LEADER_UPDATE_THROTTLE: Duration = Duration::from_millis(200);

#[derive(Clone, Copy, Debug)]
pub struct SaveOptions {
    pub format: bool,
    pub autosave: bool,
}

impl Default for SaveOptions {
    fn default() -> Self {
        Self {
            format: true,
            autosave: false,
        }
    }
}

#[derive(RegisterSetting)]
pub struct ItemSettings {
    pub git_status: bool,
    pub close_position: ClosePosition,
    pub activate_on_close: ActivateOnClose,
    pub file_icons: bool,
    pub show_diagnostics: ShowDiagnostics,
    pub show_close_button: ShowCloseButton,
}

#[derive(RegisterSetting)]
pub struct PreviewTabsSettings {
    pub enabled: bool,
    pub enable_preview_from_project_panel: bool,
    pub enable_preview_from_file_finder: bool,
<<<<<<< HEAD
    pub enable_preview_from_code_navigation: bool,
    pub enable_preview_from_file_explorer: bool,
=======
    pub enable_preview_from_multibuffer: bool,
    pub enable_preview_multibuffer_from_code_navigation: bool,
    pub enable_preview_file_from_code_navigation: bool,
    pub enable_keep_preview_on_code_navigation: bool,
>>>>>>> 4c51fffb
}

impl Settings for ItemSettings {
    fn from_settings(content: &settings::SettingsContent) -> Self {
        let tabs = content.tabs.as_ref().unwrap();
        Self {
            git_status: tabs.git_status.unwrap(),
            close_position: tabs.close_position.unwrap(),
            activate_on_close: tabs.activate_on_close.unwrap(),
            file_icons: tabs.file_icons.unwrap(),
            show_diagnostics: tabs.show_diagnostics.unwrap(),
            show_close_button: tabs.show_close_button.unwrap(),
        }
    }
}

impl Settings for PreviewTabsSettings {
    fn from_settings(content: &settings::SettingsContent) -> Self {
        let preview_tabs = content.preview_tabs.as_ref().unwrap();
        Self {
            enabled: preview_tabs.enabled.unwrap(),
            enable_preview_from_project_panel: preview_tabs
                .enable_preview_from_project_panel
                .unwrap(),
            enable_preview_from_file_finder: preview_tabs.enable_preview_from_file_finder.unwrap(),
            enable_preview_from_multibuffer: preview_tabs.enable_preview_from_multibuffer.unwrap(),
            enable_preview_multibuffer_from_code_navigation: preview_tabs
                .enable_preview_multibuffer_from_code_navigation
                .unwrap(),
            enable_preview_file_from_code_navigation: preview_tabs
                .enable_preview_file_from_code_navigation
                .unwrap(),
            enable_keep_preview_on_code_navigation: preview_tabs
                .enable_keep_preview_on_code_navigation
                .unwrap(),
            enable_preview_from_file_explorer: preview_tabs
                .enable_preview_from_file_explorer
                .unwrap(),
        }
    }
}

#[derive(Clone, Copy, Eq, PartialEq, Hash, Debug)]
pub enum ItemEvent {
    CloseItem,
    UpdateTab,
    UpdateBreadcrumbs,
    Edit,
}

// TODO: Combine this with existing HighlightedText struct?
pub struct BreadcrumbText {
    pub text: String,
    pub highlights: Option<Vec<(Range<usize>, HighlightStyle)>>,
    pub font: Option<Font>,
}

#[derive(Clone, Copy, Default, Debug)]
pub struct TabContentParams {
    pub detail: Option<usize>,
    pub selected: bool,
    pub preview: bool,
    /// Tab content should be deemphasized when active pane does not have focus.
    pub deemphasized: bool,
}

impl TabContentParams {
    /// Returns the text color to be used for the tab content.
    pub fn text_color(&self) -> Color {
        if self.deemphasized {
            if self.selected {
                Color::Muted
            } else {
                Color::Hidden
            }
        } else if self.selected {
            Color::Default
        } else {
            Color::Muted
        }
    }
}

pub enum TabTooltipContent {
    Text(SharedString),
    Custom(Box<dyn Fn(&mut Window, &mut App) -> AnyView>),
}

#[derive(Debug, Clone, Copy, PartialEq, Eq, Hash)]
pub enum ItemBufferKind {
    Multibuffer,
    Singleton,
    None,
}

pub trait Item: Focusable + EventEmitter<Self::Event> + Render + Sized {
    type Event;

    /// Returns the tab contents.
    ///
    /// By default this returns a [`Label`] that displays that text from
    /// `tab_content_text`.
    fn tab_content(&self, params: TabContentParams, _window: &Window, cx: &App) -> AnyElement {
        let text = self.tab_content_text(params.detail.unwrap_or_default(), cx);

        Label::new(text)
            .color(params.text_color())
            .into_any_element()
    }

    /// Returns the textual contents of the tab.
    fn tab_content_text(&self, _detail: usize, _cx: &App) -> SharedString;

    /// Returns the suggested filename for saving this item.
    /// By default, returns the tab content text.
    fn suggested_filename(&self, cx: &App) -> SharedString {
        self.tab_content_text(0, cx)
    }

    fn tab_icon(&self, _window: &Window, _cx: &App) -> Option<Icon> {
        None
    }

    /// Returns the tab tooltip text.
    ///
    /// Use this if you don't need to customize the tab tooltip content.
    fn tab_tooltip_text(&self, _: &App) -> Option<SharedString> {
        None
    }

    /// Returns the tab tooltip content.
    ///
    /// By default this returns a Tooltip text from
    /// `tab_tooltip_text`.
    fn tab_tooltip_content(&self, cx: &App) -> Option<TabTooltipContent> {
        self.tab_tooltip_text(cx).map(TabTooltipContent::Text)
    }

    fn to_item_events(_event: &Self::Event, _f: impl FnMut(ItemEvent)) {}

    fn deactivated(&mut self, _window: &mut Window, _: &mut Context<Self>) {}
    fn discarded(&self, _project: Entity<Project>, _window: &mut Window, _cx: &mut Context<Self>) {}
    fn on_removed(&self, _cx: &App) {}
    fn workspace_deactivated(&mut self, _window: &mut Window, _: &mut Context<Self>) {}
    fn navigate(&mut self, _: Box<dyn Any>, _window: &mut Window, _: &mut Context<Self>) -> bool {
        false
    }

    fn telemetry_event_text(&self) -> Option<&'static str> {
        None
    }

    /// (model id, Item)
    fn for_each_project_item(
        &self,
        _: &App,
        _: &mut dyn FnMut(EntityId, &dyn project::ProjectItem),
    ) {
    }
    fn buffer_kind(&self, _cx: &App) -> ItemBufferKind {
        ItemBufferKind::None
    }
    fn set_nav_history(&mut self, _: ItemNavHistory, _window: &mut Window, _: &mut Context<Self>) {}

    fn can_split(&self) -> bool {
        false
    }
    fn clone_on_split(
        &self,
        workspace_id: Option<WorkspaceId>,
        window: &mut Window,
        cx: &mut Context<Self>,
    ) -> Task<Option<Entity<Self>>>
    where
        Self: Sized,
    {
        _ = (workspace_id, window, cx);
        unimplemented!("clone_on_split() must be implemented if can_split() returns true")
    }
    fn is_dirty(&self, _: &App) -> bool {
        false
    }
    fn has_deleted_file(&self, _: &App) -> bool {
        false
    }
    fn has_conflict(&self, _: &App) -> bool {
        false
    }
    fn can_save(&self, _cx: &App) -> bool {
        false
    }
    fn can_save_as(&self, _: &App) -> bool {
        false
    }
    fn save(
        &mut self,
        _options: SaveOptions,
        _project: Entity<Project>,
        _window: &mut Window,
        _cx: &mut Context<Self>,
    ) -> Task<Result<()>> {
        unimplemented!("save() must be implemented if can_save() returns true")
    }
    fn save_as(
        &mut self,
        _project: Entity<Project>,
        _path: ProjectPath,
        _window: &mut Window,
        _cx: &mut Context<Self>,
    ) -> Task<Result<()>> {
        unimplemented!("save_as() must be implemented if can_save() returns true")
    }
    fn reload(
        &mut self,
        _project: Entity<Project>,
        _window: &mut Window,
        _cx: &mut Context<Self>,
    ) -> Task<Result<()>> {
        unimplemented!("reload() must be implemented if can_save() returns true")
    }

    fn act_as_type<'a>(
        &'a self,
        type_id: TypeId,
        self_handle: &'a Entity<Self>,
        _: &'a App,
    ) -> Option<AnyEntity> {
        if TypeId::of::<Self>() == type_id {
            Some(self_handle.clone().into())
        } else {
            None
        }
    }

    fn as_searchable(&self, _: &Entity<Self>, _: &App) -> Option<Box<dyn SearchableItemHandle>> {
        None
    }

    fn breadcrumb_location(&self, _: &App) -> ToolbarItemLocation {
        ToolbarItemLocation::Hidden
    }

    fn breadcrumbs(&self, _theme: &Theme, _cx: &App) -> Option<Vec<BreadcrumbText>> {
        None
    }

    /// Returns optional elements to render to the left of the breadcrumb.
    fn breadcrumb_prefix(
        &self,
        _window: &mut Window,
        _cx: &mut Context<Self>,
    ) -> Option<gpui::AnyElement> {
        None
    }

    fn added_to_workspace(
        &mut self,
        _workspace: &mut Workspace,
        _window: &mut Window,
        _cx: &mut Context<Self>,
    ) {
    }

    fn show_toolbar(&self) -> bool {
        true
    }

    fn pixel_position_of_cursor(&self, _: &App) -> Option<Point<Pixels>> {
        None
    }

    fn preserve_preview(&self, _cx: &App) -> bool {
        false
    }

    fn include_in_nav_history() -> bool {
        true
    }
}

pub trait SerializableItem: Item {
    fn serialized_item_kind() -> &'static str;

    fn cleanup(
        workspace_id: WorkspaceId,
        alive_items: Vec<ItemId>,
        window: &mut Window,
        cx: &mut App,
    ) -> Task<Result<()>>;

    fn deserialize(
        _project: Entity<Project>,
        _workspace: WeakEntity<Workspace>,
        _workspace_id: WorkspaceId,
        _item_id: ItemId,
        _window: &mut Window,
        _cx: &mut App,
    ) -> Task<Result<Entity<Self>>>;

    fn serialize(
        &mut self,
        workspace: &mut Workspace,
        item_id: ItemId,
        closing: bool,
        window: &mut Window,
        cx: &mut Context<Self>,
    ) -> Option<Task<Result<()>>>;

    fn should_serialize(&self, event: &Self::Event) -> bool;
}

pub trait SerializableItemHandle: ItemHandle {
    fn serialized_item_kind(&self) -> &'static str;
    fn serialize(
        &self,
        workspace: &mut Workspace,
        closing: bool,
        window: &mut Window,
        cx: &mut App,
    ) -> Option<Task<Result<()>>>;
    fn should_serialize(&self, event: &dyn Any, cx: &App) -> bool;
}

impl<T> SerializableItemHandle for Entity<T>
where
    T: SerializableItem,
{
    fn serialized_item_kind(&self) -> &'static str {
        T::serialized_item_kind()
    }

    fn serialize(
        &self,
        workspace: &mut Workspace,
        closing: bool,
        window: &mut Window,
        cx: &mut App,
    ) -> Option<Task<Result<()>>> {
        self.update(cx, |this, cx| {
            this.serialize(workspace, cx.entity_id().as_u64(), closing, window, cx)
        })
    }

    fn should_serialize(&self, event: &dyn Any, cx: &App) -> bool {
        event
            .downcast_ref::<T::Event>()
            .is_some_and(|event| self.read(cx).should_serialize(event))
    }
}

pub trait ItemHandle: 'static + Send {
    fn item_focus_handle(&self, cx: &App) -> FocusHandle;
    fn subscribe_to_item_events(
        &self,
        window: &mut Window,
        cx: &mut App,
        handler: Box<dyn Fn(ItemEvent, &mut Window, &mut App)>,
    ) -> gpui::Subscription;
    fn tab_content(&self, params: TabContentParams, window: &Window, cx: &App) -> AnyElement;
    fn tab_content_text(&self, detail: usize, cx: &App) -> SharedString;
    fn suggested_filename(&self, cx: &App) -> SharedString;
    fn tab_icon(&self, window: &Window, cx: &App) -> Option<Icon>;
    fn tab_tooltip_text(&self, cx: &App) -> Option<SharedString>;
    fn tab_tooltip_content(&self, cx: &App) -> Option<TabTooltipContent>;
    fn telemetry_event_text(&self, cx: &App) -> Option<&'static str>;
    fn dragged_tab_content(
        &self,
        params: TabContentParams,
        window: &Window,
        cx: &App,
    ) -> AnyElement;
    fn project_path(&self, cx: &App) -> Option<ProjectPath>;
    fn project_entry_ids(&self, cx: &App) -> SmallVec<[ProjectEntryId; 3]>;
    fn project_paths(&self, cx: &App) -> SmallVec<[ProjectPath; 3]>;
    fn project_item_model_ids(&self, cx: &App) -> SmallVec<[EntityId; 3]>;
    fn for_each_project_item(
        &self,
        _: &App,
        _: &mut dyn FnMut(EntityId, &dyn project::ProjectItem),
    );
    fn buffer_kind(&self, cx: &App) -> ItemBufferKind;
    fn boxed_clone(&self) -> Box<dyn ItemHandle>;
    fn can_split(&self, cx: &App) -> bool;
    fn clone_on_split(
        &self,
        workspace_id: Option<WorkspaceId>,
        window: &mut Window,
        cx: &mut App,
    ) -> Task<Option<Box<dyn ItemHandle>>>;
    fn added_to_pane(
        &self,
        workspace: &mut Workspace,
        pane: Entity<Pane>,
        window: &mut Window,
        cx: &mut Context<Workspace>,
    );
    fn deactivated(&self, window: &mut Window, cx: &mut App);
    fn on_removed(&self, cx: &App);
    fn workspace_deactivated(&self, window: &mut Window, cx: &mut App);
    fn navigate(&self, data: Box<dyn Any>, window: &mut Window, cx: &mut App) -> bool;
    fn item_id(&self) -> EntityId;
    fn to_any_view(&self) -> AnyView;
    fn is_dirty(&self, cx: &App) -> bool;
    fn has_deleted_file(&self, cx: &App) -> bool;
    fn has_conflict(&self, cx: &App) -> bool;
    fn can_save(&self, cx: &App) -> bool;
    fn can_save_as(&self, cx: &App) -> bool;
    fn save(
        &self,
        options: SaveOptions,
        project: Entity<Project>,
        window: &mut Window,
        cx: &mut App,
    ) -> Task<Result<()>>;
    fn save_as(
        &self,
        project: Entity<Project>,
        path: ProjectPath,
        window: &mut Window,
        cx: &mut App,
    ) -> Task<Result<()>>;
    fn reload(
        &self,
        project: Entity<Project>,
        window: &mut Window,
        cx: &mut App,
    ) -> Task<Result<()>>;
    fn act_as_type(&self, type_id: TypeId, cx: &App) -> Option<AnyEntity>;
    fn to_followable_item_handle(&self, cx: &App) -> Option<Box<dyn FollowableItemHandle>>;
    fn to_serializable_item_handle(&self, cx: &App) -> Option<Box<dyn SerializableItemHandle>>;
    fn on_release(
        &self,
        cx: &mut App,
        callback: Box<dyn FnOnce(&mut App) + Send>,
    ) -> gpui::Subscription;
    fn to_searchable_item_handle(&self, cx: &App) -> Option<Box<dyn SearchableItemHandle>>;
    fn breadcrumb_location(&self, cx: &App) -> ToolbarItemLocation;
    fn breadcrumbs(&self, theme: &Theme, cx: &App) -> Option<Vec<BreadcrumbText>>;
    fn breadcrumb_prefix(&self, window: &mut Window, cx: &mut App) -> Option<gpui::AnyElement>;
    fn show_toolbar(&self, cx: &App) -> bool;
    fn pixel_position_of_cursor(&self, cx: &App) -> Option<Point<Pixels>>;
    fn downgrade_item(&self) -> Box<dyn WeakItemHandle>;
    fn workspace_settings<'a>(&self, cx: &'a App) -> &'a WorkspaceSettings;
    fn preserve_preview(&self, cx: &App) -> bool;
    fn include_in_nav_history(&self) -> bool;
    fn relay_action(&self, action: Box<dyn Action>, window: &mut Window, cx: &mut App);
    fn can_autosave(&self, cx: &App) -> bool {
        let is_deleted = self.project_entry_ids(cx).is_empty();
        self.is_dirty(cx) && !self.has_conflict(cx) && self.can_save(cx) && !is_deleted
    }
}

pub trait WeakItemHandle: Send + Sync {
    fn id(&self) -> EntityId;
    fn boxed_clone(&self) -> Box<dyn WeakItemHandle>;
    fn upgrade(&self) -> Option<Box<dyn ItemHandle>>;
}

impl dyn ItemHandle {
    pub fn downcast<V: 'static>(&self) -> Option<Entity<V>> {
        self.to_any_view().downcast().ok()
    }

    pub fn act_as<V: 'static>(&self, cx: &App) -> Option<Entity<V>> {
        self.act_as_type(TypeId::of::<V>(), cx)
            .and_then(|t| t.downcast().ok())
    }
}

impl<T: Item> ItemHandle for Entity<T> {
    fn subscribe_to_item_events(
        &self,
        window: &mut Window,
        cx: &mut App,
        handler: Box<dyn Fn(ItemEvent, &mut Window, &mut App)>,
    ) -> gpui::Subscription {
        window.subscribe(self, cx, move |_, event, window, cx| {
            T::to_item_events(event, |item_event| handler(item_event, window, cx));
        })
    }

    fn item_focus_handle(&self, cx: &App) -> FocusHandle {
        self.read(cx).focus_handle(cx)
    }

    fn telemetry_event_text(&self, cx: &App) -> Option<&'static str> {
        self.read(cx).telemetry_event_text()
    }

    fn tab_content(&self, params: TabContentParams, window: &Window, cx: &App) -> AnyElement {
        self.read(cx).tab_content(params, window, cx)
    }
    fn tab_content_text(&self, detail: usize, cx: &App) -> SharedString {
        self.read(cx).tab_content_text(detail, cx)
    }

    fn suggested_filename(&self, cx: &App) -> SharedString {
        self.read(cx).suggested_filename(cx)
    }

    fn tab_icon(&self, window: &Window, cx: &App) -> Option<Icon> {
        self.read(cx).tab_icon(window, cx)
    }

    fn tab_tooltip_content(&self, cx: &App) -> Option<TabTooltipContent> {
        self.read(cx).tab_tooltip_content(cx)
    }

    fn tab_tooltip_text(&self, cx: &App) -> Option<SharedString> {
        self.read(cx).tab_tooltip_text(cx)
    }

    fn dragged_tab_content(
        &self,
        params: TabContentParams,
        window: &Window,
        cx: &App,
    ) -> AnyElement {
        self.read(cx).tab_content(
            TabContentParams {
                selected: true,
                ..params
            },
            window,
            cx,
        )
    }

    fn project_path(&self, cx: &App) -> Option<ProjectPath> {
        let this = self.read(cx);
        let mut result = None;
        if this.buffer_kind(cx) == ItemBufferKind::Singleton {
            this.for_each_project_item(cx, &mut |_, item| {
                result = item.project_path(cx);
            });
        }
        result
    }

    fn workspace_settings<'a>(&self, cx: &'a App) -> &'a WorkspaceSettings {
        if let Some(project_path) = self.project_path(cx) {
            WorkspaceSettings::get(
                Some(SettingsLocation {
                    worktree_id: project_path.worktree_id,
                    path: &project_path.path,
                }),
                cx,
            )
        } else {
            WorkspaceSettings::get_global(cx)
        }
    }

    fn project_entry_ids(&self, cx: &App) -> SmallVec<[ProjectEntryId; 3]> {
        let mut result = SmallVec::new();
        self.read(cx).for_each_project_item(cx, &mut |_, item| {
            if let Some(id) = item.entry_id(cx) {
                result.push(id);
            }
        });
        result
    }

    fn project_paths(&self, cx: &App) -> SmallVec<[ProjectPath; 3]> {
        let mut result = SmallVec::new();
        self.read(cx).for_each_project_item(cx, &mut |_, item| {
            if let Some(id) = item.project_path(cx) {
                result.push(id);
            }
        });
        result
    }

    fn project_item_model_ids(&self, cx: &App) -> SmallVec<[EntityId; 3]> {
        let mut result = SmallVec::new();
        self.read(cx).for_each_project_item(cx, &mut |id, _| {
            result.push(id);
        });
        result
    }

    fn for_each_project_item(
        &self,
        cx: &App,
        f: &mut dyn FnMut(EntityId, &dyn project::ProjectItem),
    ) {
        self.read(cx).for_each_project_item(cx, f)
    }

    fn buffer_kind(&self, cx: &App) -> ItemBufferKind {
        self.read(cx).buffer_kind(cx)
    }

    fn boxed_clone(&self) -> Box<dyn ItemHandle> {
        Box::new(self.clone())
    }

    fn can_split(&self, cx: &App) -> bool {
        self.read(cx).can_split()
    }

    fn clone_on_split(
        &self,
        workspace_id: Option<WorkspaceId>,
        window: &mut Window,
        cx: &mut App,
    ) -> Task<Option<Box<dyn ItemHandle>>> {
        let task = self.update(cx, |item, cx| item.clone_on_split(workspace_id, window, cx));
        cx.background_spawn(async move {
            task.await
                .map(|handle| Box::new(handle) as Box<dyn ItemHandle>)
        })
    }

    fn added_to_pane(
        &self,
        workspace: &mut Workspace,
        pane: Entity<Pane>,
        window: &mut Window,
        cx: &mut Context<Workspace>,
    ) {
        let weak_item = self.downgrade();
        let history = pane.read(cx).nav_history_for_item(self);
        self.update(cx, |this, cx| {
            this.set_nav_history(history, window, cx);
            this.added_to_workspace(workspace, window, cx);
        });

        if let Some(serializable_item) = self.to_serializable_item_handle(cx) {
            workspace
                .enqueue_item_serialization(serializable_item)
                .log_err();
        }

        if workspace
            .panes_by_item
            .insert(self.item_id(), pane.downgrade())
            .is_none()
        {
            let mut pending_autosave = DelayedDebouncedEditAction::new();
            let (pending_update_tx, mut pending_update_rx) = mpsc::unbounded();
            let pending_update = Rc::new(RefCell::new(None));

            let mut send_follower_updates = None;
            if let Some(item) = self.to_followable_item_handle(cx) {
                let is_project_item = item.is_project_item(window, cx);
                let item = item.downgrade();

                send_follower_updates = Some(cx.spawn_in(window, {
                    let pending_update = pending_update.clone();
                    async move |workspace, cx| {
                        while let Some(mut leader_id) = pending_update_rx.next().await {
                            while let Ok(Some(id)) = pending_update_rx.try_next() {
                                leader_id = id;
                            }

                            workspace.update_in(cx, |workspace, window, cx| {
                                let Some(item) = item.upgrade() else { return };
                                workspace.update_followers(
                                    is_project_item,
                                    proto::update_followers::Variant::UpdateView(
                                        proto::UpdateView {
                                            id: item
                                                .remote_id(workspace.client(), window, cx)
                                                .and_then(|id| id.to_proto()),
                                            variant: pending_update.borrow_mut().take(),
                                            leader_id,
                                        },
                                    ),
                                    window,
                                    cx,
                                );
                            })?;
                            cx.background_executor().timer(LEADER_UPDATE_THROTTLE).await;
                        }
                        anyhow::Ok(())
                    }
                }));
            }

            let mut event_subscription = Some(cx.subscribe_in(
                self,
                window,
                move |workspace, item: &Entity<T>, event, window, cx| {
                    let pane = if let Some(pane) = workspace
                        .panes_by_item
                        .get(&item.item_id())
                        .and_then(|pane| pane.upgrade())
                    {
                        pane
                    } else {
                        return;
                    };

                    if let Some(item) = item.to_followable_item_handle(cx) {
                        let leader_id = workspace.leader_for_pane(&pane);

                        if let Some(leader_id) = leader_id
                            && let Some(FollowEvent::Unfollow) = item.to_follow_event(event)
                        {
                            workspace.unfollow(leader_id, window, cx);
                        }

                        if item.item_focus_handle(cx).contains_focused(window, cx) {
                            match leader_id {
                                Some(CollaboratorId::Agent) => {}
                                Some(CollaboratorId::PeerId(leader_peer_id)) => {
                                    item.add_event_to_update_proto(
                                        event,
                                        &mut pending_update.borrow_mut(),
                                        window,
                                        cx,
                                    );
                                    pending_update_tx.unbounded_send(Some(leader_peer_id)).ok();
                                }
                                None => {
                                    item.add_event_to_update_proto(
                                        event,
                                        &mut pending_update.borrow_mut(),
                                        window,
                                        cx,
                                    );
                                    pending_update_tx.unbounded_send(None).ok();
                                }
                            }
                        }
                    }

                    if let Some(item) = item.to_serializable_item_handle(cx)
                        && item.should_serialize(event, cx)
                    {
                        workspace.enqueue_item_serialization(item).ok();
                    }

                    T::to_item_events(event, |event| match event {
                        ItemEvent::CloseItem => {
                            pane.update(cx, |pane, cx| {
                                pane.close_item_by_id(
                                    item.item_id(),
                                    crate::SaveIntent::Close,
                                    window,
                                    cx,
                                )
                            })
                            .detach_and_log_err(cx);
                        }

                        ItemEvent::UpdateTab => {
                            workspace.update_item_dirty_state(item, window, cx);

                            if item.has_deleted_file(cx)
                                && !item.is_dirty(cx)
                                && item.workspace_settings(cx).close_on_file_delete
                            {
                                let item_id = item.item_id();
                                let close_item_task = pane.update(cx, |pane, cx| {
                                    pane.close_item_by_id(
                                        item_id,
                                        crate::SaveIntent::Close,
                                        window,
                                        cx,
                                    )
                                });
                                cx.spawn_in(window, {
                                    let pane = pane.clone();
                                    async move |_workspace, cx| {
                                        close_item_task.await?;
                                        pane.update(cx, |pane, _cx| {
                                            pane.nav_history_mut().remove_item(item_id);
                                        })
                                    }
                                })
                                .detach_and_log_err(cx);
                            } else {
                                pane.update(cx, |_, cx| {
                                    cx.emit(pane::Event::ChangeItemTitle);
                                    cx.notify();
                                });
                            }
                        }

                        ItemEvent::Edit => {
                            let autosave = item.workspace_settings(cx).autosave;

                            if let AutosaveSetting::AfterDelay { milliseconds } = autosave {
                                let delay = Duration::from_millis(milliseconds.0);
                                let item = item.clone();
                                pending_autosave.fire_new(
                                    delay,
                                    window,
                                    cx,
                                    move |workspace, window, cx| {
                                        Pane::autosave_item(
                                            &item,
                                            workspace.project().clone(),
                                            window,
                                            cx,
                                        )
                                    },
                                );
                            }
                            pane.update(cx, |pane, cx| pane.handle_item_edit(item.item_id(), cx));
                        }

                        _ => {}
                    });
                },
            ));

            cx.on_blur(
                &self.read(cx).focus_handle(cx),
                window,
                move |workspace, window, cx| {
                    if let Some(item) = weak_item.upgrade()
                        && item.workspace_settings(cx).autosave == AutosaveSetting::OnFocusChange
                    {
                        Pane::autosave_item(&item, workspace.project.clone(), window, cx)
                            .detach_and_log_err(cx);
                    }
                },
            )
            .detach();

            let item_id = self.item_id();
            workspace.update_item_dirty_state(self, window, cx);
            cx.observe_release_in(self, window, move |workspace, _, _, _| {
                workspace.panes_by_item.remove(&item_id);
                event_subscription.take();
                send_follower_updates.take();
            })
            .detach();
        }

        cx.defer_in(window, |workspace, window, cx| {
            workspace.serialize_workspace(window, cx);
        });
    }

    fn deactivated(&self, window: &mut Window, cx: &mut App) {
        self.update(cx, |this, cx| this.deactivated(window, cx));
    }

    fn on_removed(&self, cx: &App) {
        self.read(cx).on_removed(cx);
    }

    fn workspace_deactivated(&self, window: &mut Window, cx: &mut App) {
        self.update(cx, |this, cx| this.workspace_deactivated(window, cx));
    }

    fn navigate(&self, data: Box<dyn Any>, window: &mut Window, cx: &mut App) -> bool {
        self.update(cx, |this, cx| this.navigate(data, window, cx))
    }

    fn item_id(&self) -> EntityId {
        self.entity_id()
    }

    fn to_any_view(&self) -> AnyView {
        self.clone().into()
    }

    fn is_dirty(&self, cx: &App) -> bool {
        self.read(cx).is_dirty(cx)
    }

    fn has_deleted_file(&self, cx: &App) -> bool {
        self.read(cx).has_deleted_file(cx)
    }

    fn has_conflict(&self, cx: &App) -> bool {
        self.read(cx).has_conflict(cx)
    }

    fn can_save(&self, cx: &App) -> bool {
        self.read(cx).can_save(cx)
    }

    fn can_save_as(&self, cx: &App) -> bool {
        self.read(cx).can_save_as(cx)
    }

    fn save(
        &self,
        options: SaveOptions,
        project: Entity<Project>,
        window: &mut Window,
        cx: &mut App,
    ) -> Task<Result<()>> {
        self.update(cx, |item, cx| item.save(options, project, window, cx))
    }

    fn save_as(
        &self,
        project: Entity<Project>,
        path: ProjectPath,
        window: &mut Window,
        cx: &mut App,
    ) -> Task<anyhow::Result<()>> {
        self.update(cx, |item, cx| item.save_as(project, path, window, cx))
    }

    fn reload(
        &self,
        project: Entity<Project>,
        window: &mut Window,
        cx: &mut App,
    ) -> Task<Result<()>> {
        self.update(cx, |item, cx| item.reload(project, window, cx))
    }

    fn act_as_type<'a>(&'a self, type_id: TypeId, cx: &'a App) -> Option<AnyEntity> {
        self.read(cx).act_as_type(type_id, self, cx)
    }

    fn to_followable_item_handle(&self, cx: &App) -> Option<Box<dyn FollowableItemHandle>> {
        FollowableViewRegistry::to_followable_view(self.clone(), cx)
    }

    fn on_release(
        &self,
        cx: &mut App,
        callback: Box<dyn FnOnce(&mut App) + Send>,
    ) -> gpui::Subscription {
        cx.observe_release(self, move |_, cx| callback(cx))
    }

    fn to_searchable_item_handle(&self, cx: &App) -> Option<Box<dyn SearchableItemHandle>> {
        self.read(cx).as_searchable(self, cx)
    }

    fn breadcrumb_location(&self, cx: &App) -> ToolbarItemLocation {
        self.read(cx).breadcrumb_location(cx)
    }

    fn breadcrumbs(&self, theme: &Theme, cx: &App) -> Option<Vec<BreadcrumbText>> {
        self.read(cx).breadcrumbs(theme, cx)
    }

    fn breadcrumb_prefix(&self, window: &mut Window, cx: &mut App) -> Option<gpui::AnyElement> {
        self.update(cx, |item, cx| item.breadcrumb_prefix(window, cx))
    }

    fn show_toolbar(&self, cx: &App) -> bool {
        self.read(cx).show_toolbar()
    }

    fn pixel_position_of_cursor(&self, cx: &App) -> Option<Point<Pixels>> {
        self.read(cx).pixel_position_of_cursor(cx)
    }

    fn downgrade_item(&self) -> Box<dyn WeakItemHandle> {
        Box::new(self.downgrade())
    }

    fn to_serializable_item_handle(&self, cx: &App) -> Option<Box<dyn SerializableItemHandle>> {
        SerializableItemRegistry::view_to_serializable_item_handle(self.to_any_view(), cx)
    }

    fn preserve_preview(&self, cx: &App) -> bool {
        self.read(cx).preserve_preview(cx)
    }

    fn include_in_nav_history(&self) -> bool {
        T::include_in_nav_history()
    }

    fn relay_action(&self, action: Box<dyn Action>, window: &mut Window, cx: &mut App) {
        self.update(cx, |this, cx| {
            this.focus_handle(cx).focus(window);
            window.dispatch_action(action, cx);
        })
    }
}

impl From<Box<dyn ItemHandle>> for AnyView {
    fn from(val: Box<dyn ItemHandle>) -> Self {
        val.to_any_view()
    }
}

impl From<&Box<dyn ItemHandle>> for AnyView {
    fn from(val: &Box<dyn ItemHandle>) -> Self {
        val.to_any_view()
    }
}

impl Clone for Box<dyn ItemHandle> {
    fn clone(&self) -> Box<dyn ItemHandle> {
        self.boxed_clone()
    }
}

impl<T: Item> WeakItemHandle for WeakEntity<T> {
    fn id(&self) -> EntityId {
        self.entity_id()
    }

    fn boxed_clone(&self) -> Box<dyn WeakItemHandle> {
        Box::new(self.clone())
    }

    fn upgrade(&self) -> Option<Box<dyn ItemHandle>> {
        self.upgrade().map(|v| Box::new(v) as Box<dyn ItemHandle>)
    }
}

#[derive(Debug, Clone, Copy, PartialEq, Eq, PartialOrd, Ord, Hash)]
pub struct ProjectItemKind(pub &'static str);

pub trait ProjectItem: Item {
    type Item: project::ProjectItem;

    fn project_item_kind() -> Option<ProjectItemKind> {
        None
    }

    fn for_project_item(
        project: Entity<Project>,
        pane: Option<&Pane>,
        item: Entity<Self::Item>,
        window: &mut Window,
        cx: &mut Context<Self>,
    ) -> Self
    where
        Self: Sized;

    /// A fallback handler, which will be called after [`project::ProjectItem::try_open`] fails,
    /// with the error from that failure as an argument.
    /// Allows to open an item that can gracefully display and handle errors.
    fn for_broken_project_item(
        _abs_path: &Path,
        _is_local: bool,
        _e: &anyhow::Error,
        _window: &mut Window,
        _cx: &mut App,
    ) -> Option<InvalidItemView>
    where
        Self: Sized,
    {
        None
    }
}

#[derive(Debug)]
pub enum FollowEvent {
    Unfollow,
}

pub enum Dedup {
    KeepExisting,
    ReplaceExisting,
}

pub trait FollowableItem: Item {
    fn remote_id(&self) -> Option<ViewId>;
    fn to_state_proto(&self, window: &Window, cx: &App) -> Option<proto::view::Variant>;
    fn from_state_proto(
        project: Entity<Workspace>,
        id: ViewId,
        state: &mut Option<proto::view::Variant>,
        window: &mut Window,
        cx: &mut App,
    ) -> Option<Task<Result<Entity<Self>>>>;
    fn to_follow_event(event: &Self::Event) -> Option<FollowEvent>;
    fn add_event_to_update_proto(
        &self,
        event: &Self::Event,
        update: &mut Option<proto::update_view::Variant>,
        window: &Window,
        cx: &App,
    ) -> bool;
    fn apply_update_proto(
        &mut self,
        project: &Entity<Project>,
        message: proto::update_view::Variant,
        window: &mut Window,
        cx: &mut Context<Self>,
    ) -> Task<Result<()>>;
    fn is_project_item(&self, window: &Window, cx: &App) -> bool;
    fn set_leader_id(
        &mut self,
        leader_peer_id: Option<CollaboratorId>,
        window: &mut Window,
        cx: &mut Context<Self>,
    );
    fn dedup(&self, existing: &Self, window: &Window, cx: &App) -> Option<Dedup>;
    fn update_agent_location(
        &mut self,
        _location: language::Anchor,
        _window: &mut Window,
        _cx: &mut Context<Self>,
    ) {
    }
}

pub trait FollowableItemHandle: ItemHandle {
    fn remote_id(&self, client: &Arc<Client>, window: &mut Window, cx: &mut App) -> Option<ViewId>;
    fn downgrade(&self) -> Box<dyn WeakFollowableItemHandle>;
    fn set_leader_id(
        &self,
        leader_peer_id: Option<CollaboratorId>,
        window: &mut Window,
        cx: &mut App,
    );
    fn to_state_proto(&self, window: &mut Window, cx: &mut App) -> Option<proto::view::Variant>;
    fn add_event_to_update_proto(
        &self,
        event: &dyn Any,
        update: &mut Option<proto::update_view::Variant>,
        window: &mut Window,
        cx: &mut App,
    ) -> bool;
    fn to_follow_event(&self, event: &dyn Any) -> Option<FollowEvent>;
    fn apply_update_proto(
        &self,
        project: &Entity<Project>,
        message: proto::update_view::Variant,
        window: &mut Window,
        cx: &mut App,
    ) -> Task<Result<()>>;
    fn is_project_item(&self, window: &mut Window, cx: &mut App) -> bool;
    fn dedup(
        &self,
        existing: &dyn FollowableItemHandle,
        window: &mut Window,
        cx: &mut App,
    ) -> Option<Dedup>;
    fn update_agent_location(&self, location: language::Anchor, window: &mut Window, cx: &mut App);
}

impl<T: FollowableItem> FollowableItemHandle for Entity<T> {
    fn remote_id(&self, client: &Arc<Client>, _: &mut Window, cx: &mut App) -> Option<ViewId> {
        self.read(cx).remote_id().or_else(|| {
            client.peer_id().map(|creator| ViewId {
                creator: CollaboratorId::PeerId(creator),
                id: self.item_id().as_u64(),
            })
        })
    }

    fn downgrade(&self) -> Box<dyn WeakFollowableItemHandle> {
        Box::new(self.downgrade())
    }

    fn set_leader_id(&self, leader_id: Option<CollaboratorId>, window: &mut Window, cx: &mut App) {
        self.update(cx, |this, cx| this.set_leader_id(leader_id, window, cx))
    }

    fn to_state_proto(&self, window: &mut Window, cx: &mut App) -> Option<proto::view::Variant> {
        self.read(cx).to_state_proto(window, cx)
    }

    fn add_event_to_update_proto(
        &self,
        event: &dyn Any,
        update: &mut Option<proto::update_view::Variant>,
        window: &mut Window,
        cx: &mut App,
    ) -> bool {
        if let Some(event) = event.downcast_ref() {
            self.read(cx)
                .add_event_to_update_proto(event, update, window, cx)
        } else {
            false
        }
    }

    fn to_follow_event(&self, event: &dyn Any) -> Option<FollowEvent> {
        T::to_follow_event(event.downcast_ref()?)
    }

    fn apply_update_proto(
        &self,
        project: &Entity<Project>,
        message: proto::update_view::Variant,
        window: &mut Window,
        cx: &mut App,
    ) -> Task<Result<()>> {
        self.update(cx, |this, cx| {
            this.apply_update_proto(project, message, window, cx)
        })
    }

    fn is_project_item(&self, window: &mut Window, cx: &mut App) -> bool {
        self.read(cx).is_project_item(window, cx)
    }

    fn dedup(
        &self,
        existing: &dyn FollowableItemHandle,
        window: &mut Window,
        cx: &mut App,
    ) -> Option<Dedup> {
        let existing = existing.to_any_view().downcast::<T>().ok()?;
        self.read(cx).dedup(existing.read(cx), window, cx)
    }

    fn update_agent_location(&self, location: language::Anchor, window: &mut Window, cx: &mut App) {
        self.update(cx, |this, cx| {
            this.update_agent_location(location, window, cx)
        })
    }
}

pub trait WeakFollowableItemHandle: Send + Sync {
    fn upgrade(&self) -> Option<Box<dyn FollowableItemHandle>>;
}

impl<T: FollowableItem> WeakFollowableItemHandle for WeakEntity<T> {
    fn upgrade(&self) -> Option<Box<dyn FollowableItemHandle>> {
        Some(Box::new(self.upgrade()?))
    }
}

#[cfg(any(test, feature = "test-support"))]
pub mod test {
    use super::{Item, ItemEvent, SerializableItem, TabContentParams};
    use crate::{
        ItemId, ItemNavHistory, Workspace, WorkspaceId,
        item::{ItemBufferKind, SaveOptions},
    };
    use gpui::{
        AnyElement, App, AppContext as _, Context, Entity, EntityId, EventEmitter, Focusable,
        InteractiveElement, IntoElement, Render, SharedString, Task, WeakEntity, Window,
    };
    use project::{Project, ProjectEntryId, ProjectPath, WorktreeId};
    use std::{any::Any, cell::Cell};
    use util::rel_path::rel_path;

    pub struct TestProjectItem {
        pub entry_id: Option<ProjectEntryId>,
        pub project_path: Option<ProjectPath>,
        pub is_dirty: bool,
    }

    pub struct TestItem {
        pub workspace_id: Option<WorkspaceId>,
        pub state: String,
        pub label: String,
        pub save_count: usize,
        pub save_as_count: usize,
        pub reload_count: usize,
        pub is_dirty: bool,
        pub buffer_kind: ItemBufferKind,
        pub has_conflict: bool,
        pub has_deleted_file: bool,
        pub project_items: Vec<Entity<TestProjectItem>>,
        pub nav_history: Option<ItemNavHistory>,
        pub tab_descriptions: Option<Vec<&'static str>>,
        pub tab_detail: Cell<Option<usize>>,
        serialize: Option<Box<dyn Fn() -> Option<Task<anyhow::Result<()>>>>>,
        focus_handle: gpui::FocusHandle,
    }

    impl project::ProjectItem for TestProjectItem {
        fn try_open(
            _project: &Entity<Project>,
            _path: &ProjectPath,
            _cx: &mut App,
        ) -> Option<Task<anyhow::Result<Entity<Self>>>> {
            None
        }
        fn entry_id(&self, _: &App) -> Option<ProjectEntryId> {
            self.entry_id
        }

        fn project_path(&self, _: &App) -> Option<ProjectPath> {
            self.project_path.clone()
        }

        fn is_dirty(&self) -> bool {
            self.is_dirty
        }
    }

    pub enum TestItemEvent {
        Edit,
    }

    impl TestProjectItem {
        pub fn new(id: u64, path: &str, cx: &mut App) -> Entity<Self> {
            let entry_id = Some(ProjectEntryId::from_proto(id));
            let project_path = Some(ProjectPath {
                worktree_id: WorktreeId::from_usize(0),
                path: rel_path(path).into(),
            });
            cx.new(|_| Self {
                entry_id,
                project_path,
                is_dirty: false,
            })
        }

        pub fn new_untitled(cx: &mut App) -> Entity<Self> {
            cx.new(|_| Self {
                project_path: None,
                entry_id: None,
                is_dirty: false,
            })
        }

        pub fn new_dirty(id: u64, path: &str, cx: &mut App) -> Entity<Self> {
            let entry_id = Some(ProjectEntryId::from_proto(id));
            let project_path = Some(ProjectPath {
                worktree_id: WorktreeId::from_usize(0),
                path: rel_path(path).into(),
            });
            cx.new(|_| Self {
                entry_id,
                project_path,
                is_dirty: true,
            })
        }
    }

    impl TestItem {
        pub fn new(cx: &mut Context<Self>) -> Self {
            Self {
                state: String::new(),
                label: String::new(),
                save_count: 0,
                save_as_count: 0,
                reload_count: 0,
                is_dirty: false,
                has_conflict: false,
                has_deleted_file: false,
                project_items: Vec::new(),
                buffer_kind: ItemBufferKind::Singleton,
                nav_history: None,
                tab_descriptions: None,
                tab_detail: Default::default(),
                workspace_id: Default::default(),
                focus_handle: cx.focus_handle(),
                serialize: None,
            }
        }

        pub fn new_deserialized(id: WorkspaceId, cx: &mut Context<Self>) -> Self {
            let mut this = Self::new(cx);
            this.workspace_id = Some(id);
            this
        }

        pub fn with_label(mut self, state: &str) -> Self {
            self.label = state.to_string();
            self
        }

        pub fn with_buffer_kind(mut self, buffer_kind: ItemBufferKind) -> Self {
            self.buffer_kind = buffer_kind;
            self
        }

        pub fn set_has_deleted_file(&mut self, deleted: bool) {
            self.has_deleted_file = deleted;
        }

        pub fn with_dirty(mut self, dirty: bool) -> Self {
            self.is_dirty = dirty;
            self
        }

        pub fn with_conflict(mut self, has_conflict: bool) -> Self {
            self.has_conflict = has_conflict;
            self
        }

        pub fn with_project_items(mut self, items: &[Entity<TestProjectItem>]) -> Self {
            self.project_items.clear();
            self.project_items.extend(items.iter().cloned());
            self
        }

        pub fn with_serialize(
            mut self,
            serialize: impl Fn() -> Option<Task<anyhow::Result<()>>> + 'static,
        ) -> Self {
            self.serialize = Some(Box::new(serialize));
            self
        }

        pub fn set_state(&mut self, state: String, cx: &mut Context<Self>) {
            self.push_to_nav_history(cx);
            self.state = state;
        }

        fn push_to_nav_history(&mut self, cx: &mut Context<Self>) {
            if let Some(history) = &mut self.nav_history {
                history.push(Some(Box::new(self.state.clone())), cx);
            }
        }
    }

    impl Render for TestItem {
        fn render(&mut self, _window: &mut Window, cx: &mut Context<Self>) -> impl IntoElement {
            gpui::div().track_focus(&self.focus_handle(cx))
        }
    }

    impl EventEmitter<ItemEvent> for TestItem {}

    impl Focusable for TestItem {
        fn focus_handle(&self, _: &App) -> gpui::FocusHandle {
            self.focus_handle.clone()
        }
    }

    impl Item for TestItem {
        type Event = ItemEvent;

        fn to_item_events(event: &Self::Event, mut f: impl FnMut(ItemEvent)) {
            f(*event)
        }

        fn tab_content_text(&self, detail: usize, _cx: &App) -> SharedString {
            self.tab_descriptions
                .as_ref()
                .and_then(|descriptions| {
                    let description = *descriptions.get(detail).or_else(|| descriptions.last())?;
                    description.into()
                })
                .unwrap_or_default()
                .into()
        }

        fn telemetry_event_text(&self) -> Option<&'static str> {
            None
        }

        fn tab_content(&self, params: TabContentParams, _window: &Window, _cx: &App) -> AnyElement {
            self.tab_detail.set(params.detail);
            gpui::div().into_any_element()
        }

        fn for_each_project_item(
            &self,
            cx: &App,
            f: &mut dyn FnMut(EntityId, &dyn project::ProjectItem),
        ) {
            self.project_items
                .iter()
                .for_each(|item| f(item.entity_id(), item.read(cx)))
        }

        fn buffer_kind(&self, _: &App) -> ItemBufferKind {
            self.buffer_kind
        }

        fn set_nav_history(
            &mut self,
            history: ItemNavHistory,
            _window: &mut Window,
            _: &mut Context<Self>,
        ) {
            self.nav_history = Some(history);
        }

        fn navigate(
            &mut self,
            state: Box<dyn Any>,
            _window: &mut Window,
            _: &mut Context<Self>,
        ) -> bool {
            let state = *state.downcast::<String>().unwrap_or_default();
            if state != self.state {
                self.state = state;
                true
            } else {
                false
            }
        }

        fn deactivated(&mut self, _window: &mut Window, cx: &mut Context<Self>) {
            self.push_to_nav_history(cx);
        }

        fn can_split(&self) -> bool {
            true
        }

        fn clone_on_split(
            &self,
            _workspace_id: Option<WorkspaceId>,
            _: &mut Window,
            cx: &mut Context<Self>,
        ) -> Task<Option<Entity<Self>>>
        where
            Self: Sized,
        {
            Task::ready(Some(cx.new(|cx| Self {
                state: self.state.clone(),
                label: self.label.clone(),
                save_count: self.save_count,
                save_as_count: self.save_as_count,
                reload_count: self.reload_count,
                is_dirty: self.is_dirty,
                buffer_kind: self.buffer_kind,
                has_conflict: self.has_conflict,
                has_deleted_file: self.has_deleted_file,
                project_items: self.project_items.clone(),
                nav_history: None,
                tab_descriptions: None,
                tab_detail: Default::default(),
                workspace_id: self.workspace_id,
                focus_handle: cx.focus_handle(),
                serialize: None,
            })))
        }

        fn is_dirty(&self, _: &App) -> bool {
            self.is_dirty
        }

        fn has_conflict(&self, _: &App) -> bool {
            self.has_conflict
        }

        fn has_deleted_file(&self, _: &App) -> bool {
            self.has_deleted_file
        }

        fn can_save(&self, cx: &App) -> bool {
            !self.project_items.is_empty()
                && self
                    .project_items
                    .iter()
                    .all(|item| item.read(cx).entry_id.is_some())
        }

        fn can_save_as(&self, _cx: &App) -> bool {
            self.buffer_kind == ItemBufferKind::Singleton
        }

        fn save(
            &mut self,
            _: SaveOptions,
            _: Entity<Project>,
            _window: &mut Window,
            cx: &mut Context<Self>,
        ) -> Task<anyhow::Result<()>> {
            self.save_count += 1;
            self.is_dirty = false;
            for item in &self.project_items {
                item.update(cx, |item, _| {
                    if item.is_dirty {
                        item.is_dirty = false;
                    }
                })
            }
            Task::ready(Ok(()))
        }

        fn save_as(
            &mut self,
            _: Entity<Project>,
            _: ProjectPath,
            _window: &mut Window,
            _: &mut Context<Self>,
        ) -> Task<anyhow::Result<()>> {
            self.save_as_count += 1;
            self.is_dirty = false;
            Task::ready(Ok(()))
        }

        fn reload(
            &mut self,
            _: Entity<Project>,
            _window: &mut Window,
            _: &mut Context<Self>,
        ) -> Task<anyhow::Result<()>> {
            self.reload_count += 1;
            self.is_dirty = false;
            Task::ready(Ok(()))
        }
    }

    impl SerializableItem for TestItem {
        fn serialized_item_kind() -> &'static str {
            "TestItem"
        }

        fn deserialize(
            _project: Entity<Project>,
            _workspace: WeakEntity<Workspace>,
            workspace_id: WorkspaceId,
            _item_id: ItemId,
            _window: &mut Window,
            cx: &mut App,
        ) -> Task<anyhow::Result<Entity<Self>>> {
            let entity = cx.new(|cx| Self::new_deserialized(workspace_id, cx));
            Task::ready(Ok(entity))
        }

        fn cleanup(
            _workspace_id: WorkspaceId,
            _alive_items: Vec<ItemId>,
            _window: &mut Window,
            _cx: &mut App,
        ) -> Task<anyhow::Result<()>> {
            Task::ready(Ok(()))
        }

        fn serialize(
            &mut self,
            _workspace: &mut Workspace,
            _item_id: ItemId,
            _closing: bool,
            _window: &mut Window,
            _cx: &mut Context<Self>,
        ) -> Option<Task<anyhow::Result<()>>> {
            if let Some(serialize) = self.serialize.take() {
                let result = serialize();
                self.serialize = Some(serialize);
                result
            } else {
                None
            }
        }

        fn should_serialize(&self, _event: &Self::Event) -> bool {
            false
        }
    }
}<|MERGE_RESOLUTION|>--- conflicted
+++ resolved
@@ -66,15 +66,11 @@
     pub enabled: bool,
     pub enable_preview_from_project_panel: bool,
     pub enable_preview_from_file_finder: bool,
-<<<<<<< HEAD
-    pub enable_preview_from_code_navigation: bool,
-    pub enable_preview_from_file_explorer: bool,
-=======
     pub enable_preview_from_multibuffer: bool,
     pub enable_preview_multibuffer_from_code_navigation: bool,
     pub enable_preview_file_from_code_navigation: bool,
     pub enable_keep_preview_on_code_navigation: bool,
->>>>>>> 4c51fffb
+    pub enable_preview_from_file_explorer: bool,
 }
 
 impl Settings for ItemSettings {
