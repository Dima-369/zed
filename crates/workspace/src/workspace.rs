--- conflicted
+++ resolved
@@ -7527,7 +7527,6 @@
                     cx,
                 )
             })?
-<<<<<<< HEAD
             .await?;
 
             // If no items were opened and the workspace has no existing items (including restored tabs),
@@ -7551,9 +7550,6 @@
             }
 
             Ok((workspace, opened_items))
-        }
-=======
-            .await
         };
 
         #[cfg(target_os = "windows")]
@@ -7585,7 +7581,6 @@
                 .unwrap();
         };
         result
->>>>>>> 3e042475
     })
 }
 
