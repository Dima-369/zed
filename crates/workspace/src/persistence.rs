pub mod model;

use std::{
    borrow::Cow,
    collections::BTreeMap,
    path::{Path, PathBuf},
    str::FromStr,
    sync::Arc,
};

use anyhow::{Context as _, Result, bail};
use collections::{HashMap, IndexSet};
use db::{
    query,
    sqlez::{connection::Connection, domain::Domain},
    sqlez_macros::sql,
};
use gpui::{Axis, Bounds, Task, WindowBounds, WindowId, point, size};
use project::debugger::breakpoint_store::{BreakpointState, SourceBreakpoint};

use language::{LanguageName, Toolchain, ToolchainScope};
use project::WorktreeId;
use remote::{
    DockerConnectionOptions, RemoteConnectionOptions, SshConnectionOptions, WslConnectionOptions,
};
use sqlez::{
    bindable::{Bind, Column, StaticColumnCount},
    statement::Statement,
    thread_safe_connection::ThreadSafeConnection,
};

use ui::{App, SharedString, px};
use util::{ResultExt, maybe, rel_path::RelPath};
use uuid::Uuid;

use crate::{
    WorkspaceId,
    path_list::{PathList, SerializedPathList},
    persistence::model::RemoteConnectionKind,
};

use model::{
    GroupId, ItemId, PaneId, RemoteConnectionId, SerializedItem, SerializedPane,
    SerializedPaneGroup, SerializedWorkspace,
};

use self::model::{DockStructure, SerializedWorkspaceLocation};

#[derive(Copy, Clone, Debug, PartialEq)]
pub(crate) struct SerializedAxis(pub(crate) gpui::Axis);
impl sqlez::bindable::StaticColumnCount for SerializedAxis {}
impl sqlez::bindable::Bind for SerializedAxis {
    fn bind(
        &self,
        statement: &sqlez::statement::Statement,
        start_index: i32,
    ) -> anyhow::Result<i32> {
        match self.0 {
            gpui::Axis::Horizontal => "Horizontal",
            gpui::Axis::Vertical => "Vertical",
        }
        .bind(statement, start_index)
    }
}

impl sqlez::bindable::Column for SerializedAxis {
    fn column(
        statement: &mut sqlez::statement::Statement,
        start_index: i32,
    ) -> anyhow::Result<(Self, i32)> {
        String::column(statement, start_index).and_then(|(axis_text, next_index)| {
            Ok((
                match axis_text.as_str() {
                    "Horizontal" => Self(Axis::Horizontal),
                    "Vertical" => Self(Axis::Vertical),
                    _ => anyhow::bail!("Stored serialized item kind is incorrect"),
                },
                next_index,
            ))
        })
    }
}

#[derive(Copy, Clone, Debug, PartialEq, Default)]
pub(crate) struct SerializedWindowBounds(pub(crate) WindowBounds);

impl StaticColumnCount for SerializedWindowBounds {
    fn column_count() -> usize {
        5
    }
}

impl Bind for SerializedWindowBounds {
    fn bind(&self, statement: &Statement, start_index: i32) -> Result<i32> {
        match self.0 {
            WindowBounds::Windowed(bounds) => {
                let next_index = statement.bind(&"Windowed", start_index)?;
                statement.bind(
                    &(
                        SerializedPixels(bounds.origin.x),
                        SerializedPixels(bounds.origin.y),
                        SerializedPixels(bounds.size.width),
                        SerializedPixels(bounds.size.height),
                    ),
                    next_index,
                )
            }
            WindowBounds::Maximized(bounds) => {
                let next_index = statement.bind(&"Maximized", start_index)?;
                statement.bind(
                    &(
                        SerializedPixels(bounds.origin.x),
                        SerializedPixels(bounds.origin.y),
                        SerializedPixels(bounds.size.width),
                        SerializedPixels(bounds.size.height),
                    ),
                    next_index,
                )
            }
            WindowBounds::Fullscreen(bounds) => {
                let next_index = statement.bind(&"FullScreen", start_index)?;
                statement.bind(
                    &(
                        SerializedPixels(bounds.origin.x),
                        SerializedPixels(bounds.origin.y),
                        SerializedPixels(bounds.size.width),
                        SerializedPixels(bounds.size.height),
                    ),
                    next_index,
                )
            }
        }
    }
}

impl Column for SerializedWindowBounds {
    fn column(statement: &mut Statement, start_index: i32) -> Result<(Self, i32)> {
        let (window_state, next_index) = String::column(statement, start_index)?;
        let ((x, y, width, height), _): ((i32, i32, i32, i32), _) =
            Column::column(statement, next_index)?;
        let bounds = Bounds {
            origin: point(px(x as f32), px(y as f32)),
            size: size(px(width as f32), px(height as f32)),
        };

        let status = match window_state.as_str() {
            "Windowed" | "Fixed" => SerializedWindowBounds(WindowBounds::Windowed(bounds)),
            "Maximized" => SerializedWindowBounds(WindowBounds::Maximized(bounds)),
            "FullScreen" => SerializedWindowBounds(WindowBounds::Fullscreen(bounds)),
            _ => bail!("Window State did not have a valid string"),
        };

        Ok((status, next_index + 4))
    }
}

#[derive(Debug)]
pub struct Breakpoint {
    pub position: u32,
    pub message: Option<Arc<str>>,
    pub condition: Option<Arc<str>>,
    pub hit_condition: Option<Arc<str>>,
    pub state: BreakpointState,
}

/// Wrapper for DB type of a breakpoint
struct BreakpointStateWrapper<'a>(Cow<'a, BreakpointState>);

impl From<BreakpointState> for BreakpointStateWrapper<'static> {
    fn from(kind: BreakpointState) -> Self {
        BreakpointStateWrapper(Cow::Owned(kind))
    }
}

impl StaticColumnCount for BreakpointStateWrapper<'_> {
    fn column_count() -> usize {
        1
    }
}

impl Bind for BreakpointStateWrapper<'_> {
    fn bind(&self, statement: &Statement, start_index: i32) -> anyhow::Result<i32> {
        statement.bind(&self.0.to_int(), start_index)
    }
}

impl Column for BreakpointStateWrapper<'_> {
    fn column(statement: &mut Statement, start_index: i32) -> anyhow::Result<(Self, i32)> {
        let state = statement.column_int(start_index)?;

        match state {
            0 => Ok((BreakpointState::Enabled.into(), start_index + 1)),
            1 => Ok((BreakpointState::Disabled.into(), start_index + 1)),
            _ => anyhow::bail!("Invalid BreakpointState discriminant {state}"),
        }
    }
}

impl sqlez::bindable::StaticColumnCount for Breakpoint {
    fn column_count() -> usize {
        // Position, log message, condition message, and hit condition message
        4 + BreakpointStateWrapper::column_count()
    }
}

impl sqlez::bindable::Bind for Breakpoint {
    fn bind(
        &self,
        statement: &sqlez::statement::Statement,
        start_index: i32,
    ) -> anyhow::Result<i32> {
        let next_index = statement.bind(&self.position, start_index)?;
        let next_index = statement.bind(&self.message, next_index)?;
        let next_index = statement.bind(&self.condition, next_index)?;
        let next_index = statement.bind(&self.hit_condition, next_index)?;
        statement.bind(
            &BreakpointStateWrapper(Cow::Borrowed(&self.state)),
            next_index,
        )
    }
}

impl Column for Breakpoint {
    fn column(statement: &mut Statement, start_index: i32) -> Result<(Self, i32)> {
        let position = statement
            .column_int(start_index)
            .with_context(|| format!("Failed to read BreakPoint at index {start_index}"))?
            as u32;
        let (message, next_index) = Option::<String>::column(statement, start_index + 1)?;
        let (condition, next_index) = Option::<String>::column(statement, next_index)?;
        let (hit_condition, next_index) = Option::<String>::column(statement, next_index)?;
        let (state, next_index) = BreakpointStateWrapper::column(statement, next_index)?;

        Ok((
            Breakpoint {
                position,
                message: message.map(Arc::from),
                condition: condition.map(Arc::from),
                hit_condition: hit_condition.map(Arc::from),
                state: state.0.into_owned(),
            },
            next_index,
        ))
    }
}

#[derive(Clone, Debug, PartialEq)]
struct SerializedPixels(gpui::Pixels);
impl sqlez::bindable::StaticColumnCount for SerializedPixels {}

impl sqlez::bindable::Bind for SerializedPixels {
    fn bind(
        &self,
        statement: &sqlez::statement::Statement,
        start_index: i32,
    ) -> anyhow::Result<i32> {
        let this: i32 = u32::from(self.0) as _;
        this.bind(statement, start_index)
    }
}

pub struct WorkspaceDb(ThreadSafeConnection);

impl Domain for WorkspaceDb {
    const NAME: &str = stringify!(WorkspaceDb);

    const MIGRATIONS: &[&str] = &[
        sql!(
            CREATE TABLE workspaces(
                workspace_id INTEGER PRIMARY KEY,
                workspace_location BLOB UNIQUE,
                dock_visible INTEGER, // Deprecated. Preserving so users can downgrade Zed.
                dock_anchor TEXT, // Deprecated. Preserving so users can downgrade Zed.
                dock_pane INTEGER, // Deprecated.  Preserving so users can downgrade Zed.
                left_sidebar_open INTEGER, // Boolean
                timestamp TEXT DEFAULT CURRENT_TIMESTAMP NOT NULL,
                FOREIGN KEY(dock_pane) REFERENCES panes(pane_id)
            ) STRICT;

            CREATE TABLE pane_groups(
                group_id INTEGER PRIMARY KEY,
                workspace_id INTEGER NOT NULL,
                parent_group_id INTEGER, // NULL indicates that this is a root node
                position INTEGER, // NULL indicates that this is a root node
                axis TEXT NOT NULL, // Enum: 'Vertical' / 'Horizontal'
                FOREIGN KEY(workspace_id) REFERENCES workspaces(workspace_id)
                ON DELETE CASCADE
                ON UPDATE CASCADE,
                FOREIGN KEY(parent_group_id) REFERENCES pane_groups(group_id) ON DELETE CASCADE
            ) STRICT;

            CREATE TABLE panes(
                pane_id INTEGER PRIMARY KEY,
                workspace_id INTEGER NOT NULL,
                active INTEGER NOT NULL, // Boolean
                FOREIGN KEY(workspace_id) REFERENCES workspaces(workspace_id)
                ON DELETE CASCADE
                ON UPDATE CASCADE
            ) STRICT;

            CREATE TABLE center_panes(
                pane_id INTEGER PRIMARY KEY,
                parent_group_id INTEGER, // NULL means that this is a root pane
                position INTEGER, // NULL means that this is a root pane
                FOREIGN KEY(pane_id) REFERENCES panes(pane_id)
                ON DELETE CASCADE,
                FOREIGN KEY(parent_group_id) REFERENCES pane_groups(group_id) ON DELETE CASCADE
            ) STRICT;

            CREATE TABLE items(
                item_id INTEGER NOT NULL, // This is the item's view id, so this is not unique
                workspace_id INTEGER NOT NULL,
                pane_id INTEGER NOT NULL,
                kind TEXT NOT NULL,
                position INTEGER NOT NULL,
                active INTEGER NOT NULL,
                FOREIGN KEY(workspace_id) REFERENCES workspaces(workspace_id)
                ON DELETE CASCADE
                ON UPDATE CASCADE,
                FOREIGN KEY(pane_id) REFERENCES panes(pane_id)
                ON DELETE CASCADE,
                PRIMARY KEY(item_id, workspace_id)
            ) STRICT;
        ),
        sql!(
            ALTER TABLE workspaces ADD COLUMN window_state TEXT;
            ALTER TABLE workspaces ADD COLUMN window_x REAL;
            ALTER TABLE workspaces ADD COLUMN window_y REAL;
            ALTER TABLE workspaces ADD COLUMN window_width REAL;
            ALTER TABLE workspaces ADD COLUMN window_height REAL;
            ALTER TABLE workspaces ADD COLUMN display BLOB;
        ),
        // Drop foreign key constraint from workspaces.dock_pane to panes table.
        sql!(
            CREATE TABLE workspaces_2(
                workspace_id INTEGER PRIMARY KEY,
                workspace_location BLOB UNIQUE,
                dock_visible INTEGER, // Deprecated. Preserving so users can downgrade Zed.
                dock_anchor TEXT, // Deprecated. Preserving so users can downgrade Zed.
                dock_pane INTEGER, // Deprecated.  Preserving so users can downgrade Zed.
                left_sidebar_open INTEGER, // Boolean
                timestamp TEXT DEFAULT CURRENT_TIMESTAMP NOT NULL,
                window_state TEXT,
                window_x REAL,
                window_y REAL,
                window_width REAL,
                window_height REAL,
                display BLOB
            ) STRICT;
            INSERT INTO workspaces_2 SELECT * FROM workspaces;
            DROP TABLE workspaces;
            ALTER TABLE workspaces_2 RENAME TO workspaces;
        ),
        // Add panels related information
        sql!(
            ALTER TABLE workspaces ADD COLUMN left_dock_visible INTEGER; //bool
            ALTER TABLE workspaces ADD COLUMN left_dock_active_panel TEXT;
            ALTER TABLE workspaces ADD COLUMN right_dock_visible INTEGER; //bool
            ALTER TABLE workspaces ADD COLUMN right_dock_active_panel TEXT;
            ALTER TABLE workspaces ADD COLUMN bottom_dock_visible INTEGER; //bool
            ALTER TABLE workspaces ADD COLUMN bottom_dock_active_panel TEXT;
        ),
        // Add panel zoom persistence
        sql!(
            ALTER TABLE workspaces ADD COLUMN left_dock_zoom INTEGER; //bool
            ALTER TABLE workspaces ADD COLUMN right_dock_zoom INTEGER; //bool
            ALTER TABLE workspaces ADD COLUMN bottom_dock_zoom INTEGER; //bool
        ),
        // Add pane group flex data
        sql!(
            ALTER TABLE pane_groups ADD COLUMN flexes TEXT;
        ),
        // Add fullscreen field to workspace
        // Deprecated, `WindowBounds` holds the fullscreen state now.
        // Preserving so users can downgrade Zed.
        sql!(
            ALTER TABLE workspaces ADD COLUMN fullscreen INTEGER; //bool
        ),
        // Add preview field to items
        sql!(
            ALTER TABLE items ADD COLUMN preview INTEGER; //bool
        ),
        // Add centered_layout field to workspace
        sql!(
            ALTER TABLE workspaces ADD COLUMN centered_layout INTEGER; //bool
        ),
        sql!(
            CREATE TABLE remote_projects (
                remote_project_id INTEGER NOT NULL UNIQUE,
                path TEXT,
                dev_server_name TEXT
            );
            ALTER TABLE workspaces ADD COLUMN remote_project_id INTEGER;
            ALTER TABLE workspaces RENAME COLUMN workspace_location TO local_paths;
        ),
        sql!(
            DROP TABLE remote_projects;
            CREATE TABLE dev_server_projects (
                id INTEGER NOT NULL UNIQUE,
                path TEXT,
                dev_server_name TEXT
            );
            ALTER TABLE workspaces DROP COLUMN remote_project_id;
            ALTER TABLE workspaces ADD COLUMN dev_server_project_id INTEGER;
        ),
        sql!(
            ALTER TABLE workspaces ADD COLUMN local_paths_order BLOB;
        ),
        sql!(
            ALTER TABLE workspaces ADD COLUMN session_id TEXT DEFAULT NULL;
        ),
        sql!(
            ALTER TABLE workspaces ADD COLUMN window_id INTEGER DEFAULT NULL;
        ),
        sql!(
            ALTER TABLE panes ADD COLUMN pinned_count INTEGER DEFAULT 0;
        ),
        sql!(
            CREATE TABLE ssh_projects (
                id INTEGER PRIMARY KEY,
                host TEXT NOT NULL,
                port INTEGER,
                path TEXT NOT NULL,
                user TEXT
            );
            ALTER TABLE workspaces ADD COLUMN ssh_project_id INTEGER REFERENCES ssh_projects(id) ON DELETE CASCADE;
        ),
        sql!(
            ALTER TABLE ssh_projects RENAME COLUMN path TO paths;
        ),
        sql!(
            CREATE TABLE toolchains (
                workspace_id INTEGER,
                worktree_id INTEGER,
                language_name TEXT NOT NULL,
                name TEXT NOT NULL,
                path TEXT NOT NULL,
                PRIMARY KEY (workspace_id, worktree_id, language_name)
            );
        ),
        sql!(
            ALTER TABLE toolchains ADD COLUMN raw_json TEXT DEFAULT "{}";
        ),
        sql!(
            CREATE TABLE breakpoints (
                workspace_id INTEGER NOT NULL,
                path TEXT NOT NULL,
                breakpoint_location INTEGER NOT NULL,
                kind INTEGER NOT NULL,
                log_message TEXT,
                FOREIGN KEY(workspace_id) REFERENCES workspaces(workspace_id)
                ON DELETE CASCADE
                ON UPDATE CASCADE
            );
        ),
        sql!(
            ALTER TABLE workspaces ADD COLUMN local_paths_array TEXT;
            CREATE UNIQUE INDEX local_paths_array_uq ON workspaces(local_paths_array);
            ALTER TABLE workspaces ADD COLUMN local_paths_order_array TEXT;
        ),
        sql!(
            ALTER TABLE breakpoints ADD COLUMN state INTEGER DEFAULT(0) NOT NULL
        ),
        sql!(
            ALTER TABLE breakpoints DROP COLUMN kind
        ),
        sql!(ALTER TABLE toolchains ADD COLUMN relative_worktree_path TEXT DEFAULT "" NOT NULL),
        sql!(
            ALTER TABLE breakpoints ADD COLUMN condition TEXT;
            ALTER TABLE breakpoints ADD COLUMN hit_condition TEXT;
        ),
        sql!(CREATE TABLE toolchains2 (
            workspace_id INTEGER,
            worktree_id INTEGER,
            language_name TEXT NOT NULL,
            name TEXT NOT NULL,
            path TEXT NOT NULL,
            raw_json TEXT NOT NULL,
            relative_worktree_path TEXT NOT NULL,
            PRIMARY KEY (workspace_id, worktree_id, language_name, relative_worktree_path)) STRICT;
            INSERT INTO toolchains2
                SELECT * FROM toolchains;
            DROP TABLE toolchains;
            ALTER TABLE toolchains2 RENAME TO toolchains;
        ),
        sql!(
            CREATE TABLE ssh_connections (
                id INTEGER PRIMARY KEY,
                host TEXT NOT NULL,
                port INTEGER,
                user TEXT
            );

            INSERT INTO ssh_connections (host, port, user)
            SELECT DISTINCT host, port, user
            FROM ssh_projects;

            CREATE TABLE workspaces_2(
                workspace_id INTEGER PRIMARY KEY,
                paths TEXT,
                paths_order TEXT,
                ssh_connection_id INTEGER REFERENCES ssh_connections(id),
                timestamp TEXT DEFAULT CURRENT_TIMESTAMP NOT NULL,
                window_state TEXT,
                window_x REAL,
                window_y REAL,
                window_width REAL,
                window_height REAL,
                display BLOB,
                left_dock_visible INTEGER,
                left_dock_active_panel TEXT,
                right_dock_visible INTEGER,
                right_dock_active_panel TEXT,
                bottom_dock_visible INTEGER,
                bottom_dock_active_panel TEXT,
                left_dock_zoom INTEGER,
                right_dock_zoom INTEGER,
                bottom_dock_zoom INTEGER,
                fullscreen INTEGER,
                centered_layout INTEGER,
                session_id TEXT,
                window_id INTEGER
            ) STRICT;

            INSERT
            INTO workspaces_2
            SELECT
                workspaces.workspace_id,
                CASE
                    WHEN ssh_projects.id IS NOT NULL THEN ssh_projects.paths
                    ELSE
                        CASE
                            WHEN workspaces.local_paths_array IS NULL OR workspaces.local_paths_array = "" THEN
                                NULL
                            ELSE
                                replace(workspaces.local_paths_array, ',', CHAR(10))
                        END
                END as paths,

                CASE
                    WHEN ssh_projects.id IS NOT NULL THEN ""
                    ELSE workspaces.local_paths_order_array
                END as paths_order,

                CASE
                    WHEN ssh_projects.id IS NOT NULL THEN (
                        SELECT ssh_connections.id
                        FROM ssh_connections
                        WHERE
                            ssh_connections.host IS ssh_projects.host AND
                            ssh_connections.port IS ssh_projects.port AND
                            ssh_connections.user IS ssh_projects.user
                    )
                    ELSE NULL
                END as ssh_connection_id,

                workspaces.timestamp,
                workspaces.window_state,
                workspaces.window_x,
                workspaces.window_y,
                workspaces.window_width,
                workspaces.window_height,
                workspaces.display,
                workspaces.left_dock_visible,
                workspaces.left_dock_active_panel,
                workspaces.right_dock_visible,
                workspaces.right_dock_active_panel,
                workspaces.bottom_dock_visible,
                workspaces.bottom_dock_active_panel,
                workspaces.left_dock_zoom,
                workspaces.right_dock_zoom,
                workspaces.bottom_dock_zoom,
                workspaces.fullscreen,
                workspaces.centered_layout,
                workspaces.session_id,
                workspaces.window_id
            FROM
                workspaces LEFT JOIN
                ssh_projects ON
                workspaces.ssh_project_id = ssh_projects.id;

            DELETE FROM workspaces_2
            WHERE workspace_id NOT IN (
                SELECT MAX(workspace_id)
                FROM workspaces_2
                GROUP BY ssh_connection_id, paths
            );

            DROP TABLE ssh_projects;
            DROP TABLE workspaces;
            ALTER TABLE workspaces_2 RENAME TO workspaces;

            CREATE UNIQUE INDEX ix_workspaces_location ON workspaces(ssh_connection_id, paths);
        ),
        // Fix any data from when workspaces.paths were briefly encoded as JSON arrays
        sql!(
            UPDATE workspaces
            SET paths = CASE
                WHEN substr(paths, 1, 2) = '[' || '"' AND substr(paths, -2, 2) = '"' || ']' THEN
                    replace(
                        substr(paths, 3, length(paths) - 4),
                        '"' || ',' || '"',
                        CHAR(10)
                    )
                ELSE
                    replace(paths, ',', CHAR(10))
            END
            WHERE paths IS NOT NULL
        ),
        sql!(
            CREATE TABLE remote_connections(
                id INTEGER PRIMARY KEY,
                kind TEXT NOT NULL,
                host TEXT,
                port INTEGER,
                user TEXT,
                distro TEXT
            );

            CREATE TABLE workspaces_2(
                workspace_id INTEGER PRIMARY KEY,
                paths TEXT,
                paths_order TEXT,
                remote_connection_id INTEGER REFERENCES remote_connections(id),
                timestamp TEXT DEFAULT CURRENT_TIMESTAMP NOT NULL,
                window_state TEXT,
                window_x REAL,
                window_y REAL,
                window_width REAL,
                window_height REAL,
                display BLOB,
                left_dock_visible INTEGER,
                left_dock_active_panel TEXT,
                right_dock_visible INTEGER,
                right_dock_active_panel TEXT,
                bottom_dock_visible INTEGER,
                bottom_dock_active_panel TEXT,
                left_dock_zoom INTEGER,
                right_dock_zoom INTEGER,
                bottom_dock_zoom INTEGER,
                fullscreen INTEGER,
                centered_layout INTEGER,
                session_id TEXT,
                window_id INTEGER
            ) STRICT;

            INSERT INTO remote_connections
            SELECT
                id,
                "ssh" as kind,
                host,
                port,
                user,
                NULL as distro
            FROM ssh_connections;

            INSERT
            INTO workspaces_2
            SELECT
                workspace_id,
                paths,
                paths_order,
                ssh_connection_id as remote_connection_id,
                timestamp,
                window_state,
                window_x,
                window_y,
                window_width,
                window_height,
                display,
                left_dock_visible,
                left_dock_active_panel,
                right_dock_visible,
                right_dock_active_panel,
                bottom_dock_visible,
                bottom_dock_active_panel,
                left_dock_zoom,
                right_dock_zoom,
                bottom_dock_zoom,
                fullscreen,
                centered_layout,
                session_id,
                window_id
            FROM
                workspaces;

            DROP TABLE workspaces;
            ALTER TABLE workspaces_2 RENAME TO workspaces;

            CREATE UNIQUE INDEX ix_workspaces_location ON workspaces(remote_connection_id, paths);
        ),
        sql!(CREATE TABLE user_toolchains (
            remote_connection_id INTEGER,
            workspace_id INTEGER NOT NULL,
            worktree_id INTEGER NOT NULL,
            relative_worktree_path TEXT NOT NULL,
            language_name TEXT NOT NULL,
            name TEXT NOT NULL,
            path TEXT NOT NULL,
            raw_json TEXT NOT NULL,

            PRIMARY KEY (workspace_id, worktree_id, relative_worktree_path, language_name, name, path, raw_json)
        ) STRICT;),
        sql!(
            DROP TABLE ssh_connections;
        ),
<<<<<<< HEAD
        // Add table for recent files
        sql!(
            CREATE TABLE recent_files (
                id INTEGER PRIMARY KEY AUTOINCREMENT,
                path TEXT NOT NULL UNIQUE,
                last_accessed TEXT DEFAULT CURRENT_TIMESTAMP
            ) STRICT;
        ),
        sql!(
            CREATE INDEX idx_recent_files_last_accessed ON recent_files(last_accessed DESC);
=======
        sql!(
            ALTER TABLE remote_connections ADD COLUMN name TEXT;
            ALTER TABLE remote_connections ADD COLUMN container_id TEXT;
>>>>>>> a698f1bf
        ),
    ];

    // Allow recovering from bad migration that was initially shipped to nightly
    // when introducing the ssh_connections table.
    fn should_allow_migration_change(_index: usize, old: &str, new: &str) -> bool {
        old.starts_with("CREATE TABLE ssh_connections")
            && new.starts_with("CREATE TABLE ssh_connections")
    }
}

db::static_connection!(DB, WorkspaceDb, []);

impl WorkspaceDb {
    /// Returns a serialized workspace for the given worktree_roots. If the passed array
    /// is empty, the most recent workspace is returned instead. If no workspace for the
    /// passed roots is stored, returns none.
    pub(crate) fn workspace_for_roots<P: AsRef<Path>>(
        &self,
        worktree_roots: &[P],
    ) -> Option<SerializedWorkspace> {
        self.workspace_for_roots_internal(worktree_roots, None)
    }

    pub(crate) fn remote_workspace_for_roots<P: AsRef<Path>>(
        &self,
        worktree_roots: &[P],
        remote_project_id: RemoteConnectionId,
    ) -> Option<SerializedWorkspace> {
        self.workspace_for_roots_internal(worktree_roots, Some(remote_project_id))
    }

    pub(crate) fn workspace_for_roots_internal<P: AsRef<Path>>(
        &self,
        worktree_roots: &[P],
        remote_connection_id: Option<RemoteConnectionId>,
    ) -> Option<SerializedWorkspace> {
        // paths are sorted before db interactions to ensure that the order of the paths
        // doesn't affect the workspace selection for existing workspaces
        let root_paths = PathList::new(worktree_roots);

        // Note that we re-assign the workspace_id here in case it's empty
        // and we've grabbed the most recent workspace
        let (
            workspace_id,
            paths,
            paths_order,
            window_bounds,
            display,
            centered_layout,
            docks,
            window_id,
        ): (
            WorkspaceId,
            String,
            String,
            Option<SerializedWindowBounds>,
            Option<Uuid>,
            Option<bool>,
            DockStructure,
            Option<u64>,
        ) = self
            .select_row_bound(sql! {
                SELECT
                    workspace_id,
                    paths,
                    paths_order,
                    window_state,
                    window_x,
                    window_y,
                    window_width,
                    window_height,
                    display,
                    centered_layout,
                    left_dock_visible,
                    left_dock_active_panel,
                    left_dock_zoom,
                    right_dock_visible,
                    right_dock_active_panel,
                    right_dock_zoom,
                    bottom_dock_visible,
                    bottom_dock_active_panel,
                    bottom_dock_zoom,
                    window_id
                FROM workspaces
                WHERE
                    paths IS ? AND
                    remote_connection_id IS ?
                LIMIT 1
            })
            .and_then(|mut prepared_statement| {
                (prepared_statement)((
                    root_paths.serialize().paths,
                    remote_connection_id.map(|id| id.0 as i32),
                ))
            })
            .context("No workspaces found")
            .warn_on_err()
            .flatten()?;

        let paths = PathList::deserialize(&SerializedPathList {
            paths,
            order: paths_order,
        });

        let remote_connection_options = if let Some(remote_connection_id) = remote_connection_id {
            self.remote_connection(remote_connection_id)
                .context("Get remote connection")
                .log_err()
        } else {
            None
        };

        Some(SerializedWorkspace {
            id: workspace_id,
            location: match remote_connection_options {
                Some(options) => SerializedWorkspaceLocation::Remote(options),
                None => SerializedWorkspaceLocation::Local,
            },
            paths,
            center_group: self
                .get_center_pane_group(workspace_id)
                .context("Getting center group")
                .log_err()?,
            window_bounds,
            centered_layout: centered_layout.unwrap_or(false),
            display,
            docks,
            session_id: None,
            breakpoints: self.breakpoints(workspace_id),
            window_id,
            user_toolchains: self.user_toolchains(workspace_id, remote_connection_id),
        })
    }

    fn breakpoints(&self, workspace_id: WorkspaceId) -> BTreeMap<Arc<Path>, Vec<SourceBreakpoint>> {
        let breakpoints: Result<Vec<(PathBuf, Breakpoint)>> = self
            .select_bound(sql! {
                SELECT path, breakpoint_location, log_message, condition, hit_condition, state
                FROM breakpoints
                WHERE workspace_id = ?
            })
            .and_then(|mut prepared_statement| (prepared_statement)(workspace_id));

        match breakpoints {
            Ok(bp) => {
                if bp.is_empty() {
                    log::debug!("Breakpoints are empty after querying database for them");
                }

                let mut map: BTreeMap<Arc<Path>, Vec<SourceBreakpoint>> = Default::default();

                for (path, breakpoint) in bp {
                    let path: Arc<Path> = path.into();
                    map.entry(path.clone()).or_default().push(SourceBreakpoint {
                        row: breakpoint.position,
                        path,
                        message: breakpoint.message,
                        condition: breakpoint.condition,
                        hit_condition: breakpoint.hit_condition,
                        state: breakpoint.state,
                    });
                }

                for (path, bps) in map.iter() {
                    log::info!(
                        "Got {} breakpoints from database at path: {}",
                        bps.len(),
                        path.to_string_lossy()
                    );
                }

                map
            }
            Err(msg) => {
                log::error!("Breakpoints query failed with msg: {msg}");
                Default::default()
            }
        }
    }

    fn user_toolchains(
        &self,
        workspace_id: WorkspaceId,
        remote_connection_id: Option<RemoteConnectionId>,
    ) -> BTreeMap<ToolchainScope, IndexSet<Toolchain>> {
        type RowKind = (WorkspaceId, u64, String, String, String, String, String);

        let toolchains: Vec<RowKind> = self
            .select_bound(sql! {
                SELECT workspace_id, worktree_id, relative_worktree_path,
                language_name, name, path, raw_json
                FROM user_toolchains WHERE remote_connection_id IS ?1 AND (
                      workspace_id IN (0, ?2)
                )
            })
            .and_then(|mut statement| {
                (statement)((remote_connection_id.map(|id| id.0), workspace_id))
            })
            .unwrap_or_default();
        let mut ret = BTreeMap::<_, IndexSet<_>>::default();

        for (
            _workspace_id,
            worktree_id,
            relative_worktree_path,
            language_name,
            name,
            path,
            raw_json,
        ) in toolchains
        {
            // INTEGER's that are primary keys (like workspace ids, remote connection ids and such) start at 1, so we're safe to
            let scope = if _workspace_id == WorkspaceId(0) {
                debug_assert_eq!(worktree_id, u64::MAX);
                debug_assert_eq!(relative_worktree_path, String::default());
                ToolchainScope::Global
            } else {
                debug_assert_eq!(workspace_id, _workspace_id);
                debug_assert_eq!(
                    worktree_id == u64::MAX,
                    relative_worktree_path == String::default()
                );

                let Some(relative_path) = RelPath::unix(&relative_worktree_path).log_err() else {
                    continue;
                };
                if worktree_id != u64::MAX && relative_worktree_path != String::default() {
                    ToolchainScope::Subproject(
                        WorktreeId::from_usize(worktree_id as usize),
                        relative_path.into(),
                    )
                } else {
                    ToolchainScope::Project
                }
            };
            let Ok(as_json) = serde_json::from_str(&raw_json) else {
                continue;
            };
            let toolchain = Toolchain {
                name: SharedString::from(name),
                path: SharedString::from(path),
                language_name: LanguageName::from_proto(language_name),
                as_json,
            };
            ret.entry(scope).or_default().insert(toolchain);
        }

        ret
    }

    /// Saves a workspace using the worktree roots. Will garbage collect any workspaces
    /// that used this workspace previously
    pub(crate) async fn save_workspace(&self, workspace: SerializedWorkspace) {
        let paths = workspace.paths.serialize();
        log::debug!("Saving workspace at location: {:?}", workspace.location);
        self.write(move |conn| {
            conn.with_savepoint("update_worktrees", || {
                let remote_connection_id = match workspace.location.clone() {
                    SerializedWorkspaceLocation::Local => None,
                    SerializedWorkspaceLocation::Remote(connection_options) => {
                        Some(Self::get_or_create_remote_connection_internal(
                            conn,
                            connection_options
                        )?.0)
                    }
                };

                // Clear out panes and pane_groups
                conn.exec_bound(sql!(
                    DELETE FROM pane_groups WHERE workspace_id = ?1;
                    DELETE FROM panes WHERE workspace_id = ?1;))?(workspace.id)
                    .context("Clearing old panes")?;

                conn.exec_bound(
                    sql!(
                        DELETE FROM breakpoints WHERE workspace_id = ?1;
                    )
                )?(workspace.id).context("Clearing old breakpoints")?;

                for (path, breakpoints) in workspace.breakpoints {
                    for bp in breakpoints {
                        let state = BreakpointStateWrapper::from(bp.state);
                        match conn.exec_bound(sql!(
                            INSERT INTO breakpoints (workspace_id, path, breakpoint_location,  log_message, condition, hit_condition, state)
                            VALUES (?1, ?2, ?3, ?4, ?5, ?6, ?7);))?

                        ((
                            workspace.id,
                            path.as_ref(),
                            bp.row,
                            bp.message,
                            bp.condition,
                            bp.hit_condition,
                            state,
                        )) {
                            Ok(_) => {
                                log::debug!("Stored breakpoint at row: {} in path: {}", bp.row, path.to_string_lossy())
                            }
                            Err(err) => {
                                log::error!("{err}");
                                continue;
                            }
                        }
                    }
                }

                conn.exec_bound(
                    sql!(
                        DELETE FROM user_toolchains WHERE workspace_id = ?1;
                    )
                )?(workspace.id).context("Clearing old user toolchains")?;

                for (scope, toolchains) in workspace.user_toolchains {
                    for toolchain in toolchains {
                        let query = sql!(INSERT OR REPLACE INTO user_toolchains(remote_connection_id, workspace_id, worktree_id, relative_worktree_path, language_name, name, path, raw_json) VALUES (?1, ?2, ?3, ?4, ?5, ?6, ?7, ?8));
                        let (workspace_id, worktree_id, relative_worktree_path) = match scope {
                            ToolchainScope::Subproject(worktree_id, ref path) => (Some(workspace.id), Some(worktree_id), Some(path.as_unix_str().to_owned())),
                            ToolchainScope::Project => (Some(workspace.id), None, None),
                            ToolchainScope::Global => (None, None, None),
                        };
                        let args = (remote_connection_id, workspace_id.unwrap_or(WorkspaceId(0)), worktree_id.map_or(usize::MAX,|id| id.to_usize()), relative_worktree_path.unwrap_or_default(),
                        toolchain.language_name.as_ref().to_owned(), toolchain.name.to_string(), toolchain.path.to_string(), toolchain.as_json.to_string());
                        if let Err(err) = conn.exec_bound(query)?(args) {
                            log::error!("{err}");
                            continue;
                        }
                    }
                }

                conn.exec_bound(sql!(
                    DELETE
                    FROM workspaces
                    WHERE
                        workspace_id != ?1 AND
                        paths IS ?2 AND
                        remote_connection_id IS ?3
                ))?((
                    workspace.id,
                    paths.paths.clone(),
                    remote_connection_id,
                ))
                .context("clearing out old locations")?;

                // Upsert
                let query = sql!(
                    INSERT INTO workspaces(
                        workspace_id,
                        paths,
                        paths_order,
                        remote_connection_id,
                        left_dock_visible,
                        left_dock_active_panel,
                        left_dock_zoom,
                        right_dock_visible,
                        right_dock_active_panel,
                        right_dock_zoom,
                        bottom_dock_visible,
                        bottom_dock_active_panel,
                        bottom_dock_zoom,
                        session_id,
                        window_id,
                        timestamp
                    )
                    VALUES (?1, ?2, ?3, ?4, ?5, ?6, ?7, ?8, ?9, ?10, ?11, ?12, ?13, ?14, ?15, CURRENT_TIMESTAMP)
                    ON CONFLICT DO
                    UPDATE SET
                        paths = ?2,
                        paths_order = ?3,
                        remote_connection_id = ?4,
                        left_dock_visible = ?5,
                        left_dock_active_panel = ?6,
                        left_dock_zoom = ?7,
                        right_dock_visible = ?8,
                        right_dock_active_panel = ?9,
                        right_dock_zoom = ?10,
                        bottom_dock_visible = ?11,
                        bottom_dock_active_panel = ?12,
                        bottom_dock_zoom = ?13,
                        session_id = ?14,
                        window_id = ?15,
                        timestamp = CURRENT_TIMESTAMP
                );
                let mut prepared_query = conn.exec_bound(query)?;
                let args = (
                    workspace.id,
                    paths.paths.clone(),
                    paths.order.clone(),
                    remote_connection_id,
                    workspace.docks,
                    workspace.session_id,
                    workspace.window_id,
                );

                prepared_query(args).context("Updating workspace")?;

                // Save center pane group
                Self::save_pane_group(conn, workspace.id, &workspace.center_group, None)
                    .context("save pane group in save workspace")?;

                Ok(())
            })
            .log_err();
        })
        .await;
    }

    pub(crate) async fn get_or_create_remote_connection(
        &self,
        options: RemoteConnectionOptions,
    ) -> Result<RemoteConnectionId> {
        self.write(move |conn| Self::get_or_create_remote_connection_internal(conn, options))
            .await
    }

    fn get_or_create_remote_connection_internal(
        this: &Connection,
        options: RemoteConnectionOptions,
    ) -> Result<RemoteConnectionId> {
        let kind;
        let mut user = None;
        let mut host = None;
        let mut port = None;
        let mut distro = None;
        let mut name = None;
        let mut container_id = None;
        match options {
            RemoteConnectionOptions::Ssh(options) => {
                kind = RemoteConnectionKind::Ssh;
                host = Some(options.host);
                port = options.port;
                user = options.username;
            }
            RemoteConnectionOptions::Wsl(options) => {
                kind = RemoteConnectionKind::Wsl;
                distro = Some(options.distro_name);
                user = options.user;
            }
            RemoteConnectionOptions::Docker(options) => {
                kind = RemoteConnectionKind::Docker;
                container_id = Some(options.container_id);
                name = Some(options.name);
            }
        }
        Self::get_or_create_remote_connection_query(
            this,
            kind,
            host,
            port,
            user,
            distro,
            name,
            container_id,
        )
    }

    fn get_or_create_remote_connection_query(
        this: &Connection,
        kind: RemoteConnectionKind,
        host: Option<String>,
        port: Option<u16>,
        user: Option<String>,
        distro: Option<String>,
        name: Option<String>,
        container_id: Option<String>,
    ) -> Result<RemoteConnectionId> {
        if let Some(id) = this.select_row_bound(sql!(
            SELECT id
            FROM remote_connections
            WHERE
                kind IS ? AND
                host IS ? AND
                port IS ? AND
                user IS ? AND
                distro IS ? AND
                name IS ? AND
                container_id IS ?
            LIMIT 1
        ))?((
            kind.serialize(),
            host.clone(),
            port,
            user.clone(),
            distro.clone(),
            name.clone(),
            container_id.clone(),
        ))? {
            Ok(RemoteConnectionId(id))
        } else {
            let id = this.select_row_bound(sql!(
                INSERT INTO remote_connections (
                    kind,
                    host,
                    port,
                    user,
                    distro,
                    name,
                    container_id
                ) VALUES (?1, ?2, ?3, ?4, ?5, ?6, ?7)
                RETURNING id
            ))?((
                kind.serialize(),
                host,
                port,
                user,
                distro,
                name,
                container_id,
            ))?
            .context("failed to insert remote project")?;
            Ok(RemoteConnectionId(id))
        }
    }

    query! {
        pub async fn next_id() -> Result<WorkspaceId> {
            INSERT INTO workspaces DEFAULT VALUES RETURNING workspace_id
        }
    }

    fn recent_workspaces(
        &self,
    ) -> Result<Vec<(WorkspaceId, PathList, Option<RemoteConnectionId>)>> {
        Ok(self
            .recent_workspaces_query()?
            .into_iter()
            .map(|(id, paths, order, remote_connection_id)| {
                (
                    id,
                    PathList::deserialize(&SerializedPathList { paths, order }),
                    remote_connection_id.map(RemoteConnectionId),
                )
            })
            .collect())
    }

    query! {
        fn recent_workspaces_query() -> Result<Vec<(WorkspaceId, String, String, Option<u64>)>> {
            SELECT workspace_id, paths, paths_order, remote_connection_id
            FROM workspaces
            WHERE
                paths IS NOT NULL OR
                remote_connection_id IS NOT NULL
            ORDER BY timestamp DESC
        }
    }

    fn session_workspaces(
        &self,
        session_id: String,
    ) -> Result<Vec<(PathList, Option<u64>, Option<RemoteConnectionId>)>> {
        Ok(self
            .session_workspaces_query(session_id)?
            .into_iter()
            .map(|(paths, order, window_id, remote_connection_id)| {
                (
                    PathList::deserialize(&SerializedPathList { paths, order }),
                    window_id,
                    remote_connection_id.map(RemoteConnectionId),
                )
            })
            .collect())
    }

    query! {
        fn session_workspaces_query(session_id: String) -> Result<Vec<(String, String, Option<u64>, Option<u64>)>> {
            SELECT paths, paths_order, window_id, remote_connection_id
            FROM workspaces
            WHERE session_id = ?1
            ORDER BY timestamp DESC
        }
    }

    query! {
        pub fn breakpoints_for_file(workspace_id: WorkspaceId, file_path: &Path) -> Result<Vec<Breakpoint>> {
            SELECT breakpoint_location
            FROM breakpoints
            WHERE  workspace_id= ?1 AND path = ?2
        }
    }

    query! {
        pub fn clear_breakpoints(file_path: &Path) -> Result<()> {
            DELETE FROM breakpoints
            WHERE file_path = ?2
        }
    }

    fn remote_connections(&self) -> Result<HashMap<RemoteConnectionId, RemoteConnectionOptions>> {
        Ok(self.select(sql!(
            SELECT
                id, kind, host, port, user, distro, container_id, name
            FROM
                remote_connections
        ))?()?
        .into_iter()
        .filter_map(|(id, kind, host, port, user, distro, container_id, name)| {
            Some((
                RemoteConnectionId(id),
                Self::remote_connection_from_row(
                    kind,
                    host,
                    port,
                    user,
                    distro,
                    container_id,
                    name,
                )?,
            ))
        })
        .collect())
    }

    pub(crate) fn remote_connection(
        &self,
        id: RemoteConnectionId,
    ) -> Result<RemoteConnectionOptions> {
        let (kind, host, port, user, distro, container_id, name) = self.select_row_bound(sql!(
            SELECT kind, host, port, user, distro, container_id, name
            FROM remote_connections
            WHERE id = ?
        ))?(id.0)?
        .context("no such remote connection")?;
        Self::remote_connection_from_row(kind, host, port, user, distro, container_id, name)
            .context("invalid remote_connection row")
    }

    fn remote_connection_from_row(
        kind: String,
        host: Option<String>,
        port: Option<u16>,
        user: Option<String>,
        distro: Option<String>,
        container_id: Option<String>,
        name: Option<String>,
    ) -> Option<RemoteConnectionOptions> {
        match RemoteConnectionKind::deserialize(&kind)? {
            RemoteConnectionKind::Wsl => Some(RemoteConnectionOptions::Wsl(WslConnectionOptions {
                distro_name: distro?,
                user: user,
            })),
            RemoteConnectionKind::Ssh => Some(RemoteConnectionOptions::Ssh(SshConnectionOptions {
                host: host?,
                port,
                username: user,
                ..Default::default()
            })),
            RemoteConnectionKind::Docker => {
                Some(RemoteConnectionOptions::Docker(DockerConnectionOptions {
                    container_id: container_id?,
                    name: name?,
                    upload_binary_over_docker_exec: false,
                }))
            }
        }
    }

    pub(crate) fn last_window(
        &self,
    ) -> anyhow::Result<(Option<Uuid>, Option<SerializedWindowBounds>)> {
        let mut prepared_query =
            self.select::<(Option<Uuid>, Option<SerializedWindowBounds>)>(sql!(
                SELECT
                display,
                window_state, window_x, window_y, window_width, window_height
                FROM workspaces
                WHERE paths
                IS NOT NULL
                ORDER BY timestamp DESC
                LIMIT 1
            ))?;
        let result = prepared_query()?;
        Ok(result.into_iter().next().unwrap_or((None, None)))
    }

    query! {
        pub async fn delete_workspace_by_id(id: WorkspaceId) -> Result<()> {
            DELETE FROM workspaces
            WHERE workspace_id IS ?
        }
    }

    // Returns the recent locations which are still valid on disk and deletes ones which no longer
    // exist.
    pub async fn recent_workspaces_on_disk(
        &self,
    ) -> Result<Vec<(WorkspaceId, SerializedWorkspaceLocation, PathList)>> {
        let mut result = Vec::new();
        let mut delete_tasks = Vec::new();
        let remote_connections = self.remote_connections()?;

        for (id, paths, remote_connection_id) in self.recent_workspaces()? {
            if let Some(remote_connection_id) = remote_connection_id {
                if let Some(connection_options) = remote_connections.get(&remote_connection_id) {
                    result.push((
                        id,
                        SerializedWorkspaceLocation::Remote(connection_options.clone()),
                        paths,
                    ));
                } else {
                    delete_tasks.push(self.delete_workspace_by_id(id));
                }
                continue;
            }

            let has_wsl_path = if cfg!(windows) {
                paths
                    .paths()
                    .iter()
                    .any(|path| util::paths::WslPath::from_path(path).is_some())
            } else {
                false
            };

            // Delete the workspace if any of the paths are WSL paths.
            // If a local workspace points to WSL, this check will cause us to wait for the
            // WSL VM and file server to boot up. This can block for many seconds.
            // Supported scenarios use remote workspaces.
            if !has_wsl_path && paths.paths().iter().all(|path| path.exists()) {
                // Only show directories in recent projects
                if paths.paths().iter().any(|path| path.is_dir()) {
                    result.push((id, SerializedWorkspaceLocation::Local, paths));
                }
            } else {
                delete_tasks.push(self.delete_workspace_by_id(id));
            }
        }

        futures::future::join_all(delete_tasks).await;
        Ok(result)
    }

    pub async fn last_workspace(&self) -> Result<Option<(SerializedWorkspaceLocation, PathList)>> {
        Ok(self
            .recent_workspaces_on_disk()
            .await?
            .into_iter()
            .next()
            .map(|(_, location, paths)| (location, paths)))
    }

    // Returns the locations of the workspaces that were still opened when the last
    // session was closed (i.e. when Zed was quit).
    // If `last_session_window_order` is provided, the returned locations are ordered
    // according to that.
    pub fn last_session_workspace_locations(
        &self,
        last_session_id: &str,
        last_session_window_stack: Option<Vec<WindowId>>,
    ) -> Result<Vec<(SerializedWorkspaceLocation, PathList)>> {
        let mut workspaces = Vec::new();

        for (paths, window_id, remote_connection_id) in
            self.session_workspaces(last_session_id.to_owned())?
        {
            if let Some(remote_connection_id) = remote_connection_id {
                workspaces.push((
                    SerializedWorkspaceLocation::Remote(
                        self.remote_connection(remote_connection_id)?,
                    ),
                    paths,
                    window_id.map(WindowId::from),
                ));
            } else if paths.paths().iter().all(|path| path.exists())
                && paths.paths().iter().any(|path| path.is_dir())
            {
                workspaces.push((
                    SerializedWorkspaceLocation::Local,
                    paths,
                    window_id.map(WindowId::from),
                ));
            }
        }

        if let Some(stack) = last_session_window_stack {
            workspaces.sort_by_key(|(_, _, window_id)| {
                window_id
                    .and_then(|id| stack.iter().position(|&order_id| order_id == id))
                    .unwrap_or(usize::MAX)
            });
        }

        Ok(workspaces
            .into_iter()
            .map(|(location, paths, _)| (location, paths))
            .collect::<Vec<_>>())
    }

    fn get_center_pane_group(&self, workspace_id: WorkspaceId) -> Result<SerializedPaneGroup> {
        Ok(self
            .get_pane_group(workspace_id, None)?
            .into_iter()
            .next()
            .unwrap_or_else(|| {
                SerializedPaneGroup::Pane(SerializedPane {
                    active: true,
                    children: vec![],
                    pinned_count: 0,
                })
            }))
    }

    fn get_pane_group(
        &self,
        workspace_id: WorkspaceId,
        group_id: Option<GroupId>,
    ) -> Result<Vec<SerializedPaneGroup>> {
        type GroupKey = (Option<GroupId>, WorkspaceId);
        type GroupOrPane = (
            Option<GroupId>,
            Option<SerializedAxis>,
            Option<PaneId>,
            Option<bool>,
            Option<usize>,
            Option<String>,
        );
        self.select_bound::<GroupKey, GroupOrPane>(sql!(
            SELECT group_id, axis, pane_id, active, pinned_count, flexes
                FROM (SELECT
                        group_id,
                        axis,
                        NULL as pane_id,
                        NULL as active,
                        NULL as pinned_count,
                        position,
                        parent_group_id,
                        workspace_id,
                        flexes
                      FROM pane_groups
                    UNION
                      SELECT
                        NULL,
                        NULL,
                        center_panes.pane_id,
                        panes.active as active,
                        pinned_count,
                        position,
                        parent_group_id,
                        panes.workspace_id as workspace_id,
                        NULL
                      FROM center_panes
                      JOIN panes ON center_panes.pane_id = panes.pane_id)
                WHERE parent_group_id IS ? AND workspace_id = ?
                ORDER BY position
        ))?((group_id, workspace_id))?
        .into_iter()
        .map(|(group_id, axis, pane_id, active, pinned_count, flexes)| {
            let maybe_pane = maybe!({ Some((pane_id?, active?, pinned_count?)) });
            if let Some((group_id, axis)) = group_id.zip(axis) {
                let flexes = flexes
                    .map(|flexes: String| serde_json::from_str::<Vec<f32>>(&flexes))
                    .transpose()?;

                Ok(SerializedPaneGroup::Group {
                    axis,
                    children: self.get_pane_group(workspace_id, Some(group_id))?,
                    flexes,
                })
            } else if let Some((pane_id, active, pinned_count)) = maybe_pane {
                Ok(SerializedPaneGroup::Pane(SerializedPane::new(
                    self.get_items(pane_id)?,
                    active,
                    pinned_count,
                )))
            } else {
                bail!("Pane Group Child was neither a pane group or a pane");
            }
        })
        // Filter out panes and pane groups which don't have any children or items
        .filter(|pane_group| match pane_group {
            Ok(SerializedPaneGroup::Group { children, .. }) => !children.is_empty(),
            Ok(SerializedPaneGroup::Pane(pane)) => !pane.children.is_empty(),
            _ => true,
        })
        .collect::<Result<_>>()
    }

    fn save_pane_group(
        conn: &Connection,
        workspace_id: WorkspaceId,
        pane_group: &SerializedPaneGroup,
        parent: Option<(GroupId, usize)>,
    ) -> Result<()> {
        if parent.is_none() {
            log::debug!("Saving a pane group for workspace {workspace_id:?}");
        }
        match pane_group {
            SerializedPaneGroup::Group {
                axis,
                children,
                flexes,
            } => {
                let (parent_id, position) = parent.unzip();

                let flex_string = flexes
                    .as_ref()
                    .map(|flexes| serde_json::json!(flexes).to_string());

                let group_id = conn.select_row_bound::<_, i64>(sql!(
                    INSERT INTO pane_groups(
                        workspace_id,
                        parent_group_id,
                        position,
                        axis,
                        flexes
                    )
                    VALUES (?, ?, ?, ?, ?)
                    RETURNING group_id
                ))?((
                    workspace_id,
                    parent_id,
                    position,
                    *axis,
                    flex_string,
                ))?
                .context("Couldn't retrieve group_id from inserted pane_group")?;

                for (position, group) in children.iter().enumerate() {
                    Self::save_pane_group(conn, workspace_id, group, Some((group_id, position)))?
                }

                Ok(())
            }
            SerializedPaneGroup::Pane(pane) => {
                Self::save_pane(conn, workspace_id, pane, parent)?;
                Ok(())
            }
        }
    }

    fn save_pane(
        conn: &Connection,
        workspace_id: WorkspaceId,
        pane: &SerializedPane,
        parent: Option<(GroupId, usize)>,
    ) -> Result<PaneId> {
        let pane_id = conn.select_row_bound::<_, i64>(sql!(
            INSERT INTO panes(workspace_id, active, pinned_count)
            VALUES (?, ?, ?)
            RETURNING pane_id
        ))?((workspace_id, pane.active, pane.pinned_count))?
        .context("Could not retrieve inserted pane_id")?;

        let (parent_id, order) = parent.unzip();
        conn.exec_bound(sql!(
            INSERT INTO center_panes(pane_id, parent_group_id, position)
            VALUES (?, ?, ?)
        ))?((pane_id, parent_id, order))?;

        Self::save_items(conn, workspace_id, pane_id, &pane.children).context("Saving items")?;

        Ok(pane_id)
    }

    fn get_items(&self, pane_id: PaneId) -> Result<Vec<SerializedItem>> {
        self.select_bound(sql!(
            SELECT kind, item_id, active, preview FROM items
            WHERE pane_id = ?
                ORDER BY position
        ))?(pane_id)
    }

    fn save_items(
        conn: &Connection,
        workspace_id: WorkspaceId,
        pane_id: PaneId,
        items: &[SerializedItem],
    ) -> Result<()> {
        let mut insert = conn.exec_bound(sql!(
            INSERT INTO items(workspace_id, pane_id, position, kind, item_id, active, preview) VALUES (?, ?, ?, ?, ?, ?, ?)
        )).context("Preparing insertion")?;
        for (position, item) in items.iter().enumerate() {
            insert((workspace_id, pane_id, position, item))?;
        }

        Ok(())
    }

    query! {
        pub async fn update_timestamp(workspace_id: WorkspaceId) -> Result<()> {
            UPDATE workspaces
            SET timestamp = CURRENT_TIMESTAMP
            WHERE workspace_id = ?
        }
    }

    query! {
        pub(crate) async fn set_window_open_status(workspace_id: WorkspaceId, bounds: SerializedWindowBounds, display: Uuid) -> Result<()> {
            UPDATE workspaces
            SET window_state = ?2,
                window_x = ?3,
                window_y = ?4,
                window_width = ?5,
                window_height = ?6,
                display = ?7
            WHERE workspace_id = ?1
        }
    }

    query! {
        pub(crate) async fn set_centered_layout(workspace_id: WorkspaceId, centered_layout: bool) -> Result<()> {
            UPDATE workspaces
            SET centered_layout = ?2
            WHERE workspace_id = ?1
        }
    }

    query! {
        pub(crate) async fn set_session_id(workspace_id: WorkspaceId, session_id: Option<String>) -> Result<()> {
            UPDATE workspaces
            SET session_id = ?2
            WHERE workspace_id = ?1
        }
    }

    pub async fn save_recent_file(&self, path: &Path) -> Result<()> {
        let path_str = path.to_string_lossy().to_string();
        self.write(move |conn| {
            conn.exec_bound(sql!(
                INSERT OR REPLACE INTO recent_files (path, last_accessed)
                VALUES (?1, CURRENT_TIMESTAMP)
            ))?(path_str)
        })
        .await
    }

    pub async fn get_recent_files(&self, limit: usize) -> Result<Vec<PathBuf>> {
        self.select_bound::<usize, String>(sql!(
            SELECT path FROM recent_files
            ORDER BY last_accessed DESC
            LIMIT ?1
        ))?(limit)
        .map(|paths| paths.into_iter().map(PathBuf::from).collect())
    }

    pub async fn clear_recent_files(&self) -> Result<()> {
        self.write(move |conn| {
            conn.exec_bound(sql!(
                DELETE FROM recent_files
            ))?(())
        })
        .await
    }

    pub async fn toolchain(
        &self,
        workspace_id: WorkspaceId,
        worktree_id: WorktreeId,
        relative_worktree_path: Arc<RelPath>,
        language_name: LanguageName,
    ) -> Result<Option<Toolchain>> {
        self.write(move |this| {
            let mut select = this
                .select_bound(sql!(
                    SELECT
                        name, path, raw_json
                    FROM toolchains
                    WHERE
                        workspace_id = ? AND
                        language_name = ? AND
                        worktree_id = ? AND
                        relative_worktree_path = ?
                ))
                .context("select toolchain")?;

            let toolchain: Vec<(String, String, String)> = select((
                workspace_id,
                language_name.as_ref().to_string(),
                worktree_id.to_usize(),
                relative_worktree_path.as_unix_str().to_string(),
            ))?;

            Ok(toolchain
                .into_iter()
                .next()
                .and_then(|(name, path, raw_json)| {
                    Some(Toolchain {
                        name: name.into(),
                        path: path.into(),
                        language_name,
                        as_json: serde_json::Value::from_str(&raw_json).ok()?,
                    })
                }))
        })
        .await
    }

    pub(crate) async fn toolchains(
        &self,
        workspace_id: WorkspaceId,
    ) -> Result<Vec<(Toolchain, WorktreeId, Arc<RelPath>)>> {
        self.write(move |this| {
            let mut select = this
                .select_bound(sql!(
                    SELECT
                        name, path, worktree_id, relative_worktree_path, language_name, raw_json
                    FROM toolchains
                    WHERE workspace_id = ?
                ))
                .context("select toolchains")?;

            let toolchain: Vec<(String, String, u64, String, String, String)> =
                select(workspace_id)?;

            Ok(toolchain
                .into_iter()
                .filter_map(
                    |(name, path, worktree_id, relative_worktree_path, language, json)| {
                        Some((
                            Toolchain {
                                name: name.into(),
                                path: path.into(),
                                language_name: LanguageName::new(&language),
                                as_json: serde_json::Value::from_str(&json).ok()?,
                            },
                            WorktreeId::from_proto(worktree_id),
                            RelPath::from_proto(&relative_worktree_path).log_err()?,
                        ))
                    },
                )
                .collect())
        })
        .await
    }

    pub async fn set_toolchain(
        &self,
        workspace_id: WorkspaceId,
        worktree_id: WorktreeId,
        relative_worktree_path: Arc<RelPath>,
        toolchain: Toolchain,
    ) -> Result<()> {
        log::debug!(
            "Setting toolchain for workspace, worktree: {worktree_id:?}, relative path: {relative_worktree_path:?}, toolchain: {}",
            toolchain.name
        );
        self.write(move |conn| {
            let mut insert = conn
                .exec_bound(sql!(
                    INSERT INTO toolchains(workspace_id, worktree_id, relative_worktree_path, language_name, name, path, raw_json) VALUES (?, ?, ?, ?, ?,  ?, ?)
                    ON CONFLICT DO
                    UPDATE SET
                        name = ?5,
                        path = ?6,
                        raw_json = ?7
                ))
                .context("Preparing insertion")?;

            insert((
                workspace_id,
                worktree_id.to_usize(),
                relative_worktree_path.as_unix_str(),
                toolchain.language_name.as_ref(),
                toolchain.name.as_ref(),
                toolchain.path.as_ref(),
                toolchain.as_json.to_string(),
            ))?;

            Ok(())
        }).await
    }
}

pub fn delete_unloaded_items(
    alive_items: Vec<ItemId>,
    workspace_id: WorkspaceId,
    table: &'static str,
    db: &ThreadSafeConnection,
    cx: &mut App,
) -> Task<Result<()>> {
    let db = db.clone();
    cx.spawn(async move |_| {
        let placeholders = alive_items
            .iter()
            .map(|_| "?")
            .collect::<Vec<&str>>()
            .join(", ");

        let query = format!(
            "DELETE FROM {table} WHERE workspace_id = ? AND item_id NOT IN ({placeholders})"
        );

        db.write(move |conn| {
            let mut statement = Statement::prepare(conn, query)?;
            let mut next_index = statement.bind(&workspace_id, 1)?;
            for id in alive_items {
                next_index = statement.bind(&id, next_index)?;
            }
            statement.exec()
        })
        .await
    })
}

#[cfg(test)]
mod tests {
    use super::*;
    use crate::persistence::model::{
        SerializedItem, SerializedPane, SerializedPaneGroup, SerializedWorkspace,
    };
    use gpui;
    use pretty_assertions::assert_eq;
    use remote::SshConnectionOptions;
    use std::{thread, time::Duration};

    #[gpui::test]
    async fn test_breakpoints() {
        zlog::init_test();

        let db = WorkspaceDb::open_test_db("test_breakpoints").await;
        let id = db.next_id().await.unwrap();

        let path = Path::new("/tmp/test.rs");

        let breakpoint = Breakpoint {
            position: 123,
            message: None,
            state: BreakpointState::Enabled,
            condition: None,
            hit_condition: None,
        };

        let log_breakpoint = Breakpoint {
            position: 456,
            message: Some("Test log message".into()),
            state: BreakpointState::Enabled,
            condition: None,
            hit_condition: None,
        };

        let disable_breakpoint = Breakpoint {
            position: 578,
            message: None,
            state: BreakpointState::Disabled,
            condition: None,
            hit_condition: None,
        };

        let condition_breakpoint = Breakpoint {
            position: 789,
            message: None,
            state: BreakpointState::Enabled,
            condition: Some("x > 5".into()),
            hit_condition: None,
        };

        let hit_condition_breakpoint = Breakpoint {
            position: 999,
            message: None,
            state: BreakpointState::Enabled,
            condition: None,
            hit_condition: Some(">= 3".into()),
        };

        let workspace = SerializedWorkspace {
            id,
            paths: PathList::new(&["/tmp"]),
            location: SerializedWorkspaceLocation::Local,
            center_group: Default::default(),
            window_bounds: Default::default(),
            display: Default::default(),
            docks: Default::default(),
            centered_layout: false,
            breakpoints: {
                let mut map = collections::BTreeMap::default();
                map.insert(
                    Arc::from(path),
                    vec![
                        SourceBreakpoint {
                            row: breakpoint.position,
                            path: Arc::from(path),
                            message: breakpoint.message.clone(),
                            state: breakpoint.state,
                            condition: breakpoint.condition.clone(),
                            hit_condition: breakpoint.hit_condition.clone(),
                        },
                        SourceBreakpoint {
                            row: log_breakpoint.position,
                            path: Arc::from(path),
                            message: log_breakpoint.message.clone(),
                            state: log_breakpoint.state,
                            condition: log_breakpoint.condition.clone(),
                            hit_condition: log_breakpoint.hit_condition.clone(),
                        },
                        SourceBreakpoint {
                            row: disable_breakpoint.position,
                            path: Arc::from(path),
                            message: disable_breakpoint.message.clone(),
                            state: disable_breakpoint.state,
                            condition: disable_breakpoint.condition.clone(),
                            hit_condition: disable_breakpoint.hit_condition.clone(),
                        },
                        SourceBreakpoint {
                            row: condition_breakpoint.position,
                            path: Arc::from(path),
                            message: condition_breakpoint.message.clone(),
                            state: condition_breakpoint.state,
                            condition: condition_breakpoint.condition.clone(),
                            hit_condition: condition_breakpoint.hit_condition.clone(),
                        },
                        SourceBreakpoint {
                            row: hit_condition_breakpoint.position,
                            path: Arc::from(path),
                            message: hit_condition_breakpoint.message.clone(),
                            state: hit_condition_breakpoint.state,
                            condition: hit_condition_breakpoint.condition.clone(),
                            hit_condition: hit_condition_breakpoint.hit_condition.clone(),
                        },
                    ],
                );
                map
            },
            session_id: None,
            window_id: None,
            user_toolchains: Default::default(),
        };

        db.save_workspace(workspace.clone()).await;

        let loaded = db.workspace_for_roots(&["/tmp"]).unwrap();
        let loaded_breakpoints = loaded.breakpoints.get(&Arc::from(path)).unwrap();

        assert_eq!(loaded_breakpoints.len(), 5);

        // normal breakpoint
        assert_eq!(loaded_breakpoints[0].row, breakpoint.position);
        assert_eq!(loaded_breakpoints[0].message, breakpoint.message);
        assert_eq!(loaded_breakpoints[0].condition, breakpoint.condition);
        assert_eq!(
            loaded_breakpoints[0].hit_condition,
            breakpoint.hit_condition
        );
        assert_eq!(loaded_breakpoints[0].state, breakpoint.state);
        assert_eq!(loaded_breakpoints[0].path, Arc::from(path));

        // enabled breakpoint
        assert_eq!(loaded_breakpoints[1].row, log_breakpoint.position);
        assert_eq!(loaded_breakpoints[1].message, log_breakpoint.message);
        assert_eq!(loaded_breakpoints[1].condition, log_breakpoint.condition);
        assert_eq!(
            loaded_breakpoints[1].hit_condition,
            log_breakpoint.hit_condition
        );
        assert_eq!(loaded_breakpoints[1].state, log_breakpoint.state);
        assert_eq!(loaded_breakpoints[1].path, Arc::from(path));

        // disable breakpoint
        assert_eq!(loaded_breakpoints[2].row, disable_breakpoint.position);
        assert_eq!(loaded_breakpoints[2].message, disable_breakpoint.message);
        assert_eq!(
            loaded_breakpoints[2].condition,
            disable_breakpoint.condition
        );
        assert_eq!(
            loaded_breakpoints[2].hit_condition,
            disable_breakpoint.hit_condition
        );
        assert_eq!(loaded_breakpoints[2].state, disable_breakpoint.state);
        assert_eq!(loaded_breakpoints[2].path, Arc::from(path));

        // condition breakpoint
        assert_eq!(loaded_breakpoints[3].row, condition_breakpoint.position);
        assert_eq!(loaded_breakpoints[3].message, condition_breakpoint.message);
        assert_eq!(
            loaded_breakpoints[3].condition,
            condition_breakpoint.condition
        );
        assert_eq!(
            loaded_breakpoints[3].hit_condition,
            condition_breakpoint.hit_condition
        );
        assert_eq!(loaded_breakpoints[3].state, condition_breakpoint.state);
        assert_eq!(loaded_breakpoints[3].path, Arc::from(path));

        // hit condition breakpoint
        assert_eq!(loaded_breakpoints[4].row, hit_condition_breakpoint.position);
        assert_eq!(
            loaded_breakpoints[4].message,
            hit_condition_breakpoint.message
        );
        assert_eq!(
            loaded_breakpoints[4].condition,
            hit_condition_breakpoint.condition
        );
        assert_eq!(
            loaded_breakpoints[4].hit_condition,
            hit_condition_breakpoint.hit_condition
        );
        assert_eq!(loaded_breakpoints[4].state, hit_condition_breakpoint.state);
        assert_eq!(loaded_breakpoints[4].path, Arc::from(path));
    }

    #[gpui::test]
    async fn test_remove_last_breakpoint() {
        zlog::init_test();

        let db = WorkspaceDb::open_test_db("test_remove_last_breakpoint").await;
        let id = db.next_id().await.unwrap();

        let singular_path = Path::new("/tmp/test_remove_last_breakpoint.rs");

        let breakpoint_to_remove = Breakpoint {
            position: 100,
            message: None,
            state: BreakpointState::Enabled,
            condition: None,
            hit_condition: None,
        };

        let workspace = SerializedWorkspace {
            id,
            paths: PathList::new(&["/tmp"]),
            location: SerializedWorkspaceLocation::Local,
            center_group: Default::default(),
            window_bounds: Default::default(),
            display: Default::default(),
            docks: Default::default(),
            centered_layout: false,
            breakpoints: {
                let mut map = collections::BTreeMap::default();
                map.insert(
                    Arc::from(singular_path),
                    vec![SourceBreakpoint {
                        row: breakpoint_to_remove.position,
                        path: Arc::from(singular_path),
                        message: None,
                        state: BreakpointState::Enabled,
                        condition: None,
                        hit_condition: None,
                    }],
                );
                map
            },
            session_id: None,
            window_id: None,
            user_toolchains: Default::default(),
        };

        db.save_workspace(workspace.clone()).await;

        let loaded = db.workspace_for_roots(&["/tmp"]).unwrap();
        let loaded_breakpoints = loaded.breakpoints.get(&Arc::from(singular_path)).unwrap();

        assert_eq!(loaded_breakpoints.len(), 1);
        assert_eq!(loaded_breakpoints[0].row, breakpoint_to_remove.position);
        assert_eq!(loaded_breakpoints[0].message, breakpoint_to_remove.message);
        assert_eq!(
            loaded_breakpoints[0].condition,
            breakpoint_to_remove.condition
        );
        assert_eq!(
            loaded_breakpoints[0].hit_condition,
            breakpoint_to_remove.hit_condition
        );
        assert_eq!(loaded_breakpoints[0].state, breakpoint_to_remove.state);
        assert_eq!(loaded_breakpoints[0].path, Arc::from(singular_path));

        let workspace_without_breakpoint = SerializedWorkspace {
            id,
            paths: PathList::new(&["/tmp"]),
            location: SerializedWorkspaceLocation::Local,
            center_group: Default::default(),
            window_bounds: Default::default(),
            display: Default::default(),
            docks: Default::default(),
            centered_layout: false,
            breakpoints: collections::BTreeMap::default(),
            session_id: None,
            window_id: None,
            user_toolchains: Default::default(),
        };

        db.save_workspace(workspace_without_breakpoint.clone())
            .await;

        let loaded_after_remove = db.workspace_for_roots(&["/tmp"]).unwrap();
        let empty_breakpoints = loaded_after_remove
            .breakpoints
            .get(&Arc::from(singular_path));

        assert!(empty_breakpoints.is_none());
    }

    #[gpui::test]
    async fn test_next_id_stability() {
        zlog::init_test();

        let db = WorkspaceDb::open_test_db("test_next_id_stability").await;

        db.write(|conn| {
            conn.migrate(
                "test_table",
                &[sql!(
                    CREATE TABLE test_table(
                        text TEXT,
                        workspace_id INTEGER,
                        FOREIGN KEY(workspace_id) REFERENCES workspaces(workspace_id)
                        ON DELETE CASCADE
                    ) STRICT;
                )],
                |_, _, _| false,
            )
            .unwrap();
        })
        .await;

        let id = db.next_id().await.unwrap();
        // Assert the empty row got inserted
        assert_eq!(
            Some(id),
            db.select_row_bound::<WorkspaceId, WorkspaceId>(sql!(
                SELECT workspace_id FROM workspaces WHERE workspace_id = ?
            ))
            .unwrap()(id)
            .unwrap()
        );

        db.write(move |conn| {
            conn.exec_bound(sql!(INSERT INTO test_table(text, workspace_id) VALUES (?, ?)))
                .unwrap()(("test-text-1", id))
            .unwrap()
        })
        .await;

        let test_text_1 = db
            .select_row_bound::<_, String>(sql!(SELECT text FROM test_table WHERE workspace_id = ?))
            .unwrap()(1)
        .unwrap()
        .unwrap();
        assert_eq!(test_text_1, "test-text-1");
    }

    #[gpui::test]
    async fn test_workspace_id_stability() {
        zlog::init_test();

        let db = WorkspaceDb::open_test_db("test_workspace_id_stability").await;

        db.write(|conn| {
            conn.migrate(
                "test_table",
                &[sql!(
                        CREATE TABLE test_table(
                            text TEXT,
                            workspace_id INTEGER,
                            FOREIGN KEY(workspace_id)
                                REFERENCES workspaces(workspace_id)
                            ON DELETE CASCADE
                        ) STRICT;)],
                |_, _, _| false,
            )
        })
        .await
        .unwrap();

        let mut workspace_1 = SerializedWorkspace {
            id: WorkspaceId(1),
            paths: PathList::new(&["/tmp", "/tmp2"]),
            location: SerializedWorkspaceLocation::Local,
            center_group: Default::default(),
            window_bounds: Default::default(),
            display: Default::default(),
            docks: Default::default(),
            centered_layout: false,
            breakpoints: Default::default(),
            session_id: None,
            window_id: None,
            user_toolchains: Default::default(),
        };

        let workspace_2 = SerializedWorkspace {
            id: WorkspaceId(2),
            paths: PathList::new(&["/tmp"]),
            location: SerializedWorkspaceLocation::Local,
            center_group: Default::default(),
            window_bounds: Default::default(),
            display: Default::default(),
            docks: Default::default(),
            centered_layout: false,
            breakpoints: Default::default(),
            session_id: None,
            window_id: None,
            user_toolchains: Default::default(),
        };

        db.save_workspace(workspace_1.clone()).await;

        db.write(|conn| {
            conn.exec_bound(sql!(INSERT INTO test_table(text, workspace_id) VALUES (?, ?)))
                .unwrap()(("test-text-1", 1))
            .unwrap();
        })
        .await;

        db.save_workspace(workspace_2.clone()).await;

        db.write(|conn| {
            conn.exec_bound(sql!(INSERT INTO test_table(text, workspace_id) VALUES (?, ?)))
                .unwrap()(("test-text-2", 2))
            .unwrap();
        })
        .await;

        workspace_1.paths = PathList::new(&["/tmp", "/tmp3"]);
        db.save_workspace(workspace_1.clone()).await;
        db.save_workspace(workspace_1).await;
        db.save_workspace(workspace_2).await;

        let test_text_2 = db
            .select_row_bound::<_, String>(sql!(SELECT text FROM test_table WHERE workspace_id = ?))
            .unwrap()(2)
        .unwrap()
        .unwrap();
        assert_eq!(test_text_2, "test-text-2");

        let test_text_1 = db
            .select_row_bound::<_, String>(sql!(SELECT text FROM test_table WHERE workspace_id = ?))
            .unwrap()(1)
        .unwrap()
        .unwrap();
        assert_eq!(test_text_1, "test-text-1");
    }

    fn group(axis: Axis, children: Vec<SerializedPaneGroup>) -> SerializedPaneGroup {
        SerializedPaneGroup::Group {
            axis: SerializedAxis(axis),
            flexes: None,
            children,
        }
    }

    #[gpui::test]
    async fn test_full_workspace_serialization() {
        zlog::init_test();

        let db = WorkspaceDb::open_test_db("test_full_workspace_serialization").await;

        //  -----------------
        //  | 1,2   | 5,6   |
        //  | - - - |       |
        //  | 3,4   |       |
        //  -----------------
        let center_group = group(
            Axis::Horizontal,
            vec![
                group(
                    Axis::Vertical,
                    vec![
                        SerializedPaneGroup::Pane(SerializedPane::new(
                            vec![
                                SerializedItem::new("Terminal", 5, false, false),
                                SerializedItem::new("Terminal", 6, true, false),
                            ],
                            false,
                            0,
                        )),
                        SerializedPaneGroup::Pane(SerializedPane::new(
                            vec![
                                SerializedItem::new("Terminal", 7, true, false),
                                SerializedItem::new("Terminal", 8, false, false),
                            ],
                            false,
                            0,
                        )),
                    ],
                ),
                SerializedPaneGroup::Pane(SerializedPane::new(
                    vec![
                        SerializedItem::new("Terminal", 9, false, false),
                        SerializedItem::new("Terminal", 10, true, false),
                    ],
                    false,
                    0,
                )),
            ],
        );

        let workspace = SerializedWorkspace {
            id: WorkspaceId(5),
            paths: PathList::new(&["/tmp", "/tmp2"]),
            location: SerializedWorkspaceLocation::Local,
            center_group,
            window_bounds: Default::default(),
            breakpoints: Default::default(),
            display: Default::default(),
            docks: Default::default(),
            centered_layout: false,
            session_id: None,
            window_id: Some(999),
            user_toolchains: Default::default(),
        };

        db.save_workspace(workspace.clone()).await;

        let round_trip_workspace = db.workspace_for_roots(&["/tmp2", "/tmp"]);
        assert_eq!(workspace, round_trip_workspace.unwrap());

        // Test guaranteed duplicate IDs
        db.save_workspace(workspace.clone()).await;
        db.save_workspace(workspace.clone()).await;

        let round_trip_workspace = db.workspace_for_roots(&["/tmp", "/tmp2"]);
        assert_eq!(workspace, round_trip_workspace.unwrap());
    }

    #[gpui::test]
    async fn test_workspace_assignment() {
        zlog::init_test();

        let db = WorkspaceDb::open_test_db("test_basic_functionality").await;

        let workspace_1 = SerializedWorkspace {
            id: WorkspaceId(1),
            paths: PathList::new(&["/tmp", "/tmp2"]),
            location: SerializedWorkspaceLocation::Local,
            center_group: Default::default(),
            window_bounds: Default::default(),
            breakpoints: Default::default(),
            display: Default::default(),
            docks: Default::default(),
            centered_layout: false,
            session_id: None,
            window_id: Some(1),
            user_toolchains: Default::default(),
        };

        let mut workspace_2 = SerializedWorkspace {
            id: WorkspaceId(2),
            paths: PathList::new(&["/tmp"]),
            location: SerializedWorkspaceLocation::Local,
            center_group: Default::default(),
            window_bounds: Default::default(),
            display: Default::default(),
            docks: Default::default(),
            centered_layout: false,
            breakpoints: Default::default(),
            session_id: None,
            window_id: Some(2),
            user_toolchains: Default::default(),
        };

        db.save_workspace(workspace_1.clone()).await;
        db.save_workspace(workspace_2.clone()).await;

        // Test that paths are treated as a set
        assert_eq!(
            db.workspace_for_roots(&["/tmp", "/tmp2"]).unwrap(),
            workspace_1
        );
        assert_eq!(
            db.workspace_for_roots(&["/tmp2", "/tmp"]).unwrap(),
            workspace_1
        );

        // Make sure that other keys work
        assert_eq!(db.workspace_for_roots(&["/tmp"]).unwrap(), workspace_2);
        assert_eq!(db.workspace_for_roots(&["/tmp3", "/tmp2", "/tmp4"]), None);

        // Test 'mutate' case of updating a pre-existing id
        workspace_2.paths = PathList::new(&["/tmp", "/tmp2"]);

        db.save_workspace(workspace_2.clone()).await;
        assert_eq!(
            db.workspace_for_roots(&["/tmp", "/tmp2"]).unwrap(),
            workspace_2
        );

        // Test other mechanism for mutating
        let mut workspace_3 = SerializedWorkspace {
            id: WorkspaceId(3),
            paths: PathList::new(&["/tmp2", "/tmp"]),
            location: SerializedWorkspaceLocation::Local,
            center_group: Default::default(),
            window_bounds: Default::default(),
            breakpoints: Default::default(),
            display: Default::default(),
            docks: Default::default(),
            centered_layout: false,
            session_id: None,
            window_id: Some(3),
            user_toolchains: Default::default(),
        };

        db.save_workspace(workspace_3.clone()).await;
        assert_eq!(
            db.workspace_for_roots(&["/tmp", "/tmp2"]).unwrap(),
            workspace_3
        );

        // Make sure that updating paths differently also works
        workspace_3.paths = PathList::new(&["/tmp3", "/tmp4", "/tmp2"]);
        db.save_workspace(workspace_3.clone()).await;
        assert_eq!(db.workspace_for_roots(&["/tmp2", "tmp"]), None);
        assert_eq!(
            db.workspace_for_roots(&["/tmp2", "/tmp3", "/tmp4"])
                .unwrap(),
            workspace_3
        );
    }

    #[gpui::test]
    async fn test_session_workspaces() {
        zlog::init_test();

        let db = WorkspaceDb::open_test_db("test_serializing_workspaces_session_id").await;

        let workspace_1 = SerializedWorkspace {
            id: WorkspaceId(1),
            paths: PathList::new(&["/tmp1"]),
            location: SerializedWorkspaceLocation::Local,
            center_group: Default::default(),
            window_bounds: Default::default(),
            display: Default::default(),
            docks: Default::default(),
            centered_layout: false,
            breakpoints: Default::default(),
            session_id: Some("session-id-1".to_owned()),
            window_id: Some(10),
            user_toolchains: Default::default(),
        };

        let workspace_2 = SerializedWorkspace {
            id: WorkspaceId(2),
            paths: PathList::new(&["/tmp2"]),
            location: SerializedWorkspaceLocation::Local,
            center_group: Default::default(),
            window_bounds: Default::default(),
            display: Default::default(),
            docks: Default::default(),
            centered_layout: false,
            breakpoints: Default::default(),
            session_id: Some("session-id-1".to_owned()),
            window_id: Some(20),
            user_toolchains: Default::default(),
        };

        let workspace_3 = SerializedWorkspace {
            id: WorkspaceId(3),
            paths: PathList::new(&["/tmp3"]),
            location: SerializedWorkspaceLocation::Local,
            center_group: Default::default(),
            window_bounds: Default::default(),
            display: Default::default(),
            docks: Default::default(),
            centered_layout: false,
            breakpoints: Default::default(),
            session_id: Some("session-id-2".to_owned()),
            window_id: Some(30),
            user_toolchains: Default::default(),
        };

        let workspace_4 = SerializedWorkspace {
            id: WorkspaceId(4),
            paths: PathList::new(&["/tmp4"]),
            location: SerializedWorkspaceLocation::Local,
            center_group: Default::default(),
            window_bounds: Default::default(),
            display: Default::default(),
            docks: Default::default(),
            centered_layout: false,
            breakpoints: Default::default(),
            session_id: None,
            window_id: None,
            user_toolchains: Default::default(),
        };

        let connection_id = db
            .get_or_create_remote_connection(RemoteConnectionOptions::Ssh(SshConnectionOptions {
                host: "my-host".to_string(),
                port: Some(1234),
                ..Default::default()
            }))
            .await
            .unwrap();

        let workspace_5 = SerializedWorkspace {
            id: WorkspaceId(5),
            paths: PathList::default(),
            location: SerializedWorkspaceLocation::Remote(
                db.remote_connection(connection_id).unwrap(),
            ),
            center_group: Default::default(),
            window_bounds: Default::default(),
            display: Default::default(),
            docks: Default::default(),
            centered_layout: false,
            breakpoints: Default::default(),
            session_id: Some("session-id-2".to_owned()),
            window_id: Some(50),
            user_toolchains: Default::default(),
        };

        let workspace_6 = SerializedWorkspace {
            id: WorkspaceId(6),
            paths: PathList::new(&["/tmp6c", "/tmp6b", "/tmp6a"]),
            location: SerializedWorkspaceLocation::Local,
            center_group: Default::default(),
            window_bounds: Default::default(),
            breakpoints: Default::default(),
            display: Default::default(),
            docks: Default::default(),
            centered_layout: false,
            session_id: Some("session-id-3".to_owned()),
            window_id: Some(60),
            user_toolchains: Default::default(),
        };

        db.save_workspace(workspace_1.clone()).await;
        thread::sleep(Duration::from_millis(1000)); // Force timestamps to increment
        db.save_workspace(workspace_2.clone()).await;
        db.save_workspace(workspace_3.clone()).await;
        thread::sleep(Duration::from_millis(1000)); // Force timestamps to increment
        db.save_workspace(workspace_4.clone()).await;
        db.save_workspace(workspace_5.clone()).await;
        db.save_workspace(workspace_6.clone()).await;

        let locations = db.session_workspaces("session-id-1".to_owned()).unwrap();
        assert_eq!(locations.len(), 2);
        assert_eq!(locations[0].0, PathList::new(&["/tmp2"]));
        assert_eq!(locations[0].1, Some(20));
        assert_eq!(locations[1].0, PathList::new(&["/tmp1"]));
        assert_eq!(locations[1].1, Some(10));

        let locations = db.session_workspaces("session-id-2".to_owned()).unwrap();
        assert_eq!(locations.len(), 2);
        assert_eq!(locations[0].0, PathList::default());
        assert_eq!(locations[0].1, Some(50));
        assert_eq!(locations[0].2, Some(connection_id));
        assert_eq!(locations[1].0, PathList::new(&["/tmp3"]));
        assert_eq!(locations[1].1, Some(30));

        let locations = db.session_workspaces("session-id-3".to_owned()).unwrap();
        assert_eq!(locations.len(), 1);
        assert_eq!(
            locations[0].0,
            PathList::new(&["/tmp6c", "/tmp6b", "/tmp6a"]),
        );
        assert_eq!(locations[0].1, Some(60));
    }

    fn default_workspace<P: AsRef<Path>>(
        paths: &[P],
        center_group: &SerializedPaneGroup,
    ) -> SerializedWorkspace {
        SerializedWorkspace {
            id: WorkspaceId(4),
            paths: PathList::new(paths),
            location: SerializedWorkspaceLocation::Local,
            center_group: center_group.clone(),
            window_bounds: Default::default(),
            display: Default::default(),
            docks: Default::default(),
            breakpoints: Default::default(),
            centered_layout: false,
            session_id: None,
            window_id: None,
            user_toolchains: Default::default(),
        }
    }

    #[gpui::test]
    async fn test_last_session_workspace_locations() {
        let dir1 = tempfile::TempDir::with_prefix("dir1").unwrap();
        let dir2 = tempfile::TempDir::with_prefix("dir2").unwrap();
        let dir3 = tempfile::TempDir::with_prefix("dir3").unwrap();
        let dir4 = tempfile::TempDir::with_prefix("dir4").unwrap();

        let db =
            WorkspaceDb::open_test_db("test_serializing_workspaces_last_session_workspaces").await;

        let workspaces = [
            (1, vec![dir1.path()], 9),
            (2, vec![dir2.path()], 5),
            (3, vec![dir3.path()], 8),
            (4, vec![dir4.path()], 2),
            (5, vec![dir1.path(), dir2.path(), dir3.path()], 3),
            (6, vec![dir4.path(), dir3.path(), dir2.path()], 4),
        ]
        .into_iter()
        .map(|(id, paths, window_id)| SerializedWorkspace {
            id: WorkspaceId(id),
            paths: PathList::new(paths.as_slice()),
            location: SerializedWorkspaceLocation::Local,
            center_group: Default::default(),
            window_bounds: Default::default(),
            display: Default::default(),
            docks: Default::default(),
            centered_layout: false,
            session_id: Some("one-session".to_owned()),
            breakpoints: Default::default(),
            window_id: Some(window_id),
            user_toolchains: Default::default(),
        })
        .collect::<Vec<_>>();

        for workspace in workspaces.iter() {
            db.save_workspace(workspace.clone()).await;
        }

        let stack = Some(Vec::from([
            WindowId::from(2), // Top
            WindowId::from(8),
            WindowId::from(5),
            WindowId::from(9),
            WindowId::from(3),
            WindowId::from(4), // Bottom
        ]));

        let locations = db
            .last_session_workspace_locations("one-session", stack)
            .unwrap();
        assert_eq!(
            locations,
            [
                (
                    SerializedWorkspaceLocation::Local,
                    PathList::new(&[dir4.path()])
                ),
                (
                    SerializedWorkspaceLocation::Local,
                    PathList::new(&[dir3.path()])
                ),
                (
                    SerializedWorkspaceLocation::Local,
                    PathList::new(&[dir2.path()])
                ),
                (
                    SerializedWorkspaceLocation::Local,
                    PathList::new(&[dir1.path()])
                ),
                (
                    SerializedWorkspaceLocation::Local,
                    PathList::new(&[dir1.path(), dir2.path(), dir3.path()])
                ),
                (
                    SerializedWorkspaceLocation::Local,
                    PathList::new(&[dir4.path(), dir3.path(), dir2.path()])
                ),
            ]
        );
    }

    #[gpui::test]
    async fn test_last_session_workspace_locations_remote() {
        let db =
            WorkspaceDb::open_test_db("test_serializing_workspaces_last_session_workspaces_remote")
                .await;

        let remote_connections = [
            ("host-1", "my-user-1"),
            ("host-2", "my-user-2"),
            ("host-3", "my-user-3"),
            ("host-4", "my-user-4"),
        ]
        .into_iter()
        .map(|(host, user)| async {
            let options = RemoteConnectionOptions::Ssh(SshConnectionOptions {
                host: host.to_string(),
                username: Some(user.to_string()),
                ..Default::default()
            });
            db.get_or_create_remote_connection(options.clone())
                .await
                .unwrap();
            options
        })
        .collect::<Vec<_>>();

        let remote_connections = futures::future::join_all(remote_connections).await;

        let workspaces = [
            (1, remote_connections[0].clone(), 9),
            (2, remote_connections[1].clone(), 5),
            (3, remote_connections[2].clone(), 8),
            (4, remote_connections[3].clone(), 2),
        ]
        .into_iter()
        .map(|(id, remote_connection, window_id)| SerializedWorkspace {
            id: WorkspaceId(id),
            paths: PathList::default(),
            location: SerializedWorkspaceLocation::Remote(remote_connection),
            center_group: Default::default(),
            window_bounds: Default::default(),
            display: Default::default(),
            docks: Default::default(),
            centered_layout: false,
            session_id: Some("one-session".to_owned()),
            breakpoints: Default::default(),
            window_id: Some(window_id),
            user_toolchains: Default::default(),
        })
        .collect::<Vec<_>>();

        for workspace in workspaces.iter() {
            db.save_workspace(workspace.clone()).await;
        }

        let stack = Some(Vec::from([
            WindowId::from(2), // Top
            WindowId::from(8),
            WindowId::from(5),
            WindowId::from(9), // Bottom
        ]));

        let have = db
            .last_session_workspace_locations("one-session", stack)
            .unwrap();
        assert_eq!(have.len(), 4);
        assert_eq!(
            have[0],
            (
                SerializedWorkspaceLocation::Remote(remote_connections[3].clone()),
                PathList::default()
            )
        );
        assert_eq!(
            have[1],
            (
                SerializedWorkspaceLocation::Remote(remote_connections[2].clone()),
                PathList::default()
            )
        );
        assert_eq!(
            have[2],
            (
                SerializedWorkspaceLocation::Remote(remote_connections[1].clone()),
                PathList::default()
            )
        );
        assert_eq!(
            have[3],
            (
                SerializedWorkspaceLocation::Remote(remote_connections[0].clone()),
                PathList::default()
            )
        );
    }

    #[gpui::test]
    async fn test_get_or_create_ssh_project() {
        let db = WorkspaceDb::open_test_db("test_get_or_create_ssh_project").await;

        let host = "example.com".to_string();
        let port = Some(22_u16);
        let user = Some("user".to_string());

        let connection_id = db
            .get_or_create_remote_connection(RemoteConnectionOptions::Ssh(SshConnectionOptions {
                host: host.clone(),
                port,
                username: user.clone(),
                ..Default::default()
            }))
            .await
            .unwrap();

        // Test that calling the function again with the same parameters returns the same project
        let same_connection = db
            .get_or_create_remote_connection(RemoteConnectionOptions::Ssh(SshConnectionOptions {
                host: host.clone(),
                port,
                username: user.clone(),
                ..Default::default()
            }))
            .await
            .unwrap();

        assert_eq!(connection_id, same_connection);

        // Test with different parameters
        let host2 = "otherexample.com".to_string();
        let port2 = None;
        let user2 = Some("otheruser".to_string());

        let different_connection = db
            .get_or_create_remote_connection(RemoteConnectionOptions::Ssh(SshConnectionOptions {
                host: host2.clone(),
                port: port2,
                username: user2.clone(),
                ..Default::default()
            }))
            .await
            .unwrap();

        assert_ne!(connection_id, different_connection);
    }

    #[gpui::test]
    async fn test_get_or_create_ssh_project_with_null_user() {
        let db = WorkspaceDb::open_test_db("test_get_or_create_ssh_project_with_null_user").await;

        let (host, port, user) = ("example.com".to_string(), None, None);

        let connection_id = db
            .get_or_create_remote_connection(RemoteConnectionOptions::Ssh(SshConnectionOptions {
                host: host.clone(),
                port,
                username: None,
                ..Default::default()
            }))
            .await
            .unwrap();

        let same_connection_id = db
            .get_or_create_remote_connection(RemoteConnectionOptions::Ssh(SshConnectionOptions {
                host: host.clone(),
                port,
                username: user.clone(),
                ..Default::default()
            }))
            .await
            .unwrap();

        assert_eq!(connection_id, same_connection_id);
    }

    #[gpui::test]
    async fn test_get_remote_connections() {
        let db = WorkspaceDb::open_test_db("test_get_remote_connections").await;

        let connections = [
            ("example.com".to_string(), None, None),
            (
                "anotherexample.com".to_string(),
                Some(123_u16),
                Some("user2".to_string()),
            ),
            ("yetanother.com".to_string(), Some(345_u16), None),
        ];

        let mut ids = Vec::new();
        for (host, port, user) in connections.iter() {
            ids.push(
                db.get_or_create_remote_connection(RemoteConnectionOptions::Ssh(
                    SshConnectionOptions {
                        host: host.clone(),
                        port: *port,
                        username: user.clone(),
                        ..Default::default()
                    },
                ))
                .await
                .unwrap(),
            );
        }

        let stored_connections = db.remote_connections().unwrap();
        assert_eq!(
            stored_connections,
            [
                (
                    ids[0],
                    RemoteConnectionOptions::Ssh(SshConnectionOptions {
                        host: "example.com".into(),
                        port: None,
                        username: None,
                        ..Default::default()
                    }),
                ),
                (
                    ids[1],
                    RemoteConnectionOptions::Ssh(SshConnectionOptions {
                        host: "anotherexample.com".into(),
                        port: Some(123),
                        username: Some("user2".into()),
                        ..Default::default()
                    }),
                ),
                (
                    ids[2],
                    RemoteConnectionOptions::Ssh(SshConnectionOptions {
                        host: "yetanother.com".into(),
                        port: Some(345),
                        username: None,
                        ..Default::default()
                    }),
                ),
            ]
            .into_iter()
            .collect::<HashMap<_, _>>(),
        );
    }

    #[gpui::test]
    async fn test_simple_split() {
        zlog::init_test();

        let db = WorkspaceDb::open_test_db("simple_split").await;

        //  -----------------
        //  | 1,2   | 5,6   |
        //  | - - - |       |
        //  | 3,4   |       |
        //  -----------------
        let center_pane = group(
            Axis::Horizontal,
            vec![
                group(
                    Axis::Vertical,
                    vec![
                        SerializedPaneGroup::Pane(SerializedPane::new(
                            vec![
                                SerializedItem::new("Terminal", 1, false, false),
                                SerializedItem::new("Terminal", 2, true, false),
                            ],
                            false,
                            0,
                        )),
                        SerializedPaneGroup::Pane(SerializedPane::new(
                            vec![
                                SerializedItem::new("Terminal", 4, false, false),
                                SerializedItem::new("Terminal", 3, true, false),
                            ],
                            true,
                            0,
                        )),
                    ],
                ),
                SerializedPaneGroup::Pane(SerializedPane::new(
                    vec![
                        SerializedItem::new("Terminal", 5, true, false),
                        SerializedItem::new("Terminal", 6, false, false),
                    ],
                    false,
                    0,
                )),
            ],
        );

        let workspace = default_workspace(&["/tmp"], &center_pane);

        db.save_workspace(workspace.clone()).await;

        let new_workspace = db.workspace_for_roots(&["/tmp"]).unwrap();

        assert_eq!(workspace.center_group, new_workspace.center_group);
    }

    #[gpui::test]
    async fn test_cleanup_panes() {
        zlog::init_test();

        let db = WorkspaceDb::open_test_db("test_cleanup_panes").await;

        let center_pane = group(
            Axis::Horizontal,
            vec![
                group(
                    Axis::Vertical,
                    vec![
                        SerializedPaneGroup::Pane(SerializedPane::new(
                            vec![
                                SerializedItem::new("Terminal", 1, false, false),
                                SerializedItem::new("Terminal", 2, true, false),
                            ],
                            false,
                            0,
                        )),
                        SerializedPaneGroup::Pane(SerializedPane::new(
                            vec![
                                SerializedItem::new("Terminal", 4, false, false),
                                SerializedItem::new("Terminal", 3, true, false),
                            ],
                            true,
                            0,
                        )),
                    ],
                ),
                SerializedPaneGroup::Pane(SerializedPane::new(
                    vec![
                        SerializedItem::new("Terminal", 5, false, false),
                        SerializedItem::new("Terminal", 6, true, false),
                    ],
                    false,
                    0,
                )),
            ],
        );

        let id = &["/tmp"];

        let mut workspace = default_workspace(id, &center_pane);

        db.save_workspace(workspace.clone()).await;

        workspace.center_group = group(
            Axis::Vertical,
            vec![
                SerializedPaneGroup::Pane(SerializedPane::new(
                    vec![
                        SerializedItem::new("Terminal", 1, false, false),
                        SerializedItem::new("Terminal", 2, true, false),
                    ],
                    false,
                    0,
                )),
                SerializedPaneGroup::Pane(SerializedPane::new(
                    vec![
                        SerializedItem::new("Terminal", 4, true, false),
                        SerializedItem::new("Terminal", 3, false, false),
                    ],
                    true,
                    0,
                )),
            ],
        );

        db.save_workspace(workspace.clone()).await;

        let new_workspace = db.workspace_for_roots(id).unwrap();

        assert_eq!(workspace.center_group, new_workspace.center_group);
    }
}<|MERGE_RESOLUTION|>--- conflicted
+++ resolved
@@ -704,7 +704,6 @@
         sql!(
             DROP TABLE ssh_connections;
         ),
-<<<<<<< HEAD
         // Add table for recent files
         sql!(
             CREATE TABLE recent_files (
@@ -715,11 +714,10 @@
         ),
         sql!(
             CREATE INDEX idx_recent_files_last_accessed ON recent_files(last_accessed DESC);
-=======
+        ),
         sql!(
             ALTER TABLE remote_connections ADD COLUMN name TEXT;
             ALTER TABLE remote_connections ADD COLUMN container_id TEXT;
->>>>>>> a698f1bf
         ),
     ];
 
