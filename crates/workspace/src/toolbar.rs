--- conflicted
+++ resolved
@@ -120,11 +120,7 @@
             .when(has_left_items || has_right_items, |this| {
                 this.child(
                     h_flex()
-<<<<<<< HEAD
-                        .min_h_1()
-=======
                         .items_start()
->>>>>>> 483c8aee
                         .justify_between()
                         .gap(DynamicSpacing::Base08.rems(cx))
                         .when(has_left_items, |this| {
