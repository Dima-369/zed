--- conflicted
+++ resolved
@@ -59,11 +59,7 @@
 feature_flags.workspace = true
 feedback.workspace = true
 file_finder.workspace = true
-<<<<<<< HEAD
 file_path_picker.workspace = true
-system_specs.workspace = true
-=======
->>>>>>> 46b6adad
 fs.workspace = true
 futures.workspace = true
 git.workspace = true
