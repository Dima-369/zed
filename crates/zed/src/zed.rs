mod app_menus;
pub mod component_preview;
pub mod edit_prediction_registry;
#[cfg(target_os = "macos")]
pub(crate) mod mac_only_instance;
mod migrate;
mod open_listener;
mod quick_action_bar;
#[cfg(target_os = "windows")]
pub(crate) mod windows_only_instance;

use agent_ui::{AgentDiffToolbar, AgentPanelDelegate};
use anyhow::Context as _;
pub use app_menus::*;
use assets::Assets;
use audio::{AudioSettings, REPLAY_DURATION};
use breadcrumbs::Breadcrumbs;
use client::zed_urls;
use collections::VecDeque;
use debugger_ui::debugger_panel::DebugPanel;
use editor::{Editor, MultiBuffer};
use extension_host::ExtensionStore;
use feature_flags::{FeatureFlagAppExt, PanicFeatureFlag};
use fs::Fs;
use futures::future::Either;
use futures::{StreamExt, channel::mpsc, select_biased};
use git_ui::commit_view::CommitViewToolbar;
use git_ui::git_panel::GitPanel;
use git_ui::project_diff::ProjectDiffToolbar;
use gpui::{
    Action, App, AppContext as _, Context, DismissEvent, Element, Entity, Focusable, KeyBinding,
    ParentElement, PathPromptOptions, PromptLevel, ReadGlobal, SharedString, Styled, Task,
    TitlebarOptions, UpdateGlobal, Window, WindowKind, WindowOptions, actions, image_cache, point,
    px, retain_all,
};
use image_viewer::ImageInfo;
use language::Capability;
use language_onboarding::BasedPyrightBanner;
use language_tools::lsp_button::{self, LspButton};
use language_tools::lsp_log_view::LspLogToolbarItemView;
use migrate::{MigrationBanner, MigrationEvent, MigrationNotification, MigrationType};
use migrator::migrate_keymap;
use onboarding::DOCS_URL;
use onboarding::multibuffer_hint::MultibufferHint;
pub use open_listener::*;
use outline_panel::OutlinePanel;
use paths::{
    local_debug_file_relative_path, local_settings_file_relative_path,
    local_tasks_file_relative_path,
};
use project::{DirectoryLister, DisableAiSettings, ProjectItem};
use project_panel::ProjectPanel;
use prompt_store::PromptBuilder;
use quick_action_bar::QuickActionBar;
use recent_projects::open_remote_project;
use release_channel::{AppCommitSha, ReleaseChannel};
use rope::Rope;
use search::project_search::ProjectSearchBar;
use settings::{
    BaseKeymap, DEFAULT_KEYMAP_PATH, InvalidSettingsError, KeybindSource, KeymapFile,
    KeymapFileLoadResult, Settings, SettingsStore, VIM_KEYMAP_PATH,
    initial_local_debug_tasks_content, initial_project_settings_content, initial_tasks_content,
    update_settings_file,
};
use std::time::Duration;
use std::{
    borrow::Cow,
    path::{Path, PathBuf},
    sync::Arc,
    sync::atomic::{self, AtomicBool},
};
use terminal_view::terminal_panel::{self, TerminalPanel};
use theme::{ActiveTheme, GlobalTheme, SystemAppearance, ThemeRegistry, ThemeSettings};
use ui::{PopoverMenuHandle, prelude::*};
use util::markdown::MarkdownString;
use util::rel_path::RelPath;
use util::{ResultExt, asset_str};
use uuid::Uuid;
use vim_mode_setting::VimModeSetting;
use workspace::notifications::{
    NotificationId, SuppressEvent, dismiss_app_notification, show_app_notification,
};
use workspace::{
    AppState, NewFile, NewWindow, OpenLog, Toast, Workspace, WorkspaceSettings,
    create_and_open_local_file, notifications::simple_message_notification::MessageNotification,
    open_new,
};
use workspace::{
    CloseIntent, CloseWindow, NotificationFrame, RestoreBanner, with_active_or_new_workspace,
};
use workspace::{Pane, notifications::DetachAndPromptErr};
use zed_actions::{
    DeeplTranslate, OpenAccountSettings, OpenBrowser, OpenDocs, OpenServerSettings, OpenSettingsFile, OpenZedUrl,
    Quit,
};
use futures::AsyncReadExt;

actions!(
    zed,
    [
        /// Opens the element inspector for debugging UI.
        DebugElements,
        /// Hides the application window.
        Hide,
        /// Hides all other application windows.
        HideOthers,
        /// Minimizes the current window.
        Minimize,
        /// Opens the default settings file.
        OpenDefaultSettings,
        /// Opens project-specific settings file.
        OpenProjectSettingsFile,
        /// Opens the project tasks configuration.
        OpenProjectTasks,
        /// Opens the tasks panel.
        OpenTasks,
        /// Opens debug tasks configuration.
        OpenDebugTasks,
        /// Resets the application database.
        ResetDatabase,
        /// Shows all hidden windows.
        ShowAll,
        /// Toggles fullscreen mode.
        ToggleFullScreen,
        /// Zooms the window.
        Zoom,
        /// Triggers a test panic for debugging.
        TestPanic,
        /// Triggers a hard crash for debugging.
        TestCrash,
    ]
);

actions!(
    dev,
    [
        /// Stores last 30s of audio from zed staff using the experimental rodio
        /// audio system (including yourself) on the current call in a tar file
        /// in the current working directory.
        CaptureRecentAudio,
    ]
);

pub fn init(cx: &mut App) {
    #[cfg(target_os = "macos")]
    cx.on_action(|_: &Hide, cx| cx.hide());
    #[cfg(target_os = "macos")]
    cx.on_action(|_: &HideOthers, cx| cx.hide_other_apps());
    #[cfg(target_os = "macos")]
    cx.on_action(|_: &ShowAll, cx| cx.unhide_other_apps());
    cx.on_action(quit);

    cx.on_action(|_: &RestoreBanner, cx| title_bar::restore_banner(cx));
    let flag = cx.wait_for_flag::<PanicFeatureFlag>();
    cx.spawn(async |cx| {
        if cx
            .update(|cx| ReleaseChannel::global(cx) == ReleaseChannel::Dev)
            .unwrap_or_default()
            || flag.await
        {
            cx.update(|cx| {
                cx.on_action(|_: &TestPanic, _| panic!("Ran the TestPanic action"));
                cx.on_action(|_: &TestCrash, _| {
                    unsafe extern "C" {
                        fn puts(s: *const i8);
                    }
                    unsafe {
                        puts(0xabad1d3a as *const i8);
                    }
                });
            })
            .ok();
        };
    })
    .detach();
    cx.on_action(|_: &OpenLog, cx| {
        with_active_or_new_workspace(cx, |workspace, window, cx| {
            open_log_file(workspace, window, cx);
        });
    });
    cx.on_action(|_: &workspace::RevealLogInFileManager, cx| {
        cx.reveal_path(paths::log_file().as_path());
    });
    cx.on_action(|_: &zed_actions::OpenLicenses, cx| {
        with_active_or_new_workspace(cx, |workspace, window, cx| {
            open_bundled_file(
                workspace,
                asset_str::<Assets>("licenses.md"),
                "Open Source License Attribution",
                "Markdown",
                window,
                cx,
            );
        });
    });
    cx.on_action(|_: &zed_actions::OpenTelemetryLog, cx| {
        with_active_or_new_workspace(cx, |workspace, window, cx| {
            open_telemetry_log_file(workspace, window, cx);
        });
    });
    cx.on_action(|&zed_actions::OpenKeymapFile, cx| {
        with_active_or_new_workspace(cx, |_, window, cx| {
            open_settings_file(
                paths::keymap_file(),
                || settings::initial_keymap_content().as_ref().into(),
                window,
                cx,
            );
        });
    });
    cx.on_action(|_: &OpenSettingsFile, cx| {
        with_active_or_new_workspace(cx, |_, window, cx| {
            open_settings_file(
                paths::settings_file(),
                || settings::initial_user_settings_content().as_ref().into(),
                window,
                cx,
            );
        });
    });
    cx.on_action(|_: &OpenAccountSettings, cx| {
        with_active_or_new_workspace(cx, |_, _, cx| {
            cx.open_url(&zed_urls::account_url(cx));
        });
    });
    cx.on_action(|_: &OpenTasks, cx| {
        with_active_or_new_workspace(cx, |_, window, cx| {
            open_settings_file(
                paths::tasks_file(),
                || settings::initial_tasks_content().as_ref().into(),
                window,
                cx,
            );
        });
    });
    cx.on_action(|_: &OpenDebugTasks, cx| {
        with_active_or_new_workspace(cx, |_, window, cx| {
            open_settings_file(
                paths::debug_scenarios_file(),
                || settings::initial_debug_tasks_content().as_ref().into(),
                window,
                cx,
            );
        });
    });
    cx.on_action(|_: &OpenDefaultSettings, cx| {
        with_active_or_new_workspace(cx, |workspace, window, cx| {
            open_bundled_file(
                workspace,
                settings::default_settings(),
                "Default Settings",
                "JSON",
                window,
                cx,
            );
        });
    });
    cx.on_action(|_: &zed_actions::OpenDefaultKeymap, cx| {
        with_active_or_new_workspace(cx, |workspace, window, cx| {
            open_bundled_file(
                workspace,
                settings::default_keymap(),
                "Default Key Bindings",
                "JSON",
                window,
                cx,
            );
        });
    });
    cx.on_action(|_: &zed_actions::About, cx| {
        with_active_or_new_workspace(cx, |workspace, window, cx| {
            about(workspace, window, cx);
        });
    });
}

fn bind_on_window_closed(cx: &mut App) -> Option<gpui::Subscription> {
    #[cfg(target_os = "macos")]
    {
        WorkspaceSettings::get_global(cx)
            .on_last_window_closed
            .is_quit_app()
            .then(|| {
                cx.on_window_closed(|cx| {
                    if cx.windows().is_empty() {
                        cx.quit();
                    }
                })
            })
    }
    #[cfg(not(target_os = "macos"))]
    {
        Some(cx.on_window_closed(|cx| {
            if cx.windows().is_empty() {
                cx.quit();
            }
        }))
    }
}

pub fn build_window_options(display_uuid: Option<Uuid>, cx: &mut App) -> WindowOptions {
    let display = display_uuid.and_then(|uuid| {
        cx.displays()
            .into_iter()
            .find(|display| display.uuid().ok() == Some(uuid))
    });
    let app_id = ReleaseChannel::global(cx).app_id();
    let window_decorations = match std::env::var("ZED_WINDOW_DECORATIONS") {
        Ok(val) if val == "server" => gpui::WindowDecorations::Server,
        Ok(val) if val == "client" => gpui::WindowDecorations::Client,
        _ => gpui::WindowDecorations::Client,
    };

    let use_system_window_tabs = WorkspaceSettings::get_global(cx).use_system_window_tabs;

    WindowOptions {
        titlebar: Some(TitlebarOptions {
            title: None,
            appears_transparent: true,
            traffic_light_position: Some(point(px(9.0), px(9.0))),
        }),
        window_bounds: None,
        focus: false,
        show: false,
        kind: WindowKind::Normal,
        is_movable: true,
        display_id: display.map(|display| display.id()),
        window_background: cx.theme().window_background_appearance(),
        app_id: Some(app_id.to_owned()),
        window_decorations: Some(window_decorations),
        window_min_size: Some(gpui::Size {
            width: px(360.0),
            height: px(240.0),
        }),
        tabbing_identifier: if use_system_window_tabs {
            Some(String::from("zed"))
        } else {
            None
        },
        ..Default::default()
    }
}

pub fn initialize_workspace(
    app_state: Arc<AppState>,
    prompt_builder: Arc<PromptBuilder>,
    cx: &mut App,
) {
    let mut _on_close_subscription = bind_on_window_closed(cx);
    cx.observe_global::<SettingsStore>(move |cx| {
        _on_close_subscription = bind_on_window_closed(cx);
    })
    .detach();

    cx.observe_new(move |workspace: &mut Workspace, window, cx| {
        let Some(window) = window else {
            return;
        };

        let workspace_handle = cx.entity();
        let center_pane = workspace.active_pane().clone();
        initialize_pane(workspace, &center_pane, window, cx);

        cx.subscribe_in(&workspace_handle, window, {
            move |workspace, _, event, window, cx| match event {
                workspace::Event::PaneAdded(pane) => {
                    initialize_pane(workspace, pane, window, cx);
                }
                workspace::Event::OpenBundledFile {
                    text,
                    title,
                    language,
                } => open_bundled_file(workspace, text.clone(), title, language, window, cx),
                _ => {}
            }
        })
        .detach();

        #[cfg(not(target_os = "macos"))]
        initialize_file_watcher(window, cx);

        if let Some(specs) = window.gpu_specs() {
            log::info!("Using GPU: {:?}", specs);
            show_software_emulation_warning_if_needed(specs.clone(), window, cx);
            if let Some((crash_server, message)) = crashes::CRASH_HANDLER
                .get()
                .zip(bincode::serialize(&specs).ok())
                && let Err(err) = crash_server.send_message(3, message)
            {
                log::warn!(
                    "Failed to store active gpu info for crash reporting: {}",
                    err
                );
            }
        }

        #[cfg(target_os = "windows")]
        unstable_version_notification(cx);

        let edit_prediction_menu_handle = PopoverMenuHandle::default();
        let edit_prediction_button = cx.new(|cx| {
            edit_prediction_button::EditPredictionButton::new(
                app_state.fs.clone(),
                app_state.user_store.clone(),
                edit_prediction_menu_handle.clone(),
                app_state.client.clone(),
                cx,
            )
        });
        workspace.register_action({
            move |_, _: &edit_prediction_button::ToggleMenu, window, cx| {
                edit_prediction_menu_handle.toggle(window, cx);
            }
        });

        let search_button = cx.new(|_| search::search_status_button::SearchButton::new());
        let diagnostic_summary =
            cx.new(|cx| diagnostics::items::DiagnosticIndicator::new(workspace, cx));
        let activity_indicator = activity_indicator::ActivityIndicator::new(
            workspace,
            workspace.project().read(cx).languages().clone(),
            window,
            cx,
        );
        let active_buffer_language =
            cx.new(|_| language_selector::ActiveBufferLanguage::new(workspace));
        let active_toolchain_language =
            cx.new(|cx| toolchain_selector::ActiveToolchain::new(workspace, window, cx));
        let vim_mode_indicator = cx.new(|cx| vim::ModeIndicator::new(window, cx));
        let image_info = cx.new(|_cx| ImageInfo::new(workspace));

        let lsp_button_menu_handle = PopoverMenuHandle::default();
        let lsp_button =
            cx.new(|cx| LspButton::new(workspace, lsp_button_menu_handle.clone(), window, cx));
        workspace.register_action({
            move |_, _: &lsp_button::ToggleMenu, window, cx| {
                lsp_button_menu_handle.toggle(window, cx);
            }
        });

        let cursor_position =
            cx.new(|_| go_to_line::cursor_position::CursorPosition::new(workspace));
        let line_ending_indicator =
            cx.new(|_| line_ending_selector::LineEndingIndicator::default());
        workspace.status_bar().update(cx, |status_bar, cx| {
            status_bar.add_left_item(search_button, window, cx);
            status_bar.add_left_item(lsp_button, window, cx);
            status_bar.add_left_item(diagnostic_summary, window, cx);
            status_bar.add_left_item(activity_indicator, window, cx);
            status_bar.add_right_item(edit_prediction_button, window, cx);
            status_bar.add_right_item(active_buffer_language, window, cx);
            status_bar.add_right_item(active_toolchain_language, window, cx);
            status_bar.add_right_item(line_ending_indicator, window, cx);
            status_bar.add_right_item(vim_mode_indicator, window, cx);
            status_bar.add_right_item(cursor_position, window, cx);
            status_bar.add_right_item(image_info, window, cx);
        });

        let handle = cx.entity().downgrade();
        window.on_window_should_close(cx, move |window, cx| {
            handle
                .update(cx, |workspace, cx| {
                    // We'll handle closing asynchronously
                    workspace.close_window(&CloseWindow, window, cx);
                    false
                })
                .unwrap_or(true)
        });

        initialize_panels(prompt_builder.clone(), window, cx);
        register_actions(app_state.clone(), workspace, window, cx);

        workspace.focus_handle(cx).focus(window);
    })
    .detach();
}

#[cfg(target_os = "windows")]
fn unstable_version_notification(cx: &mut App) {
    if !matches!(
        ReleaseChannel::try_global(cx),
        Some(ReleaseChannel::Nightly)
    ) {
        return;
    }
    let db_key = "zed_windows_nightly_notif_shown_at".to_owned();
    let time = chrono::Utc::now();
    if let Some(last_shown) = db::kvp::KEY_VALUE_STORE
        .read_kvp(&db_key)
        .log_err()
        .flatten()
        .and_then(|timestamp| chrono::DateTime::parse_from_rfc3339(&timestamp).ok())
    {
        if time.fixed_offset() - last_shown < chrono::Duration::days(7) {
            return;
        }
    }
    cx.spawn(async move |_| {
        db::kvp::KEY_VALUE_STORE
            .write_kvp(db_key, time.to_rfc3339())
            .await
    })
    .detach_and_log_err(cx);
    struct WindowsNightly;
    show_app_notification(NotificationId::unique::<WindowsNightly>(), cx, |cx| {
        cx.new(|cx| {
            MessageNotification::new("You're using an unstable version of Zed (Nightly)", cx)
                .primary_message("Download Stable")
                .primary_icon_color(Color::Accent)
                .primary_icon(IconName::Download)
                .primary_on_click(|window, cx| {
                    window.dispatch_action(
                        zed_actions::OpenBrowser {
                            url: "https://zed.dev/download".to_string(),
                        }
                        .boxed_clone(),
                        cx,
                    );
                    cx.emit(DismissEvent);
                })
        })
    });
}

#[cfg(any(target_os = "linux", target_os = "freebsd"))]
fn initialize_file_watcher(window: &mut Window, cx: &mut Context<Workspace>) {
    if let Err(e) = fs::fs_watcher::global(|_| {}) {
        let message = format!(
            db::indoc! {r#"
            inotify_init returned {}

            This may be due to system-wide limits on inotify instances. For troubleshooting see: https://zed.dev/docs/linux
            "#},
            e
        );
        let prompt = window.prompt(
            PromptLevel::Critical,
            "Could not start inotify",
            Some(&message),
            &["Troubleshoot and Quit"],
            cx,
        );
        cx.spawn(async move |_, cx| {
            if prompt.await == Ok(0) {
                cx.update(|cx| {
                    cx.open_url("https://zed.dev/docs/linux#could-not-start-inotify");
                    cx.quit();
                })
                .ok();
            }
        })
        .detach()
    }
}

#[cfg(target_os = "windows")]
fn initialize_file_watcher(window: &mut Window, cx: &mut Context<Workspace>) {
    if let Err(e) = fs::fs_watcher::global(|_| {}) {
        let message = format!(
            db::indoc! {r#"
            ReadDirectoryChangesW initialization failed: {}

            This may occur on network filesystems and WSL paths. For troubleshooting see: https://zed.dev/docs/windows
            "#},
            e
        );
        let prompt = window.prompt(
            PromptLevel::Critical,
            "Could not start ReadDirectoryChangesW",
            Some(&message),
            &["Troubleshoot and Quit"],
            cx,
        );
        cx.spawn(async move |_, cx| {
            if prompt.await == Ok(0) {
                cx.update(|cx| {
                    cx.open_url("https://zed.dev/docs/windows");
                    cx.quit()
                })
                .ok();
            }
        })
        .detach()
    }
}

fn show_software_emulation_warning_if_needed(
    specs: gpui::GpuSpecs,
    window: &mut Window,
    cx: &mut Context<Workspace>,
) {
    if specs.is_software_emulated && std::env::var("ZED_ALLOW_EMULATED_GPU").is_err() {
        let (graphics_api, docs_url, open_url) = if cfg!(target_os = "windows") {
            (
                "DirectX",
                "https://zed.dev/docs/windows",
                "https://zed.dev/docs/windows",
            )
        } else {
            (
                "Vulkan",
                "https://zed.dev/docs/linux",
                "https://zed.dev/docs/linux#zed-fails-to-open-windows",
            )
        };
        let message = format!(
            db::indoc! {r#"
            Zed uses {} for rendering and requires a compatible GPU.

            Currently you are using a software emulated GPU ({}) which
            will result in awful performance.

            For troubleshooting see: {}
            Set ZED_ALLOW_EMULATED_GPU=1 env var to permanently override.
            "#},
            graphics_api, specs.device_name, docs_url
        );
        let prompt = window.prompt(
            PromptLevel::Critical,
            "Unsupported GPU",
            Some(&message),
            &["Skip", "Troubleshoot and Quit"],
            cx,
        );
        cx.spawn(async move |_, cx| {
            if prompt.await == Ok(1) {
                cx.update(|cx| {
                    cx.open_url(open_url);
                    cx.quit();
                })
                .ok();
            }
        })
        .detach()
    }
}

fn initialize_panels(
    prompt_builder: Arc<PromptBuilder>,
    window: &mut Window,
    cx: &mut Context<Workspace>,
) {
    cx.spawn_in(window, async move |workspace_handle, cx| {
        let project_panel = ProjectPanel::load(workspace_handle.clone(), cx.clone());
        let outline_panel = OutlinePanel::load(workspace_handle.clone(), cx.clone());
        let terminal_panel = TerminalPanel::load(workspace_handle.clone(), cx.clone());
        let git_panel = GitPanel::load(workspace_handle.clone(), cx.clone());
        let channels_panel =
            collab_ui::collab_panel::CollabPanel::load(workspace_handle.clone(), cx.clone());
        let notification_panel = collab_ui::notification_panel::NotificationPanel::load(
            workspace_handle.clone(),
            cx.clone(),
        );
        let debug_panel = DebugPanel::load(workspace_handle.clone(), cx);

        let (
            project_panel,
            outline_panel,
            terminal_panel,
            git_panel,
            channels_panel,
            notification_panel,
            debug_panel,
        ) = futures::try_join!(
            project_panel,
            outline_panel,
            git_panel,
            terminal_panel,
            channels_panel,
            notification_panel,
            debug_panel,
        )?;

        workspace_handle.update_in(cx, |workspace, window, cx| {
            workspace.add_panel(project_panel, window, cx);
            workspace.add_panel(outline_panel, window, cx);
            workspace.add_panel(terminal_panel, window, cx);
            workspace.add_panel(git_panel, window, cx);
            workspace.add_panel(channels_panel, window, cx);
            workspace.add_panel(notification_panel, window, cx);
            workspace.add_panel(debug_panel, window, cx);
        })?;

        fn setup_or_teardown_agent_panel(
            workspace: &mut Workspace,
            prompt_builder: Arc<PromptBuilder>,
            window: &mut Window,
            cx: &mut Context<Workspace>,
        ) -> Task<anyhow::Result<()>> {
            let disable_ai = SettingsStore::global(cx)
                .get::<DisableAiSettings>(None)
                .disable_ai
                || cfg!(test);
            let existing_panel = workspace.panel::<agent_ui::AgentPanel>(cx);
            match (disable_ai, existing_panel) {
                (false, None) => cx.spawn_in(window, async move |workspace, cx| {
                    let panel =
                        agent_ui::AgentPanel::load(workspace.clone(), prompt_builder, cx.clone())
                            .await?;
                    workspace.update_in(cx, |workspace, window, cx| {
                        let disable_ai = SettingsStore::global(cx)
                            .get::<DisableAiSettings>(None)
                            .disable_ai;
                        let have_panel = workspace.panel::<agent_ui::AgentPanel>(cx).is_some();
                        if !disable_ai && !have_panel {
                            workspace.add_panel(panel, window, cx);
                        }
                    })
                }),
                (true, Some(existing_panel)) => {
                    workspace.remove_panel::<agent_ui::AgentPanel>(&existing_panel, window, cx);
                    Task::ready(Ok(()))
                }
                _ => Task::ready(Ok(())),
            }
        }

        workspace_handle
            .update_in(cx, |workspace, window, cx| {
                setup_or_teardown_agent_panel(workspace, prompt_builder.clone(), window, cx)
            })?
            .await?;

        workspace_handle.update_in(cx, |workspace, window, cx| {
            cx.observe_global_in::<SettingsStore>(window, {
                let prompt_builder = prompt_builder.clone();
                move |workspace, window, cx| {
                    setup_or_teardown_agent_panel(workspace, prompt_builder.clone(), window, cx)
                        .detach_and_log_err(cx);
                }
            })
            .detach();

            // Register the actions that are shared between `assistant` and `assistant2`.
            //
            // We need to do this here instead of within the individual `init`
            // functions so that we only register the actions once.
            //
            // Once we ship `assistant2` we can push this back down into `agent::agent_panel::init`.
            if !cfg!(test) {
                <dyn AgentPanelDelegate>::set_global(
                    Arc::new(agent_ui::ConcreteAssistantPanelDelegate),
                    cx,
                );

                workspace
                    .register_action(agent_ui::AgentPanel::toggle_focus)
                    .register_action(agent_ui::InlineAssistant::inline_assist);
            }
        })?;

        anyhow::Ok(())
    })
    .detach();
}

fn deepl_translate(
    workspace: &mut Workspace,
    action: &DeeplTranslate,
    window: &mut Window,
    cx: &mut Context<Workspace>,
) {
    use std::env;
    use std::collections::HashMap;

    // Get the API key from environment variable
    let api_key = match env::var("DEEPL_API_KEY") {
        Ok(key) => key,
        Err(_) => {
            workspace.show_toast(
                Toast::new(
                    NotificationId::unique::<DeeplTranslate>(),
                    "DEEPL_API_KEY environment variable not set".to_string(),
                ),
                cx,
            );
            return;
        }
    };

    // Get selected text from the active editor
    let editor = if let Some(editor) = workspace.active_item_as::<Editor>(cx) {
        editor
    } else {
        workspace.show_toast(
            Toast::new(
                NotificationId::unique::<DeeplTranslate>(),
                "No active editor found".to_string(),
            ),
            cx,
        );
        return;
    };

    let (selections, buffer_snapshot, replace_whole_line) = editor.update(cx, |editor, cx| {
        let selections = editor.selections.all::<usize>(&editor.display_snapshot(cx));
        let buffer = editor.buffer().read(cx);
        let snapshot = buffer.snapshot(cx);
        let has_selection = !selections.is_empty() && selections.iter().any(|s| s.start != s.end);
        (selections, snapshot, !has_selection)
    });

    let (selected_text, line_range) = if replace_whole_line {
        // No text is selected, get the current line
        let cursor_pos = if let Some(selection) = selections.first() {
            selection.start
        } else {
            // If there are no selections at all, use cursor position 0
            0
        };

        // Get the line containing the cursor
        let point = buffer_snapshot.offset_to_point(cursor_pos);
        let row = point.row;

        // Get the text of the entire line and calculate line range for replacement
        if row <= buffer_snapshot.max_point().row {
            let line_start = buffer_snapshot.point_to_offset(language::Point::new(row, 0));
            let line_end_offset = {
                let max_point = buffer_snapshot.max_point();
                if row < max_point.row {
                    buffer_snapshot.point_to_offset(language::Point::new(row + 1, 0))
                } else {
                    buffer_snapshot.len()
                }
            };

            // Find the actual end of the current line (before line break)
            let line_end = std::cmp::min(line_end_offset, buffer_snapshot.len());
            let mut line_text = buffer_snapshot.text_for_range(line_start..line_end).collect::<String>();

            // Remove trailing newline if present for translation, but keep range for replacement
            let original_line_text = line_text.clone();
            if line_text.ends_with('\n') || line_text.ends_with('\r') {
                line_text.pop();
                if line_text.ends_with('\r') {
                    line_text.pop();
                }
            }

            (line_text, Some((line_start, line_end, original_line_text.ends_with('\n') || original_line_text.ends_with("\r\n"))))
        } else {
            (String::new(), None)
        }
    } else {
        // Text is selected, use the selected text
        let mut text = String::new();
        for selection in &selections {
            if selection.start != selection.end {
                let selection_text = buffer_snapshot.text_for_range(selection.start..selection.end).collect::<String>();
                text.push_str(&selection_text);
            }
        }
        (text, None)
    };

    if selected_text.is_empty() {
        workspace.show_toast(
            Toast::new(
                NotificationId::unique::<DeeplTranslate>(),
                "No text to translate".to_string(),
            ),
            cx,
        );
        return;
    }

    let source_lang = action.source_lang.clone();
    let target_lang = action.target_lang.clone();
    let formality = action.formality.clone();
    let http_client = workspace.app_state().client.http_client().clone();

    cx.spawn_in(window, async move |workspace, cx| {
        // Prepare form data
        let mut form_data = HashMap::new();
        form_data.insert("auth_key", api_key);
        form_data.insert("text", selected_text.clone());
        form_data.insert("source_lang", source_lang);
        form_data.insert("target_lang", target_lang);
        form_data.insert("split_sentences", "1".to_string());
        form_data.insert("preserve_formatting", "1".to_string());

        // Only add formality if provided
        if let Some(formality_value) = formality {
            form_data.insert("formality", formality_value);
        }

        // Build form-encoded body
        let body = form_data
            .iter()
            .map(|(k, v)| format!("{}={}", urlencoding::encode(k), urlencoding::encode(v)))
            .collect::<Vec<_>>()
            .join("&");

        // Make the API request
        let request = http_client::Request::builder()
            .method(http_client::Method::POST)
            .uri("https://api-free.deepl.com/v2/translate")
            .header("Content-Type", "application/x-www-form-urlencoded")
            .header("Accept", "*/*")
            .header("User-Agent", "Zed Editor")
            .body(body.into())
            .unwrap();

        match http_client.send(request).await {
            Ok(mut response) => {
                let status = response.status();
                let mut body = Vec::new();
                response.body_mut().read_to_end(&mut body).await?;

                if status.is_success() {
                    match serde_json::from_slice::<serde_json::Value>(&body) {
                        Ok(json) => {
                            if let Some(translations) = json.get("translations").and_then(|t| t.as_array()) {
                                if let Some(translation) = translations.first() {
                                    if let Some(translated_text) = translation.get("text").and_then(|t| t.as_str()) {
                                        // Replace selected text or entire line with translation
                                        workspace.update_in(cx, |workspace, window, cx| {
                                            if let Some(editor) = workspace.active_item_as::<Editor>(cx) {
                                                editor.update(cx, |editor, cx| {
                                                    if let Some((line_start, line_end, had_newline)) = line_range {
                                                        // Replace entire line
                                                        let mut replacement = translated_text.to_string();
                                                        if had_newline {
                                                            replacement.push('\n');
                                                        }
                                                        editor.buffer().update(cx, |buffer, cx| {
                                                            buffer.edit([(line_start..line_end, replacement)], None, cx);
                                                        });
                                                    } else {
                                                        // Replace selected text
                                                        editor.insert(translated_text, window, cx);
                                                    }
                                                });
                                            }
                                        })?;
                                        return Ok(());
                                    }
                                }
                            }

                            workspace.update_in(cx, |workspace, _, cx| {
                                workspace.show_toast(
                                    Toast::new(
                                        NotificationId::unique::<DeeplTranslate>(),
                                        "Invalid response format from DeepL API".to_string(),
                                    ),
                                    cx,
                                );
                            })?;
                        }
                        Err(e) => {
                            workspace.update_in(cx, |workspace, _, cx| {
                                workspace.show_toast(
                                    Toast::new(
                                        NotificationId::unique::<DeeplTranslate>(),
                                        format!("Failed to parse DeepL response: {}", e),
                                    ),
                                    cx,
                                );
                            })?;
                        }
                    }
                } else {
                    // Include response body in error message for better debugging
                    let error_body = String::from_utf8_lossy(&body);
                    let error_msg = if error_body.is_empty() {
                        format!("DeepL API error: HTTP {} {}", status.as_u16(), status.canonical_reason().unwrap_or("Unknown"))
                    } else {
                        // Try to parse JSON error response
                        match serde_json::from_slice::<serde_json::Value>(&body) {
                            Ok(json) => {
                                if let Some(message) = json.get("message").and_then(|m| m.as_str()) {
                                    format!("DeepL API error: HTTP {} - {}", status.as_u16(), message)
                                } else {
                                    format!("DeepL API error: HTTP {} - {}", status.as_u16(), error_body.trim())
                                }
                            }
                            Err(_) => {
                                format!("DeepL API error: HTTP {} - {}", status.as_u16(), error_body.trim())
                            }
                        }
                    };

                    workspace.update_in(cx, |workspace, _, cx| {
                        workspace.show_toast(
                            Toast::new(
                                NotificationId::unique::<DeeplTranslate>(),
                                error_msg,
                            ),
                            cx,
                        );
                    })?;
                }
            }
            Err(e) => {
                workspace.update_in(cx, |workspace, _, cx| {
                    workspace.show_toast(
                        Toast::new(
                            NotificationId::unique::<DeeplTranslate>(),
                            format!("Failed to call DeepL API: {}", e),
                        ),
                        cx,
                    );
                })?;
            }
        }

        anyhow::Ok(())
    })
    .detach_and_log_err(cx);
}

fn register_actions(
    app_state: Arc<AppState>,
    workspace: &mut Workspace,
    _: &mut Window,
    cx: &mut Context<Workspace>,
) {
    workspace
        .register_action(|_, _: &OpenDocs, _, cx| cx.open_url(DOCS_URL))
        .register_action(|_, _: &Minimize, window, _| {
            window.minimize_window();
        })
        .register_action(|_, _: &Zoom, window, _| {
            window.zoom_window();
        })
        .register_action(|_, _: &ToggleFullScreen, window, _| {
            window.toggle_fullscreen();
        })
        .register_action(|_, action: &OpenZedUrl, _, cx| {
            OpenListener::global(cx).open(RawOpenRequest {
                urls: vec![action.url.clone()],
                ..Default::default()
            })
        })
<<<<<<< HEAD
        .register_action(|_, action: &OpenBrowser, _window, cx| cx.open_url(&action.url))
        .register_action(deepl_translate)
=======
        .register_action(|workspace, action: &OpenBrowser, _window, cx| {
            // Parse and validate the URL to ensure it's properly formatted
            match url::Url::parse(&action.url) {
                Ok(parsed_url) => {
                    // Use the parsed URL's string representation which is properly escaped
                    cx.open_url(parsed_url.as_str());
                }
                Err(e) => {
                    workspace.show_error(
                        &anyhow::anyhow!(
                            "Opening this URL in a browser failed because the URL is invalid: {}\n\nError was: {e}",
                            action.url
                        ),
                        cx,
                    );
                }
            }
        })
>>>>>>> 1683052e
        .register_action(|workspace, _: &workspace::Open, window, cx| {
            telemetry::event!("Project Opened");
            let paths = workspace.prompt_for_open_path(
                PathPromptOptions {
                    files: true,
                    directories: true,
                    multiple: true,
                    prompt: None,
                },
                DirectoryLister::Local(
                    workspace.project().clone(),
                    workspace.app_state().fs.clone(),
                ),
                window,
                cx,
            );

            cx.spawn_in(window, async move |this, cx| {
                let Some(paths) = paths.await.log_err().flatten() else {
                    return;
                };

                if let Some(task) = this
                    .update_in(cx, |this, window, cx| {
                        this.open_workspace_for_paths(false, paths, window, cx)
                    })
                    .log_err()
                {
                    task.await.log_err();
                }
            })
            .detach()
        })
        .register_action(|workspace, action: &zed_actions::OpenRemote, window, cx| {
            if !action.from_existing_connection {
                cx.propagate();
                return;
            }
            // You need existing remote connection to open it this way
            if workspace.project().read(cx).is_local() {
                return;
            }
            telemetry::event!("Project Opened");
            let paths = workspace.prompt_for_open_path(
                PathPromptOptions {
                    files: true,
                    directories: true,
                    multiple: true,
                    prompt: None,
                },
                DirectoryLister::Project(workspace.project().clone()),
                window,
                cx,
            );
            cx.spawn_in(window, async move |this, cx| {
                let Some(paths) = paths.await.log_err().flatten() else {
                    return;
                };
                if let Some(task) = this
                    .update_in(cx, |this, window, cx| {
                        open_new_ssh_project_from_project(this, paths, window, cx)
                    })
                    .log_err()
                {
                    task.await.log_err();
                }
            })
            .detach()
        })
        .register_action({
            let fs = app_state.fs.clone();
            move |_, action: &zed_actions::IncreaseUiFontSize, _window, cx| {
                if action.persist {
                    update_settings_file(fs.clone(), cx, move |settings, cx| {
                        let ui_font_size = ThemeSettings::get_global(cx).ui_font_size(cx) + px(1.0);
                        let _ = settings
                            .theme
                            .ui_font_size
                            .insert(theme::clamp_font_size(ui_font_size).into());
                    });
                } else {
                    theme::adjust_ui_font_size(cx, |size| size + px(1.0));
                }
            }
        })
        .register_action({
            let fs = app_state.fs.clone();
            move |_, action: &zed_actions::DecreaseUiFontSize, _window, cx| {
                if action.persist {
                    update_settings_file(fs.clone(), cx, move |settings, cx| {
                        let ui_font_size = ThemeSettings::get_global(cx).ui_font_size(cx) - px(1.0);
                        let _ = settings
                            .theme
                            .ui_font_size
                            .insert(theme::clamp_font_size(ui_font_size).into());
                    });
                } else {
                    theme::adjust_ui_font_size(cx, |size| size - px(1.0));
                }
            }
        })
        .register_action({
            let fs = app_state.fs.clone();
            move |_, action: &zed_actions::ResetUiFontSize, _window, cx| {
                if action.persist {
                    update_settings_file(fs.clone(), cx, move |settings, _| {
                        settings.theme.ui_font_size = None;
                    });
                } else {
                    theme::reset_ui_font_size(cx);
                }
            }
        })
        .register_action({
            let fs = app_state.fs.clone();
            move |_, action: &zed_actions::IncreaseBufferFontSize, _window, cx| {
                if action.persist {
                    update_settings_file(fs.clone(), cx, move |settings, cx| {
                        let buffer_font_size =
                            ThemeSettings::get_global(cx).buffer_font_size(cx) + px(1.0);
                        let _ = settings
                            .theme
                            .buffer_font_size
                            .insert(theme::clamp_font_size(buffer_font_size).into());
                    });
                } else {
                    theme::adjust_buffer_font_size(cx, |size| size + px(1.0));
                }
            }
        })
        .register_action({
            let fs = app_state.fs.clone();
            move |_, action: &zed_actions::DecreaseBufferFontSize, _window, cx| {
                if action.persist {
                    update_settings_file(fs.clone(), cx, move |settings, cx| {
                        let buffer_font_size =
                            ThemeSettings::get_global(cx).buffer_font_size(cx) - px(1.0);
                        let _ = settings
                            .theme
                            .buffer_font_size
                            .insert(theme::clamp_font_size(buffer_font_size).into());
                    });
                } else {
                    theme::adjust_buffer_font_size(cx, |size| size - px(1.0));
                }
            }
        })
        .register_action({
            let fs = app_state.fs.clone();
            move |_, action: &zed_actions::ResetBufferFontSize, _window, cx| {
                if action.persist {
                    update_settings_file(fs.clone(), cx, move |settings, _| {
                        settings.theme.buffer_font_size = None;
                    });
                } else {
                    theme::reset_buffer_font_size(cx);
                }
            }
        })
        .register_action({
            let fs = app_state.fs.clone();
            move |_, action: &zed_actions::ResetAllZoom, _window, cx| {
                if action.persist {
                    update_settings_file(fs.clone(), cx, move |settings, _| {
                        settings.theme.ui_font_size = None;
                        settings.theme.buffer_font_size = None;
                        settings.theme.agent_ui_font_size = None;
                        settings.theme.agent_buffer_font_size = None;
                    });
                } else {
                    theme::reset_ui_font_size(cx);
                    theme::reset_buffer_font_size(cx);
                    theme::reset_agent_ui_font_size(cx);
                    theme::reset_agent_buffer_font_size(cx);
                }
            }
        })
        .register_action(|_, _: &install_cli::RegisterZedScheme, window, cx| {
            cx.spawn_in(window, async move |workspace, cx| {
                install_cli::register_zed_scheme(cx).await?;
                workspace.update_in(cx, |workspace, _, cx| {
                    struct RegisterZedScheme;

                    workspace.show_toast(
                        Toast::new(
                            NotificationId::unique::<RegisterZedScheme>(),
                            format!(
                                "zed:// links will now open in {}.",
                                ReleaseChannel::global(cx).display_name()
                            ),
                        ),
                        cx,
                    )
                })?;
                Ok(())
            })
            .detach_and_prompt_err(
                "Error registering zed:// scheme",
                window,
                cx,
                |_, _, _| None,
            );
        })
        .register_action(open_project_settings_file)
        .register_action(open_project_tasks_file)
        .register_action(open_project_debug_tasks_file)
        .register_action(
            |workspace: &mut Workspace,
             _: &project_panel::ToggleFocus,
             window: &mut Window,
             cx: &mut Context<Workspace>| {
                workspace.toggle_panel_focus::<ProjectPanel>(window, cx);
            },
        )
        .register_action(
            |workspace: &mut Workspace,
             _: &outline_panel::ToggleFocus,
             window: &mut Window,
             cx: &mut Context<Workspace>| {
                workspace.toggle_panel_focus::<OutlinePanel>(window, cx);
            },
        )
        .register_action(
            |workspace: &mut Workspace,
             _: &collab_ui::collab_panel::ToggleFocus,
             window: &mut Window,
             cx: &mut Context<Workspace>| {
                workspace.toggle_panel_focus::<collab_ui::collab_panel::CollabPanel>(window, cx);
            },
        )
        .register_action(
            |workspace: &mut Workspace,
             _: &collab_ui::notification_panel::ToggleFocus,
             window: &mut Window,
             cx: &mut Context<Workspace>| {
                workspace.toggle_panel_focus::<collab_ui::notification_panel::NotificationPanel>(
                    window, cx,
                );
            },
        )
        .register_action(
            |workspace: &mut Workspace,
             _: &terminal_panel::ToggleFocus,
             window: &mut Window,
             cx: &mut Context<Workspace>| {
                workspace.toggle_panel_focus::<TerminalPanel>(window, cx);
            },
        )
        .register_action({
            let app_state = Arc::downgrade(&app_state);
            move |_, _: &NewWindow, _, cx| {
                if let Some(app_state) = app_state.upgrade() {
                    open_new(
                        Default::default(),
                        app_state,
                        cx,
                        |workspace, window, cx| {
                            cx.activate(true);
                            Editor::new_file(workspace, &Default::default(), window, cx)
                        },
                    )
                    .detach();
                }
            }
        })
        .register_action({
            let app_state = Arc::downgrade(&app_state);
            move |_, _: &NewFile, _, cx| {
                if let Some(app_state) = app_state.upgrade() {
                    open_new(
                        Default::default(),
                        app_state,
                        cx,
                        |workspace, window, cx| {
                            Editor::new_file(workspace, &Default::default(), window, cx)
                        },
                    )
                    .detach();
                }
            }
        })
        .register_action(|workspace, _: &CaptureRecentAudio, window, cx| {
            capture_recent_audio(workspace, window, cx);
        });

    #[cfg(not(target_os = "windows"))]
    workspace.register_action(install_cli);

    if workspace.project().read(cx).is_via_remote_server() {
        workspace.register_action({
            move |workspace, _: &OpenServerSettings, window, cx| {
                let open_server_settings = workspace
                    .project()
                    .update(cx, |project, cx| project.open_server_settings(cx));

                cx.spawn_in(window, async move |workspace, cx| {
                    let buffer = open_server_settings.await?;

                    workspace
                        .update_in(cx, |workspace, window, cx| {
                            workspace.open_path(
                                buffer
                                    .read(cx)
                                    .project_path(cx)
                                    .expect("Settings file must have a location"),
                                None,
                                true,
                                window,
                                cx,
                            )
                        })?
                        .await?;

                    anyhow::Ok(())
                })
                .detach_and_log_err(cx);
            }
        });
    }
}

fn initialize_pane(
    workspace: &Workspace,
    pane: &Entity<Pane>,
    window: &mut Window,
    cx: &mut Context<Workspace>,
) {
    pane.update(cx, |pane, cx| {
        pane.toolbar().update(cx, |toolbar, cx| {
            let multibuffer_hint = cx.new(|_| MultibufferHint::new());
            toolbar.add_item(multibuffer_hint, window, cx);
            let breadcrumbs = cx.new(|_| Breadcrumbs::new());
            toolbar.add_item(breadcrumbs, window, cx);
            let buffer_search_bar = cx.new(|cx| {
                search::BufferSearchBar::new(
                    Some(workspace.project().read(cx).languages().clone()),
                    window,
                    cx,
                )
            });
            toolbar.add_item(buffer_search_bar.clone(), window, cx);
            let quick_action_bar =
                cx.new(|cx| QuickActionBar::new(buffer_search_bar, workspace, cx));
            toolbar.add_item(quick_action_bar, window, cx);
            let diagnostic_editor_controls = cx.new(|_| diagnostics::ToolbarControls::new());
            toolbar.add_item(diagnostic_editor_controls, window, cx);
            let project_search_bar = cx.new(|_| ProjectSearchBar::new());
            toolbar.add_item(project_search_bar, window, cx);
            let lsp_log_item = cx.new(|_| LspLogToolbarItemView::new());
            toolbar.add_item(lsp_log_item, window, cx);
            let dap_log_item = cx.new(|_| debugger_tools::DapLogToolbarItemView::new());
            toolbar.add_item(dap_log_item, window, cx);
            let acp_tools_item = cx.new(|_| acp_tools::AcpToolsToolbarItemView::new());
            toolbar.add_item(acp_tools_item, window, cx);
            let syntax_tree_item = cx.new(|_| language_tools::SyntaxTreeToolbarItemView::new());
            toolbar.add_item(syntax_tree_item, window, cx);
            let migration_banner = cx.new(|cx| MigrationBanner::new(workspace, cx));
            toolbar.add_item(migration_banner, window, cx);
            let project_diff_toolbar = cx.new(|cx| ProjectDiffToolbar::new(workspace, cx));
            toolbar.add_item(project_diff_toolbar, window, cx);
            let commit_view_toolbar = cx.new(|cx| CommitViewToolbar::new(workspace, cx));
            toolbar.add_item(commit_view_toolbar, window, cx);
            let agent_diff_toolbar = cx.new(AgentDiffToolbar::new);
            toolbar.add_item(agent_diff_toolbar, window, cx);
            let basedpyright_banner = cx.new(|cx| BasedPyrightBanner::new(workspace, cx));
            toolbar.add_item(basedpyright_banner, window, cx);
        })
    });
}

fn about(_: &mut Workspace, window: &mut Window, cx: &mut Context<Workspace>) {
    let release_channel = ReleaseChannel::global(cx).display_name();
    let version = env!("CARGO_PKG_VERSION");
    let debug = if cfg!(debug_assertions) {
        "(debug)"
    } else {
        ""
    };
    let message = format!("{release_channel} {version} {debug}");
    let detail = AppCommitSha::try_global(cx).map(|sha| sha.full());

    let prompt = window.prompt(
        PromptLevel::Info,
        &message,
        detail.as_deref(),
        &["Copy", "OK"],
        cx,
    );
    cx.spawn(async move |_, cx| {
        if let Ok(0) = prompt.await {
            let content = format!("{}\n{}", message, detail.as_deref().unwrap_or(""));
            cx.update(|cx| {
                cx.write_to_clipboard(gpui::ClipboardItem::new_string(content));
            })
            .ok();
        }
    })
    .detach();
}

#[cfg(not(target_os = "windows"))]
fn install_cli(
    _: &mut Workspace,
    _: &install_cli::InstallCliBinary,
    window: &mut Window,
    cx: &mut Context<Workspace>,
) {
    install_cli::install_cli_binary(window, cx)
}

static WAITING_QUIT_CONFIRMATION: AtomicBool = AtomicBool::new(false);
fn quit(_: &Quit, cx: &mut App) {
    if WAITING_QUIT_CONFIRMATION.load(atomic::Ordering::Acquire) {
        return;
    }

    let should_confirm = WorkspaceSettings::get_global(cx).confirm_quit;
    cx.spawn(async move |cx| {
        let mut workspace_windows = cx.update(|cx| {
            cx.windows()
                .into_iter()
                .filter_map(|window| window.downcast::<Workspace>())
                .collect::<Vec<_>>()
        })?;

        // If multiple windows have unsaved changes, and need a save prompt,
        // prompt in the active window before switching to a different window.
        cx.update(|cx| {
            workspace_windows.sort_by_key(|window| window.is_active(cx) == Some(false));
        })
        .log_err();

        if should_confirm && let Some(workspace) = workspace_windows.first() {
            let answer = workspace
                .update(cx, |_, window, cx| {
                    window.prompt(
                        PromptLevel::Info,
                        "Are you sure you want to quit?",
                        None,
                        &["Quit", "Cancel"],
                        cx,
                    )
                })
                .log_err();

            if let Some(answer) = answer {
                WAITING_QUIT_CONFIRMATION.store(true, atomic::Ordering::Release);
                let answer = answer.await.ok();
                WAITING_QUIT_CONFIRMATION.store(false, atomic::Ordering::Release);
                if answer != Some(0) {
                    return Ok(());
                }
            }
        }

        // If the user cancels any save prompt, then keep the app open.
        for window in workspace_windows {
            if let Some(should_close) = window
                .update(cx, |workspace, window, cx| {
                    workspace.prepare_to_close(CloseIntent::Quit, window, cx)
                })
                .log_err()
                && !should_close.await?
            {
                return Ok(());
            }
        }
        cx.update(|cx| cx.quit())?;
        anyhow::Ok(())
    })
    .detach_and_log_err(cx);
}

fn open_log_file(workspace: &mut Workspace, window: &mut Window, cx: &mut Context<Workspace>) {
    const MAX_LINES: usize = 1000;
    workspace
        .with_local_workspace(window, cx, move |workspace, window, cx| {
            let app_state = workspace.app_state();
            let languages = app_state.languages.clone();
            let fs = app_state.fs.clone();
            cx.spawn_in(window, async move |workspace, cx| {
                let (old_log, new_log, log_language) = futures::join!(
                    fs.load(paths::old_log_file()),
                    fs.load(paths::log_file()),
                    languages.language_for_name("log")
                );
                let log = match (old_log, new_log) {
                    (Err(_), Err(_)) => None,
                    (old_log, new_log) => {
                        let mut lines = VecDeque::with_capacity(MAX_LINES);
                        for line in old_log
                            .iter()
                            .flat_map(|log| log.lines())
                            .chain(new_log.iter().flat_map(|log| log.lines()))
                        {
                            if lines.len() == MAX_LINES {
                                lines.pop_front();
                            }
                            lines.push_back(line);
                        }
                        Some(
                            lines
                                .into_iter()
                                .flat_map(|line| [line, "\n"])
                                .collect::<String>(),
                        )
                    }
                };
                let log_language = log_language.ok();

                workspace
                    .update_in(cx, |workspace, window, cx| {
                        let Some(log) = log else {
                            struct OpenLogError;

                            workspace.show_notification(
                                NotificationId::unique::<OpenLogError>(),
                                cx,
                                |cx| {
                                    cx.new(|cx| {
                                        MessageNotification::new(
                                            format!(
                                                "Unable to access/open log file at path {:?}",
                                                paths::log_file().as_path()
                                            ),
                                            cx,
                                        )
                                    })
                                },
                            );
                            return;
                        };
                        let project = workspace.project().clone();
                        let buffer = project.update(cx, |project, cx| {
                            project.create_local_buffer(&log, log_language, false, cx)
                        });

                        let buffer = cx
                            .new(|cx| MultiBuffer::singleton(buffer, cx).with_title("Log".into()));
                        let editor = cx.new(|cx| {
                            let mut editor =
                                Editor::for_multibuffer(buffer, Some(project), window, cx);
                            editor.set_read_only(true);
                            editor.set_breadcrumb_header(format!(
                                "Last {} lines in {}",
                                MAX_LINES,
                                paths::log_file().display()
                            ));
                            editor
                        });

                        editor.update(cx, |editor, cx| {
                            let last_multi_buffer_offset = editor.buffer().read(cx).len(cx);
                            editor.change_selections(Default::default(), window, cx, |s| {
                                s.select_ranges(Some(
                                    last_multi_buffer_offset..last_multi_buffer_offset,
                                ));
                            })
                        });

                        workspace.add_item_to_active_pane(Box::new(editor), None, true, window, cx);
                    })
                    .log_err();
            })
            .detach();
        })
        .detach();
}

pub fn handle_settings_file_changes(
    mut user_settings_file_rx: mpsc::UnboundedReceiver<String>,
    mut global_settings_file_rx: mpsc::UnboundedReceiver<String>,
    cx: &mut App,
    settings_changed: impl Fn(Option<anyhow::Error>, &mut App) + 'static,
) {
    MigrationNotification::set_global(cx.new(|_| MigrationNotification), cx);

    // Helper function to process settings content
    let process_settings = move |content: String,
                                 is_user: bool,
                                 store: &mut SettingsStore,
                                 cx: &mut App|
          -> bool {
        let result = if is_user {
            store.set_user_settings(&content, cx)
        } else {
            store.set_global_settings(&content, cx)
        };

        let id = NotificationId::Named("failed-to-migrate-settings".into());
        // Apply migrations to both user and global settings
        let content_migrated = match result.migration_status {
            settings::MigrationStatus::Succeeded => {
                dismiss_app_notification(&id, cx);
                true
            }
            settings::MigrationStatus::NotNeeded => {
                dismiss_app_notification(&id, cx);
                false
            }
            settings::MigrationStatus::Failed { error: err } => {
                show_app_notification(id, cx, move |cx| {
                    cx.new(|cx| {
                        MessageNotification::new(
                            format!(
                                "Failed to migrate settings\n\
                                    {err}"
                            ),
                            cx,
                        )
                        .primary_message("Open Settings File")
                        .primary_icon(IconName::Settings)
                        .primary_on_click(|window, cx| {
                            window.dispatch_action(zed_actions::OpenSettingsFile.boxed_clone(), cx);
                            cx.emit(DismissEvent);
                        })
                    })
                });
                // notify user here
                false
            }
        };

        if let settings::ParseStatus::Failed { error: err } = &result.parse_status {
            let settings_type = if is_user { "user" } else { "global" };
            log::error!("Failed to load {} settings: {err}", settings_type);
        }

        settings_changed(
            match result.parse_status {
                settings::ParseStatus::Failed { error } => Some(anyhow::format_err!(error)),
                settings::ParseStatus::Success => None,
            },
            cx,
        );

        content_migrated
    };

    // Initial load of both settings files
    let global_content = cx
        .background_executor()
        .block(global_settings_file_rx.next())
        .unwrap();
    let user_content = cx
        .background_executor()
        .block(user_settings_file_rx.next())
        .unwrap();

    SettingsStore::update_global(cx, |store, cx| {
        process_settings(global_content, false, store, cx);
        process_settings(user_content, true, store, cx);
    });

    // Watch for changes in both files
    cx.spawn(async move |cx| {
        let mut settings_streams = futures::stream::select(
            global_settings_file_rx.map(Either::Left),
            user_settings_file_rx.map(Either::Right),
        );

        while let Some(content) = settings_streams.next().await {
            let (content, is_user) = match content {
                Either::Left(content) => (content, false),
                Either::Right(content) => (content, true),
            };

            let result = cx.update_global(|store: &mut SettingsStore, cx| {
                let migrating_in_memory = process_settings(content, is_user, store, cx);
                if let Some(notifier) = MigrationNotification::try_global(cx) {
                    notifier.update(cx, |_, cx| {
                        cx.emit(MigrationEvent::ContentChanged {
                            migration_type: MigrationType::Settings,
                            migrating_in_memory,
                        });
                    });
                }
                cx.refresh_windows();
            });

            if result.is_err() {
                break; // App dropped
            }
        }
    })
    .detach();
}

pub fn handle_keymap_file_changes(
    mut user_keymap_file_rx: mpsc::UnboundedReceiver<String>,
    cx: &mut App,
) {
    let (base_keymap_tx, mut base_keymap_rx) = mpsc::unbounded();
    let (keyboard_layout_tx, mut keyboard_layout_rx) = mpsc::unbounded();
    let mut old_base_keymap = *BaseKeymap::get_global(cx);
    let mut old_vim_enabled = VimModeSetting::get_global(cx).0;
    let mut old_helix_enabled = vim_mode_setting::HelixModeSetting::get_global(cx).0;

    cx.observe_global::<SettingsStore>(move |cx| {
        let new_base_keymap = *BaseKeymap::get_global(cx);
        let new_vim_enabled = VimModeSetting::get_global(cx).0;
        let new_helix_enabled = vim_mode_setting::HelixModeSetting::get_global(cx).0;

        if new_base_keymap != old_base_keymap
            || new_vim_enabled != old_vim_enabled
            || new_helix_enabled != old_helix_enabled
        {
            old_base_keymap = new_base_keymap;
            old_vim_enabled = new_vim_enabled;
            old_helix_enabled = new_helix_enabled;

            base_keymap_tx.unbounded_send(()).unwrap();
        }
    })
    .detach();

    #[cfg(target_os = "windows")]
    {
        let mut current_layout_id = cx.keyboard_layout().id().to_string();
        cx.on_keyboard_layout_change(move |cx| {
            let next_layout_id = cx.keyboard_layout().id();
            if next_layout_id != current_layout_id {
                current_layout_id = next_layout_id.to_string();
                keyboard_layout_tx.unbounded_send(()).ok();
            }
        })
        .detach();
    }

    #[cfg(not(target_os = "windows"))]
    {
        let mut current_mapping = cx.keyboard_mapper().get_key_equivalents().cloned();
        cx.on_keyboard_layout_change(move |cx| {
            let next_mapping = cx.keyboard_mapper().get_key_equivalents();
            if current_mapping.as_ref() != next_mapping {
                current_mapping = next_mapping.cloned();
                keyboard_layout_tx.unbounded_send(()).ok();
            }
        })
        .detach();
    }

    load_default_keymap(cx);

    struct KeymapParseErrorNotification;
    let notification_id = NotificationId::unique::<KeymapParseErrorNotification>();

    cx.spawn(async move |cx| {
        let mut user_keymap_content = String::new();
        let mut migrating_in_memory = false;
        loop {
            select_biased! {
                _ = base_keymap_rx.next() => {},
                _ = keyboard_layout_rx.next() => {},
                content = user_keymap_file_rx.next() => {
                    if let Some(content) = content {
                        if let Ok(Some(migrated_content)) = migrate_keymap(&content) {
                            user_keymap_content = migrated_content;
                            migrating_in_memory = true;
                        } else {
                            user_keymap_content = content;
                            migrating_in_memory = false;
                        }
                    }
                }
            };
            cx.update(|cx| {
                if let Some(notifier) = MigrationNotification::try_global(cx) {
                    notifier.update(cx, |_, cx| {
                        cx.emit(MigrationEvent::ContentChanged {
                            migration_type: MigrationType::Keymap,
                            migrating_in_memory,
                        });
                    });
                }
                let load_result = KeymapFile::load(&user_keymap_content, cx);
                match load_result {
                    KeymapFileLoadResult::Success { key_bindings } => {
                        reload_keymaps(cx, key_bindings);
                        dismiss_app_notification(&notification_id.clone(), cx);
                    }
                    KeymapFileLoadResult::SomeFailedToLoad {
                        key_bindings,
                        error_message,
                    } => {
                        if !key_bindings.is_empty() {
                            reload_keymaps(cx, key_bindings);
                        }
                        show_keymap_file_load_error(notification_id.clone(), error_message, cx);
                    }
                    KeymapFileLoadResult::JsonParseFailure { error } => {
                        show_keymap_file_json_error(notification_id.clone(), &error, cx)
                    }
                }
            })
            .ok();
        }
    })
    .detach();
}

fn show_keymap_file_json_error(
    notification_id: NotificationId,
    error: &anyhow::Error,
    cx: &mut App,
) {
    let message: SharedString =
        format!("JSON parse error in keymap file. Bindings not reloaded.\n\n{error}").into();
    show_app_notification(notification_id, cx, move |cx| {
        cx.new(|cx| {
            MessageNotification::new(message.clone(), cx)
                .primary_message("Open Keymap File")
                .primary_on_click(|window, cx| {
                    window.dispatch_action(zed_actions::OpenKeymapFile.boxed_clone(), cx);
                    cx.emit(DismissEvent);
                })
        })
    });
}

fn show_keymap_file_load_error(
    notification_id: NotificationId,
    error_message: MarkdownString,
    cx: &mut App,
) {
    show_markdown_app_notification(
        notification_id,
        error_message,
        "Open Keymap File".into(),
        |window, cx| {
            window.dispatch_action(zed_actions::OpenKeymapFile.boxed_clone(), cx);
            cx.emit(DismissEvent);
        },
        cx,
    )
}

fn show_markdown_app_notification<F>(
    notification_id: NotificationId,
    message: MarkdownString,
    primary_button_message: SharedString,
    primary_button_on_click: F,
    cx: &mut App,
) where
    F: 'static + Send + Sync + Fn(&mut Window, &mut Context<MessageNotification>),
{
    let parsed_markdown = cx.background_spawn(async move {
        let file_location_directory = None;
        let language_registry = None;
        markdown_preview::markdown_parser::parse_markdown(
            &message.0,
            file_location_directory,
            language_registry,
        )
        .await
    });

    cx.spawn(async move |cx| {
        let parsed_markdown = Arc::new(parsed_markdown.await);
        let primary_button_message = primary_button_message.clone();
        let primary_button_on_click = Arc::new(primary_button_on_click);
        cx.update(|cx| {
            show_app_notification(notification_id, cx, move |cx| {
                let workspace_handle = cx.entity().downgrade();
                let parsed_markdown = parsed_markdown.clone();
                let primary_button_message = primary_button_message.clone();
                let primary_button_on_click = primary_button_on_click.clone();
                cx.new(move |cx| {
                    MessageNotification::new_from_builder(cx, move |window, cx| {
                        image_cache(retain_all("notification-cache"))
                            .text_xs()
                            .child(markdown_preview::markdown_renderer::render_parsed_markdown(
                                &parsed_markdown.clone(),
                                Some(workspace_handle.clone()),
                                window,
                                cx,
                            ))
                            .into_any()
                    })
                    .primary_message(primary_button_message)
                    .primary_on_click_arc(primary_button_on_click)
                })
            })
        })
        .ok();
    })
    .detach();
}

fn reload_keymaps(cx: &mut App, mut user_key_bindings: Vec<KeyBinding>) {
    cx.clear_key_bindings();
    load_default_keymap(cx);

    for key_binding in &mut user_key_bindings {
        key_binding.set_meta(KeybindSource::User.meta());
    }
    cx.bind_keys(user_key_bindings);

    let menus = app_menus(cx);
    cx.set_menus(menus);
    // On Windows, this is set in the `update_jump_list` method of the `HistoryManager`.
    #[cfg(not(target_os = "windows"))]
    cx.set_dock_menu(vec![gpui::MenuItem::action(
        "New Window",
        workspace::NewWindow,
    )]);
    // todo: nicer api here?
    keymap_editor::KeymapEventChannel::trigger_keymap_changed(cx);
}

pub fn load_default_keymap(cx: &mut App) {
    let base_keymap = *BaseKeymap::get_global(cx);
    if base_keymap == BaseKeymap::None {
        return;
    }

    cx.bind_keys(
        KeymapFile::load_asset(DEFAULT_KEYMAP_PATH, Some(KeybindSource::Default), cx).unwrap(),
    );

    if let Some(asset_path) = base_keymap.asset_path() {
        cx.bind_keys(KeymapFile::load_asset(asset_path, Some(KeybindSource::Base), cx).unwrap());
    }

    if VimModeSetting::get_global(cx).0 || vim_mode_setting::HelixModeSetting::get_global(cx).0 {
        cx.bind_keys(
            KeymapFile::load_asset(VIM_KEYMAP_PATH, Some(KeybindSource::Vim), cx).unwrap(),
        );
    }
}

pub fn handle_settings_changed(error: Option<anyhow::Error>, cx: &mut App) {
    struct SettingsParseErrorNotification;
    let id = NotificationId::unique::<SettingsParseErrorNotification>();

    match error {
        Some(error) => {
            if let Some(InvalidSettingsError::LocalSettings { .. }) =
                error.downcast_ref::<InvalidSettingsError>()
            {
                // Local settings errors are displayed by the projects
                return;
            }
            show_app_notification(id, cx, move |cx| {
                cx.new(|cx| {
                    MessageNotification::new(format!("Invalid user settings file\n{error}"), cx)
                        .primary_message("Open Settings File")
                        .primary_icon(IconName::Settings)
                        .primary_on_click(|window, cx| {
                            window.dispatch_action(zed_actions::OpenSettingsFile.boxed_clone(), cx);
                            cx.emit(DismissEvent);
                        })
                })
            });
        }
        None => {
            dismiss_app_notification(&id, cx);
        }
    }
}

pub fn open_new_ssh_project_from_project(
    workspace: &mut Workspace,
    paths: Vec<PathBuf>,
    window: &mut Window,
    cx: &mut Context<Workspace>,
) -> Task<anyhow::Result<()>> {
    let app_state = workspace.app_state().clone();
    let Some(ssh_client) = workspace.project().read(cx).remote_client() else {
        return Task::ready(Err(anyhow::anyhow!("Not an ssh project")));
    };
    let connection_options = ssh_client.read(cx).connection_options();
    cx.spawn_in(window, async move |_, cx| {
        open_remote_project(
            connection_options,
            paths,
            app_state,
            workspace::OpenOptions {
                open_new_workspace: Some(true),
                ..Default::default()
            },
            cx,
        )
        .await
    })
}

fn open_project_settings_file(
    workspace: &mut Workspace,
    _: &OpenProjectSettingsFile,
    window: &mut Window,
    cx: &mut Context<Workspace>,
) {
    open_local_file(
        workspace,
        local_settings_file_relative_path(),
        initial_project_settings_content(),
        window,
        cx,
    )
}

fn open_project_tasks_file(
    workspace: &mut Workspace,
    _: &OpenProjectTasks,
    window: &mut Window,
    cx: &mut Context<Workspace>,
) {
    open_local_file(
        workspace,
        local_tasks_file_relative_path(),
        initial_tasks_content(),
        window,
        cx,
    )
}

fn open_project_debug_tasks_file(
    workspace: &mut Workspace,
    _: &zed_actions::OpenProjectDebugTasks,
    window: &mut Window,
    cx: &mut Context<Workspace>,
) {
    open_local_file(
        workspace,
        local_debug_file_relative_path(),
        initial_local_debug_tasks_content(),
        window,
        cx,
    )
}

fn open_local_file(
    workspace: &mut Workspace,
    settings_relative_path: &'static RelPath,
    initial_contents: Cow<'static, str>,
    window: &mut Window,
    cx: &mut Context<Workspace>,
) {
    let project = workspace.project().clone();
    let worktree = project
        .read(cx)
        .visible_worktrees(cx)
        .find_map(|tree| tree.read(cx).root_entry()?.is_dir().then_some(tree));
    if let Some(worktree) = worktree {
        let tree_id = worktree.read(cx).id();
        cx.spawn_in(window, async move |workspace, cx| {
            // Check if the file actually exists on disk (even if it's excluded from worktree)
            let file_exists = {
                let full_path = worktree.read_with(cx, |tree, _| {
                    tree.abs_path().join(settings_relative_path.as_std_path())
                })?;

                let fs = project.read_with(cx, |project, _| project.fs().clone())?;

                fs.metadata(&full_path)
                    .await
                    .ok()
                    .flatten()
                    .is_some_and(|metadata| !metadata.is_dir && !metadata.is_fifo)
            };

            if !file_exists {
                if let Some(dir_path) = settings_relative_path.parent()
                    && worktree.read_with(cx, |tree, _| tree.entry_for_path(dir_path).is_none())?
                {
                    project
                        .update(cx, |project, cx| {
                            project.create_entry((tree_id, dir_path), true, cx)
                        })?
                        .await
                        .context("worktree was removed")?;
                }

                if worktree.read_with(cx, |tree, _| {
                    tree.entry_for_path(settings_relative_path).is_none()
                })? {
                    project
                        .update(cx, |project, cx| {
                            project.create_entry((tree_id, settings_relative_path), false, cx)
                        })?
                        .await
                        .context("worktree was removed")?;
                }
            }

            let editor = workspace
                .update_in(cx, |workspace, window, cx| {
                    workspace.open_path((tree_id, settings_relative_path), None, true, window, cx)
                })?
                .await?
                .downcast::<Editor>()
                .context("unexpected item type: expected editor item")?;

            editor
                .downgrade()
                .update(cx, |editor, cx| {
                    if let Some(buffer) = editor.buffer().read(cx).as_singleton()
                        && buffer.read(cx).is_empty()
                    {
                        buffer.update(cx, |buffer, cx| {
                            buffer.edit([(0..0, initial_contents)], None, cx)
                        });
                    }
                })
                .ok();

            anyhow::Ok(())
        })
        .detach();
    } else {
        struct NoOpenFolders;

        workspace.show_notification(NotificationId::unique::<NoOpenFolders>(), cx, |cx| {
            cx.new(|cx| MessageNotification::new("This project has no folders open.", cx))
        })
    }
}

fn open_telemetry_log_file(
    workspace: &mut Workspace,
    window: &mut Window,
    cx: &mut Context<Workspace>,
) {
    workspace.with_local_workspace(window, cx, move |workspace, window, cx| {
        let app_state = workspace.app_state().clone();
        cx.spawn_in(window, async move |workspace, cx| {
            async fn fetch_log_string(app_state: &Arc<AppState>) -> Option<String> {
                let path = client::telemetry::Telemetry::log_file_path();
                app_state.fs.load(&path).await.log_err()
            }

            let log = fetch_log_string(&app_state).await.unwrap_or_else(|| "// No data has been collected yet".to_string());

            const MAX_TELEMETRY_LOG_LEN: usize = 5 * 1024 * 1024;
            let mut start_offset = log.len().saturating_sub(MAX_TELEMETRY_LOG_LEN);
            if let Some(newline_offset) = log[start_offset..].find('\n') {
                start_offset += newline_offset + 1;
            }
            let log_suffix = &log[start_offset..];
            let header = concat!(
                "// Zed collects anonymous usage data to help us understand how people are using the app.\n",
                "// Telemetry can be disabled via the `settings.json` file.\n",
                "// Here is the data that has been reported for the current session:\n",
            );
            let content = format!("{}\n{}", header, log_suffix);
            let json = app_state.languages.language_for_name("JSON").await.log_err();

            workspace.update_in( cx, |workspace, window, cx| {
                let project = workspace.project().clone();
                let buffer = project.update(cx, |project, cx| project.create_local_buffer(&content, json,false, cx));
                let buffer = cx.new(|cx| {
                    MultiBuffer::singleton(buffer, cx).with_title("Telemetry Log".into())
                });
                workspace.add_item_to_active_pane(
                    Box::new(cx.new(|cx| {
                        let mut editor = Editor::for_multibuffer(buffer, Some(project), window, cx);
                        editor.set_read_only(true);
                        editor.set_breadcrumb_header("Telemetry Log".into());
                        editor
                    })),
                    None,
                    true,
                    window, cx,
                );
            }).log_err()?;

            Some(())
        })
        .detach();
    }).detach();
}

fn open_bundled_file(
    workspace: &Workspace,
    text: Cow<'static, str>,
    title: &'static str,
    language: &'static str,
    window: &mut Window,
    cx: &mut Context<Workspace>,
) {
    let language = workspace.app_state().languages.language_for_name(language);
    cx.spawn_in(window, async move |workspace, cx| {
        let language = language.await.log_err();
        workspace
            .update_in(cx, |workspace, window, cx| {
                workspace.with_local_workspace(window, cx, |workspace, window, cx| {
                    let project = workspace.project();
                    let buffer = project.update(cx, move |project, cx| {
                        let buffer =
                            project.create_local_buffer(text.as_ref(), language, false, cx);
                        buffer.update(cx, |buffer, cx| {
                            buffer.set_capability(Capability::ReadOnly, cx);
                        });
                        buffer
                    });
                    let buffer =
                        cx.new(|cx| MultiBuffer::singleton(buffer, cx).with_title(title.into()));
                    workspace.add_item_to_active_pane(
                        Box::new(cx.new(|cx| {
                            let mut editor =
                                Editor::for_multibuffer(buffer, Some(project.clone()), window, cx);
                            editor.set_read_only(true);
                            editor.set_should_serialize(false, cx);
                            editor.set_breadcrumb_header(title.into());
                            editor
                        })),
                        None,
                        true,
                        window,
                        cx,
                    );
                })
            })?
            .await
    })
    .detach_and_log_err(cx);
}

fn open_settings_file(
    abs_path: &'static Path,
    default_content: impl FnOnce() -> Rope + Send + 'static,
    window: &mut Window,
    cx: &mut Context<Workspace>,
) {
    cx.spawn_in(window, async move |workspace, cx| {
        let (worktree_creation_task, settings_open_task) = workspace
            .update_in(cx, |workspace, window, cx| {
                workspace.with_local_workspace(window, cx, move |workspace, window, cx| {
                    let worktree_creation_task = workspace.project().update(cx, |project, cx| {
                        // Set up a dedicated worktree for settings, since
                        // otherwise we're dropping and re-starting LSP servers
                        // for each file inside on every settings file
                        // close/open

                        // TODO: Do note that all other external files (e.g.
                        // drag and drop from OS) still have their worktrees
                        // released on file close, causing LSP servers'
                        // restarts.
                        project.find_or_create_worktree(paths::config_dir().as_path(), false, cx)
                    });
                    let settings_open_task =
                        create_and_open_local_file(abs_path, window, cx, default_content);
                    (worktree_creation_task, settings_open_task)
                })
            })?
            .await?;
        let _ = worktree_creation_task.await?;
        let _ = settings_open_task.await?;
        anyhow::Ok(())
    })
    .detach_and_log_err(cx);
}

fn capture_recent_audio(workspace: &mut Workspace, _: &mut Window, cx: &mut Context<Workspace>) {
    struct CaptureRecentAudioNotification {
        focus_handle: gpui::FocusHandle,
        save_result: Option<Result<(PathBuf, Duration), anyhow::Error>>,
        _save_task: Task<anyhow::Result<()>>,
    }

    impl gpui::EventEmitter<DismissEvent> for CaptureRecentAudioNotification {}
    impl gpui::EventEmitter<SuppressEvent> for CaptureRecentAudioNotification {}
    impl gpui::Focusable for CaptureRecentAudioNotification {
        fn focus_handle(&self, _cx: &App) -> gpui::FocusHandle {
            self.focus_handle.clone()
        }
    }
    impl workspace::notifications::Notification for CaptureRecentAudioNotification {}

    impl Render for CaptureRecentAudioNotification {
        fn render(&mut self, _window: &mut Window, cx: &mut Context<Self>) -> impl IntoElement {
            let message = match &self.save_result {
                None => format!(
                    "Saving up to {} seconds of recent audio",
                    REPLAY_DURATION.as_secs(),
                ),
                Some(Ok((path, duration))) => format!(
                    "Saved {} seconds of all audio to {}",
                    duration.as_secs(),
                    path.display(),
                ),
                Some(Err(e)) => format!("Error saving audio replays: {e:?}"),
            };

            NotificationFrame::new()
                .with_title(Some("Saved Audio"))
                .show_suppress_button(false)
                .on_close(cx.listener(|_, _, _, cx| {
                    cx.emit(DismissEvent);
                }))
                .with_content(message)
        }
    }

    impl CaptureRecentAudioNotification {
        fn new(cx: &mut Context<Self>) -> Self {
            if AudioSettings::get_global(cx).rodio_audio {
                let executor = cx.background_executor().clone();
                let save_task = cx.default_global::<audio::Audio>().save_replays(executor);
                let _save_task = cx.spawn(async move |this, cx| {
                    let res = save_task.await;
                    this.update(cx, |this, cx| {
                        this.save_result = Some(res);
                        cx.notify();
                    })
                });

                Self {
                    focus_handle: cx.focus_handle(),
                    _save_task,
                    save_result: None,
                }
            } else {
                Self {
                    focus_handle: cx.focus_handle(),
                    _save_task: Task::ready(Ok(())),
                    save_result: Some(Err(anyhow::anyhow!(
                        "Capturing recent audio is only supported on the experimental rodio audio pipeline"
                    ))),
                }
            }
        }
    }

    workspace.show_notification(
        NotificationId::unique::<CaptureRecentAudioNotification>(),
        cx,
        |cx| cx.new(CaptureRecentAudioNotification::new),
    );
}

/// Eagerly loads the active theme and icon theme based on the selections in the
/// theme settings.
///
/// This fast path exists to load these themes as soon as possible so the user
/// doesn't see the default themes while waiting on extensions to load.
pub(crate) fn eager_load_active_theme_and_icon_theme(fs: Arc<dyn Fs>, cx: &mut App) {
    let extension_store = ExtensionStore::global(cx);
    let theme_registry = ThemeRegistry::global(cx);
    let theme_settings = ThemeSettings::get_global(cx);
    let appearance = SystemAppearance::global(cx).0;

    enum LoadTarget {
        Theme(PathBuf),
        IconTheme((PathBuf, PathBuf)),
    }

    let theme_name = theme_settings.theme.name(appearance);
    let icon_theme_name = theme_settings.icon_theme.name(appearance);
    let themes_to_load = [
        theme_registry
            .get(&theme_name.0)
            .is_err()
            .then(|| {
                extension_store
                    .read(cx)
                    .path_to_extension_theme(&theme_name.0)
            })
            .flatten()
            .map(LoadTarget::Theme),
        theme_registry
            .get_icon_theme(&icon_theme_name.0)
            .is_err()
            .then(|| {
                extension_store
                    .read(cx)
                    .path_to_extension_icon_theme(&icon_theme_name.0)
            })
            .flatten()
            .map(LoadTarget::IconTheme),
    ];

    enum ReloadTarget {
        Theme,
        IconTheme,
    }

    let executor = cx.background_executor();
    let reload_tasks = parking_lot::Mutex::new(Vec::with_capacity(themes_to_load.len()));

    let mut themes_to_load = themes_to_load.into_iter().flatten().peekable();

    if themes_to_load.peek().is_none() {
        return;
    }

    executor.block(executor.scoped(|scope| {
        for load_target in themes_to_load {
            let theme_registry = &theme_registry;
            let reload_tasks = &reload_tasks;
            let fs = fs.clone();

            scope.spawn(async {
                match load_target {
                    LoadTarget::Theme(theme_path) => {
                        if theme_registry
                            .load_user_theme(&theme_path, fs)
                            .await
                            .log_err()
                            .is_some()
                        {
                            reload_tasks.lock().push(ReloadTarget::Theme);
                        }
                    }
                    LoadTarget::IconTheme((icon_theme_path, icons_root_path)) => {
                        if theme_registry
                            .load_icon_theme(&icon_theme_path, &icons_root_path, fs)
                            .await
                            .log_err()
                            .is_some()
                        {
                            reload_tasks.lock().push(ReloadTarget::IconTheme);
                        }
                    }
                }
            });
        }
    }));

    for reload_target in reload_tasks.into_inner() {
        match reload_target {
            ReloadTarget::Theme => GlobalTheme::reload_theme(cx),
            ReloadTarget::IconTheme => GlobalTheme::reload_icon_theme(cx),
        };
    }
}

#[cfg(test)]
mod tests {
    use super::*;
    use assets::Assets;
    use collections::HashSet;
    use editor::{DisplayPoint, Editor, SelectionEffects, display_map::DisplayRow};
    use gpui::{
        Action, AnyWindowHandle, App, AssetSource, BorrowAppContext, SemanticVersion,
        TestAppContext, UpdateGlobal, VisualTestContext, WindowHandle, actions,
    };
    use language::{LanguageMatcher, LanguageRegistry};
    use pretty_assertions::{assert_eq, assert_ne};
    use project::{Project, ProjectPath};
    use serde_json::json;
    use settings::{SettingsStore, watch_config_file};
    use std::{
        path::{Path, PathBuf},
        time::Duration,
    };
    use theme::ThemeRegistry;
    use util::{
        path,
        rel_path::{RelPath, rel_path},
    };
    use workspace::{
        NewFile, OpenOptions, OpenVisible, SERIALIZATION_THROTTLE_TIME, SaveIntent, SplitDirection,
        WorkspaceHandle,
        item::SaveOptions,
        item::{Item, ItemHandle},
        open_new, open_paths, pane,
    };

    #[gpui::test]
    async fn test_open_non_existing_file(cx: &mut TestAppContext) {
        let app_state = init_test(cx);
        app_state
            .fs
            .as_fake()
            .insert_tree(
                path!("/root"),
                json!({
                    "a": {
                    },
                }),
            )
            .await;

        cx.update(|cx| {
            open_paths(
                &[PathBuf::from(path!("/root/a/new"))],
                app_state.clone(),
                workspace::OpenOptions::default(),
                cx,
            )
        })
        .await
        .unwrap();
        assert_eq!(cx.read(|cx| cx.windows().len()), 1);

        let workspace = cx.windows()[0].downcast::<Workspace>().unwrap();
        workspace
            .update(cx, |workspace, _, cx| {
                assert!(workspace.active_item_as::<Editor>(cx).is_some())
            })
            .unwrap();
    }

    #[gpui::test]
    async fn test_open_paths_action(cx: &mut TestAppContext) {
        let app_state = init_test(cx);
        app_state
            .fs
            .as_fake()
            .insert_tree(
                "/root",
                json!({
                    "a": {
                        "aa": null,
                        "ab": null,
                    },
                    "b": {
                        "ba": null,
                        "bb": null,
                    },
                    "c": {
                        "ca": null,
                        "cb": null,
                    },
                    "d": {
                        "da": null,
                        "db": null,
                    },
                    "e": {
                        "ea": null,
                        "eb": null,
                    }
                }),
            )
            .await;

        cx.update(|cx| {
            open_paths(
                &[PathBuf::from("/root/a"), PathBuf::from("/root/b")],
                app_state.clone(),
                workspace::OpenOptions::default(),
                cx,
            )
        })
        .await
        .unwrap();
        assert_eq!(cx.read(|cx| cx.windows().len()), 1);

        cx.update(|cx| {
            open_paths(
                &[PathBuf::from("/root/a")],
                app_state.clone(),
                workspace::OpenOptions::default(),
                cx,
            )
        })
        .await
        .unwrap();
        assert_eq!(cx.read(|cx| cx.windows().len()), 1);
        let workspace_1 = cx
            .read(|cx| cx.windows()[0].downcast::<Workspace>())
            .unwrap();
        cx.run_until_parked();
        workspace_1
            .update(cx, |workspace, window, cx| {
                assert_eq!(workspace.worktrees(cx).count(), 2);
                assert!(workspace.left_dock().read(cx).is_open());
                assert!(
                    workspace
                        .active_pane()
                        .read(cx)
                        .focus_handle(cx)
                        .is_focused(window)
                );
            })
            .unwrap();

        cx.update(|cx| {
            open_paths(
                &[PathBuf::from("/root/c"), PathBuf::from("/root/d")],
                app_state.clone(),
                workspace::OpenOptions::default(),
                cx,
            )
        })
        .await
        .unwrap();
        assert_eq!(cx.read(|cx| cx.windows().len()), 2);

        // Replace existing windows
        let window = cx
            .update(|cx| cx.windows()[0].downcast::<Workspace>())
            .unwrap();
        cx.update(|cx| {
            open_paths(
                &[PathBuf::from("/root/e")],
                app_state,
                workspace::OpenOptions {
                    replace_window: Some(window),
                    ..Default::default()
                },
                cx,
            )
        })
        .await
        .unwrap();
        cx.background_executor.run_until_parked();
        assert_eq!(cx.read(|cx| cx.windows().len()), 2);
        let workspace_1 = cx
            .update(|cx| cx.windows()[0].downcast::<Workspace>())
            .unwrap();
        workspace_1
            .update(cx, |workspace, window, cx| {
                assert_eq!(
                    workspace
                        .worktrees(cx)
                        .map(|w| w.read(cx).abs_path())
                        .collect::<Vec<_>>(),
                    &[Path::new("/root/e").into()]
                );
                assert!(workspace.left_dock().read(cx).is_open());
                assert!(workspace.active_pane().focus_handle(cx).is_focused(window));
            })
            .unwrap();
    }

    #[gpui::test]
    async fn test_open_add_new(cx: &mut TestAppContext) {
        let app_state = init_test(cx);
        app_state
            .fs
            .as_fake()
            .insert_tree(
                path!("/root"),
                json!({"a": "hey", "b": "", "dir": {"c": "f"}}),
            )
            .await;

        cx.update(|cx| {
            open_paths(
                &[PathBuf::from(path!("/root/dir"))],
                app_state.clone(),
                workspace::OpenOptions::default(),
                cx,
            )
        })
        .await
        .unwrap();
        assert_eq!(cx.update(|cx| cx.windows().len()), 1);

        cx.update(|cx| {
            open_paths(
                &[PathBuf::from(path!("/root/a"))],
                app_state.clone(),
                workspace::OpenOptions {
                    open_new_workspace: Some(false),
                    ..Default::default()
                },
                cx,
            )
        })
        .await
        .unwrap();
        assert_eq!(cx.update(|cx| cx.windows().len()), 1);

        cx.update(|cx| {
            open_paths(
                &[PathBuf::from(path!("/root/dir/c"))],
                app_state.clone(),
                workspace::OpenOptions {
                    open_new_workspace: Some(true),
                    ..Default::default()
                },
                cx,
            )
        })
        .await
        .unwrap();
        assert_eq!(cx.update(|cx| cx.windows().len()), 2);
    }

    #[gpui::test]
    async fn test_open_file_in_many_spaces(cx: &mut TestAppContext) {
        let app_state = init_test(cx);
        app_state
            .fs
            .as_fake()
            .insert_tree(
                path!("/root"),
                json!({"dir1": {"a": "b"}, "dir2": {"c": "d"}}),
            )
            .await;

        cx.update(|cx| {
            open_paths(
                &[PathBuf::from(path!("/root/dir1/a"))],
                app_state.clone(),
                workspace::OpenOptions::default(),
                cx,
            )
        })
        .await
        .unwrap();
        assert_eq!(cx.update(|cx| cx.windows().len()), 1);
        let window1 = cx.update(|cx| cx.active_window().unwrap());

        cx.update(|cx| {
            open_paths(
                &[PathBuf::from(path!("/root/dir2/c"))],
                app_state.clone(),
                workspace::OpenOptions::default(),
                cx,
            )
        })
        .await
        .unwrap();
        assert_eq!(cx.update(|cx| cx.windows().len()), 1);

        cx.update(|cx| {
            open_paths(
                &[PathBuf::from(path!("/root/dir2"))],
                app_state.clone(),
                workspace::OpenOptions::default(),
                cx,
            )
        })
        .await
        .unwrap();
        assert_eq!(cx.update(|cx| cx.windows().len()), 2);
        let window2 = cx.update(|cx| cx.active_window().unwrap());
        assert!(window1 != window2);
        cx.update_window(window1, |_, window, _| window.activate_window())
            .unwrap();

        cx.update(|cx| {
            open_paths(
                &[PathBuf::from(path!("/root/dir2/c"))],
                app_state.clone(),
                workspace::OpenOptions::default(),
                cx,
            )
        })
        .await
        .unwrap();
        assert_eq!(cx.update(|cx| cx.windows().len()), 2);
        // should have opened in window2 because that has dir2 visibly open (window1 has it open, but not in the project panel)
        assert!(cx.update(|cx| cx.active_window().unwrap()) == window2);
    }

    #[gpui::test]
    async fn test_window_edit_state_restoring_disabled(cx: &mut TestAppContext) {
        let executor = cx.executor();
        let app_state = init_test(cx);

        cx.update(|cx| {
            SettingsStore::update_global(cx, |store, cx| {
                store.update_user_settings(cx, |settings| {
                    settings
                        .session
                        .get_or_insert_default()
                        .restore_unsaved_buffers = Some(false)
                });
            });
        });

        app_state
            .fs
            .as_fake()
            .insert_tree(path!("/root"), json!({"a": "hey"}))
            .await;

        cx.update(|cx| {
            open_paths(
                &[PathBuf::from(path!("/root/a"))],
                app_state.clone(),
                workspace::OpenOptions::default(),
                cx,
            )
        })
        .await
        .unwrap();
        assert_eq!(cx.update(|cx| cx.windows().len()), 1);

        // When opening the workspace, the window is not in a edited state.
        let window = cx.update(|cx| cx.windows()[0].downcast::<Workspace>().unwrap());

        let window_is_edited = |window: WindowHandle<Workspace>, cx: &mut TestAppContext| {
            cx.update(|cx| window.read(cx).unwrap().is_edited())
        };
        let pane = window
            .read_with(cx, |workspace, _| workspace.active_pane().clone())
            .unwrap();
        let editor = window
            .read_with(cx, |workspace, cx| {
                workspace
                    .active_item(cx)
                    .unwrap()
                    .downcast::<Editor>()
                    .unwrap()
            })
            .unwrap();

        assert!(!window_is_edited(window, cx));

        // Editing a buffer marks the window as edited.
        window
            .update(cx, |_, window, cx| {
                editor.update(cx, |editor, cx| editor.insert("EDIT", window, cx));
            })
            .unwrap();

        assert!(window_is_edited(window, cx));

        // Undoing the edit restores the window's edited state.
        window
            .update(cx, |_, window, cx| {
                editor.update(cx, |editor, cx| {
                    editor.undo(&Default::default(), window, cx)
                });
            })
            .unwrap();
        assert!(!window_is_edited(window, cx));

        // Redoing the edit marks the window as edited again.
        window
            .update(cx, |_, window, cx| {
                editor.update(cx, |editor, cx| {
                    editor.redo(&Default::default(), window, cx)
                });
            })
            .unwrap();
        assert!(window_is_edited(window, cx));
        let weak = editor.downgrade();

        // Closing the item restores the window's edited state.
        let close = window
            .update(cx, |_, window, cx| {
                pane.update(cx, |pane, cx| {
                    drop(editor);
                    pane.close_active_item(&Default::default(), window, cx)
                })
            })
            .unwrap();
        executor.run_until_parked();

        cx.simulate_prompt_answer("Don't Save");
        close.await.unwrap();

        // Advance the clock to ensure that the item has been serialized and dropped from the queue
        cx.executor().advance_clock(Duration::from_secs(1));

        weak.assert_released();
        assert!(!window_is_edited(window, cx));
        // Opening the buffer again doesn't impact the window's edited state.
        cx.update(|cx| {
            open_paths(
                &[PathBuf::from(path!("/root/a"))],
                app_state,
                workspace::OpenOptions::default(),
                cx,
            )
        })
        .await
        .unwrap();
        executor.run_until_parked();

        window
            .update(cx, |workspace, _, cx| {
                let editor = workspace
                    .active_item(cx)
                    .unwrap()
                    .downcast::<Editor>()
                    .unwrap();

                editor.update(cx, |editor, cx| {
                    assert_eq!(editor.text(cx), "hey");
                });
            })
            .unwrap();

        let editor = window
            .read_with(cx, |workspace, cx| {
                workspace
                    .active_item(cx)
                    .unwrap()
                    .downcast::<Editor>()
                    .unwrap()
            })
            .unwrap();
        assert!(!window_is_edited(window, cx));

        // Editing the buffer marks the window as edited.
        window
            .update(cx, |_, window, cx| {
                editor.update(cx, |editor, cx| editor.insert("EDIT", window, cx));
            })
            .unwrap();
        executor.run_until_parked();
        assert!(window_is_edited(window, cx));

        // Ensure closing the window via the mouse gets preempted due to the
        // buffer having unsaved changes.
        assert!(!VisualTestContext::from_window(window.into(), cx).simulate_close());
        executor.run_until_parked();
        assert_eq!(cx.update(|cx| cx.windows().len()), 1);

        // The window is successfully closed after the user dismisses the prompt.
        cx.simulate_prompt_answer("Don't Save");
        executor.run_until_parked();
        assert_eq!(cx.update(|cx| cx.windows().len()), 0);
    }

    #[gpui::test]
    async fn test_window_edit_state_restoring_enabled(cx: &mut TestAppContext) {
        let app_state = init_test(cx);
        app_state
            .fs
            .as_fake()
            .insert_tree(path!("/root"), json!({"a": "hey"}))
            .await;

        cx.update(|cx| {
            open_paths(
                &[PathBuf::from(path!("/root/a"))],
                app_state.clone(),
                workspace::OpenOptions::default(),
                cx,
            )
        })
        .await
        .unwrap();

        assert_eq!(cx.update(|cx| cx.windows().len()), 1);

        // When opening the workspace, the window is not in a edited state.
        let window = cx.update(|cx| cx.windows()[0].downcast::<Workspace>().unwrap());

        let window_is_edited = |window: WindowHandle<Workspace>, cx: &mut TestAppContext| {
            cx.update(|cx| window.read(cx).unwrap().is_edited())
        };

        let editor = window
            .read_with(cx, |workspace, cx| {
                workspace
                    .active_item(cx)
                    .unwrap()
                    .downcast::<Editor>()
                    .unwrap()
            })
            .unwrap();

        assert!(!window_is_edited(window, cx));

        // Editing a buffer marks the window as edited.
        window
            .update(cx, |_, window, cx| {
                editor.update(cx, |editor, cx| editor.insert("EDIT", window, cx));
            })
            .unwrap();

        assert!(window_is_edited(window, cx));
        cx.run_until_parked();

        // Advance the clock to make sure the workspace is serialized
        cx.executor().advance_clock(Duration::from_secs(1));

        // When closing the window, no prompt shows up and the window is closed.
        // buffer having unsaved changes.
        assert!(!VisualTestContext::from_window(window.into(), cx).simulate_close());
        cx.run_until_parked();
        assert_eq!(cx.update(|cx| cx.windows().len()), 0);

        // When we now reopen the window, the edited state and the edited buffer are back
        cx.update(|cx| {
            open_paths(
                &[PathBuf::from(path!("/root/a"))],
                app_state.clone(),
                workspace::OpenOptions::default(),
                cx,
            )
        })
        .await
        .unwrap();

        assert_eq!(cx.update(|cx| cx.windows().len()), 1);
        assert!(cx.update(|cx| cx.active_window().is_some()));

        cx.run_until_parked();

        // When opening the workspace, the window is not in a edited state.
        let window = cx.update(|cx| cx.active_window().unwrap().downcast::<Workspace>().unwrap());
        assert!(window_is_edited(window, cx));

        window
            .update(cx, |workspace, _, cx| {
                let editor = workspace
                    .active_item(cx)
                    .unwrap()
                    .downcast::<editor::Editor>()
                    .unwrap();
                editor.update(cx, |editor, cx| {
                    assert_eq!(editor.text(cx), "EDIThey");
                    assert!(editor.is_dirty(cx));
                });

                editor
            })
            .unwrap();
    }

    #[gpui::test]
    async fn test_new_empty_workspace(cx: &mut TestAppContext) {
        let app_state = init_test(cx);
        cx.update(|cx| {
            open_new(
                Default::default(),
                app_state.clone(),
                cx,
                |workspace, window, cx| {
                    Editor::new_file(workspace, &Default::default(), window, cx)
                },
            )
        })
        .await
        .unwrap();
        cx.run_until_parked();

        let workspace = cx
            .update(|cx| cx.windows().first().unwrap().downcast::<Workspace>())
            .unwrap();

        let editor = workspace
            .update(cx, |workspace, _, cx| {
                let editor = workspace
                    .active_item(cx)
                    .unwrap()
                    .downcast::<editor::Editor>()
                    .unwrap();
                editor.update(cx, |editor, cx| {
                    assert!(editor.text(cx).is_empty());
                    assert!(!editor.is_dirty(cx));
                });

                editor
            })
            .unwrap();

        let save_task = workspace
            .update(cx, |workspace, window, cx| {
                workspace.save_active_item(SaveIntent::Save, window, cx)
            })
            .unwrap();
        app_state.fs.create_dir(Path::new("/root")).await.unwrap();
        cx.background_executor.run_until_parked();
        cx.simulate_new_path_selection(|_| Some(PathBuf::from("/root/the-new-name")));
        save_task.await.unwrap();
        workspace
            .update(cx, |_, _, cx| {
                editor.update(cx, |editor, cx| {
                    assert!(!editor.is_dirty(cx));
                    assert_eq!(editor.title(cx), "the-new-name");
                });
            })
            .unwrap();
    }

    #[gpui::test]
    async fn test_open_entry(cx: &mut TestAppContext) {
        let app_state = init_test(cx);
        app_state
            .fs
            .as_fake()
            .insert_tree(
                path!("/root"),
                json!({
                    "a": {
                        "file1": "contents 1",
                        "file2": "contents 2",
                        "file3": "contents 3",
                    },
                }),
            )
            .await;

        let project = Project::test(app_state.fs.clone(), [path!("/root").as_ref()], cx).await;
        project.update(cx, |project, _cx| {
            project.languages().add(markdown_language())
        });
        let window = cx.add_window(|window, cx| Workspace::test_new(project, window, cx));
        let workspace = window.root(cx).unwrap();

        let entries = cx.read(|cx| workspace.file_project_paths(cx));
        let file1 = entries[0].clone();
        let file2 = entries[1].clone();
        let file3 = entries[2].clone();

        // Open the first entry
        let entry_1 = window
            .update(cx, |w, window, cx| {
                w.open_path(file1.clone(), None, true, window, cx)
            })
            .unwrap()
            .await
            .unwrap();
        cx.read(|cx| {
            let pane = workspace.read(cx).active_pane().read(cx);
            assert_eq!(
                pane.active_item().unwrap().project_path(cx),
                Some(file1.clone())
            );
            assert_eq!(pane.items_len(), 1);
        });

        // Open the second entry
        window
            .update(cx, |w, window, cx| {
                w.open_path(file2.clone(), None, true, window, cx)
            })
            .unwrap()
            .await
            .unwrap();
        cx.read(|cx| {
            let pane = workspace.read(cx).active_pane().read(cx);
            assert_eq!(
                pane.active_item().unwrap().project_path(cx),
                Some(file2.clone())
            );
            assert_eq!(pane.items_len(), 2);
        });

        // Open the first entry again. The existing pane item is activated.
        let entry_1b = window
            .update(cx, |w, window, cx| {
                w.open_path(file1.clone(), None, true, window, cx)
            })
            .unwrap()
            .await
            .unwrap();
        assert_eq!(entry_1.item_id(), entry_1b.item_id());

        cx.read(|cx| {
            let pane = workspace.read(cx).active_pane().read(cx);
            assert_eq!(
                pane.active_item().unwrap().project_path(cx),
                Some(file1.clone())
            );
            assert_eq!(pane.items_len(), 2);
        });

        // Split the pane with the first entry, then open the second entry again.
        window
            .update(cx, |w, window, cx| {
                w.split_and_clone(w.active_pane().clone(), SplitDirection::Right, window, cx)
            })
            .unwrap()
            .await
            .unwrap();
        window
            .update(cx, |w, window, cx| {
                w.open_path(file2.clone(), None, true, window, cx)
            })
            .unwrap()
            .await
            .unwrap();

        window
            .read_with(cx, |w, cx| {
                assert_eq!(
                    w.active_pane()
                        .read(cx)
                        .active_item()
                        .unwrap()
                        .project_path(cx),
                    Some(file2.clone())
                );
            })
            .unwrap();

        // Open the third entry twice concurrently. Only one pane item is added.
        let (t1, t2) = window
            .update(cx, |w, window, cx| {
                (
                    w.open_path(file3.clone(), None, true, window, cx),
                    w.open_path(file3.clone(), None, true, window, cx),
                )
            })
            .unwrap();
        t1.await.unwrap();
        t2.await.unwrap();
        cx.read(|cx| {
            let pane = workspace.read(cx).active_pane().read(cx);
            assert_eq!(
                pane.active_item().unwrap().project_path(cx),
                Some(file3.clone())
            );
            let pane_entries = pane
                .items()
                .map(|i| i.project_path(cx).unwrap())
                .collect::<Vec<_>>();
            assert_eq!(pane_entries, &[file1, file2, file3]);
        });
    }

    #[gpui::test]
    async fn test_open_paths(cx: &mut TestAppContext) {
        let app_state = init_test(cx);

        app_state
            .fs
            .as_fake()
            .insert_tree(
                path!("/"),
                json!({
                    "dir1": {
                        "a.txt": ""
                    },
                    "dir2": {
                        "b.txt": ""
                    },
                    "dir3": {
                        "c.txt": ""
                    },
                    "d.txt": ""
                }),
            )
            .await;

        cx.update(|cx| {
            open_paths(
                &[PathBuf::from(path!("/dir1/"))],
                app_state,
                workspace::OpenOptions::default(),
                cx,
            )
        })
        .await
        .unwrap();
        cx.run_until_parked();
        assert_eq!(cx.update(|cx| cx.windows().len()), 1);
        let window = cx.update(|cx| cx.windows()[0].downcast::<Workspace>().unwrap());
        let workspace = window.root(cx).unwrap();

        #[track_caller]
        fn assert_project_panel_selection(
            workspace: &Workspace,
            expected_worktree_path: &Path,
            expected_entry_path: &RelPath,
            cx: &App,
        ) {
            let project_panel = [
                workspace.left_dock().read(cx).panel::<ProjectPanel>(),
                workspace.right_dock().read(cx).panel::<ProjectPanel>(),
                workspace.bottom_dock().read(cx).panel::<ProjectPanel>(),
            ]
            .into_iter()
            .find_map(std::convert::identity)
            .expect("found no project panels")
            .read(cx);
            let (selected_worktree, selected_entry) = project_panel
                .selected_entry(cx)
                .expect("project panel should have a selected entry");
            assert_eq!(
                selected_worktree.abs_path().as_ref(),
                expected_worktree_path,
                "Unexpected project panel selected worktree path"
            );
            assert_eq!(
                selected_entry.path.as_ref(),
                expected_entry_path,
                "Unexpected project panel selected entry path"
            );
        }

        // Open a file within an existing worktree.
        window
            .update(cx, |workspace, window, cx| {
                workspace.open_paths(
                    vec![path!("/dir1/a.txt").into()],
                    OpenOptions {
                        visible: Some(OpenVisible::All),
                        ..Default::default()
                    },
                    None,
                    window,
                    cx,
                )
            })
            .unwrap()
            .await;
        cx.run_until_parked();
        cx.read(|cx| {
            let workspace = workspace.read(cx);
            assert_project_panel_selection(
                workspace,
                Path::new(path!("/dir1")),
                rel_path("a.txt"),
                cx,
            );
            assert_eq!(
                workspace
                    .active_pane()
                    .read(cx)
                    .active_item()
                    .unwrap()
                    .act_as::<Editor>(cx)
                    .unwrap()
                    .read(cx)
                    .title(cx),
                "a.txt"
            );
        });

        // Open a file outside of any existing worktree.
        window
            .update(cx, |workspace, window, cx| {
                workspace.open_paths(
                    vec![path!("/dir2/b.txt").into()],
                    OpenOptions {
                        visible: Some(OpenVisible::All),
                        ..Default::default()
                    },
                    None,
                    window,
                    cx,
                )
            })
            .unwrap()
            .await;
        cx.run_until_parked();
        cx.read(|cx| {
            let workspace = workspace.read(cx);
            assert_project_panel_selection(
                workspace,
                Path::new(path!("/dir2/b.txt")),
                rel_path(""),
                cx,
            );
            let worktree_roots = workspace
                .worktrees(cx)
                .map(|w| w.read(cx).as_local().unwrap().abs_path().as_ref())
                .collect::<HashSet<_>>();
            assert_eq!(
                worktree_roots,
                vec![path!("/dir1"), path!("/dir2/b.txt")]
                    .into_iter()
                    .map(Path::new)
                    .collect(),
            );
            assert_eq!(
                workspace
                    .active_pane()
                    .read(cx)
                    .active_item()
                    .unwrap()
                    .act_as::<Editor>(cx)
                    .unwrap()
                    .read(cx)
                    .title(cx),
                "b.txt"
            );
        });

        // Ensure opening a directory and one of its children only adds one worktree.
        window
            .update(cx, |workspace, window, cx| {
                workspace.open_paths(
                    vec![path!("/dir3").into(), path!("/dir3/c.txt").into()],
                    OpenOptions {
                        visible: Some(OpenVisible::All),
                        ..Default::default()
                    },
                    None,
                    window,
                    cx,
                )
            })
            .unwrap()
            .await;
        cx.run_until_parked();
        cx.read(|cx| {
            let workspace = workspace.read(cx);
            assert_project_panel_selection(
                workspace,
                Path::new(path!("/dir3")),
                rel_path("c.txt"),
                cx,
            );
            let worktree_roots = workspace
                .worktrees(cx)
                .map(|w| w.read(cx).as_local().unwrap().abs_path().as_ref())
                .collect::<HashSet<_>>();
            assert_eq!(
                worktree_roots,
                vec![path!("/dir1"), path!("/dir2/b.txt"), path!("/dir3")]
                    .into_iter()
                    .map(Path::new)
                    .collect(),
            );
            assert_eq!(
                workspace
                    .active_pane()
                    .read(cx)
                    .active_item()
                    .unwrap()
                    .act_as::<Editor>(cx)
                    .unwrap()
                    .read(cx)
                    .title(cx),
                "c.txt"
            );
        });

        // Ensure opening invisibly a file outside an existing worktree adds a new, invisible worktree.
        window
            .update(cx, |workspace, window, cx| {
                workspace.open_paths(
                    vec![path!("/d.txt").into()],
                    OpenOptions {
                        visible: Some(OpenVisible::None),
                        ..Default::default()
                    },
                    None,
                    window,
                    cx,
                )
            })
            .unwrap()
            .await;
        cx.run_until_parked();
        cx.read(|cx| {
            let workspace = workspace.read(cx);
            assert_project_panel_selection(workspace, Path::new(path!("/d.txt")), rel_path(""), cx);
            let worktree_roots = workspace
                .worktrees(cx)
                .map(|w| w.read(cx).as_local().unwrap().abs_path().as_ref())
                .collect::<HashSet<_>>();
            assert_eq!(
                worktree_roots,
                vec![
                    path!("/dir1"),
                    path!("/dir2/b.txt"),
                    path!("/dir3"),
                    path!("/d.txt")
                ]
                .into_iter()
                .map(Path::new)
                .collect(),
            );

            let visible_worktree_roots = workspace
                .visible_worktrees(cx)
                .map(|w| w.read(cx).as_local().unwrap().abs_path().as_ref())
                .collect::<HashSet<_>>();
            assert_eq!(
                visible_worktree_roots,
                vec![path!("/dir1"), path!("/dir2/b.txt"), path!("/dir3")]
                    .into_iter()
                    .map(Path::new)
                    .collect(),
            );

            assert_eq!(
                workspace
                    .active_pane()
                    .read(cx)
                    .active_item()
                    .unwrap()
                    .act_as::<Editor>(cx)
                    .unwrap()
                    .read(cx)
                    .title(cx),
                "d.txt"
            );
        });
    }

    #[gpui::test]
    async fn test_opening_excluded_paths(cx: &mut TestAppContext) {
        let app_state = init_test(cx);
        cx.update(|cx| {
            cx.update_global::<SettingsStore, _>(|store, cx| {
                store.update_user_settings(cx, |project_settings| {
                    project_settings.project.worktree.file_scan_exclusions =
                        Some(vec!["excluded_dir".to_string(), "**/.git".to_string()]);
                });
            });
        });
        app_state
            .fs
            .as_fake()
            .insert_tree(
                path!("/root"),
                json!({
                    ".gitignore": "ignored_dir\n",
                    ".git": {
                        "HEAD": "ref: refs/heads/main",
                    },
                    "regular_dir": {
                        "file": "regular file contents",
                    },
                    "ignored_dir": {
                        "ignored_subdir": {
                            "file": "ignored subfile contents",
                        },
                        "file": "ignored file contents",
                    },
                    "excluded_dir": {
                        "file": "excluded file contents",
                        "ignored_subdir": {
                            "file": "ignored subfile contents",
                        },
                    },
                }),
            )
            .await;

        let project = Project::test(app_state.fs.clone(), [path!("/root").as_ref()], cx).await;
        project.update(cx, |project, _cx| {
            project.languages().add(markdown_language())
        });
        let window = cx.add_window(|window, cx| Workspace::test_new(project, window, cx));
        let workspace = window.root(cx).unwrap();

        let initial_entries = cx.read(|cx| workspace.file_project_paths(cx));
        let paths_to_open = [
            PathBuf::from(path!("/root/excluded_dir/file")),
            PathBuf::from(path!("/root/.git/HEAD")),
            PathBuf::from(path!("/root/excluded_dir/ignored_subdir")),
        ];
        let (opened_workspace, new_items) = cx
            .update(|cx| {
                workspace::open_paths(
                    &paths_to_open,
                    app_state,
                    workspace::OpenOptions::default(),
                    cx,
                )
            })
            .await
            .unwrap();

        assert_eq!(
            opened_workspace.root(cx).unwrap().entity_id(),
            workspace.entity_id(),
            "Excluded files in subfolders of a workspace root should be opened in the workspace"
        );
        let mut opened_paths = cx.read(|cx| {
            assert_eq!(
                new_items.len(),
                paths_to_open.len(),
                "Expect to get the same number of opened items as submitted paths to open"
            );
            new_items
                .iter()
                .zip(paths_to_open.iter())
                .map(|(i, path)| {
                    match i {
                        Some(Ok(i)) => Some(i.project_path(cx).map(|p| p.path)),
                        Some(Err(e)) => panic!("Excluded file {path:?} failed to open: {e:?}"),
                        None => None,
                    }
                    .flatten()
                })
                .collect::<Vec<_>>()
        });
        opened_paths.sort();
        assert_eq!(
            opened_paths,
            vec![
                None,
                Some(rel_path(".git/HEAD").into()),
                Some(rel_path("excluded_dir/file").into()),
            ],
            "Excluded files should get opened, excluded dir should not get opened"
        );

        let entries = cx.read(|cx| workspace.file_project_paths(cx));
        assert_eq!(
            initial_entries, entries,
            "Workspace entries should not change after opening excluded files and directories paths"
        );

        cx.read(|cx| {
                let pane = workspace.read(cx).active_pane().read(cx);
                let mut opened_buffer_paths = pane
                    .items()
                    .map(|i| {
                        i.project_path(cx)
                            .expect("all excluded files that got open should have a path")
                            .path
                    })
                    .collect::<Vec<_>>();
                opened_buffer_paths.sort();
                assert_eq!(
                    opened_buffer_paths,
                    vec![rel_path(".git/HEAD").into(), rel_path("excluded_dir/file").into()],
                    "Despite not being present in the worktrees, buffers for excluded files are opened and added to the pane"
                );
            });
    }

    #[gpui::test]
    async fn test_save_conflicting_item(cx: &mut TestAppContext) {
        let app_state = init_test(cx);
        app_state
            .fs
            .as_fake()
            .insert_tree(path!("/root"), json!({ "a.txt": "" }))
            .await;

        let project = Project::test(app_state.fs.clone(), [path!("/root").as_ref()], cx).await;
        project.update(cx, |project, _cx| {
            project.languages().add(markdown_language())
        });
        let window = cx.add_window(|window, cx| Workspace::test_new(project, window, cx));
        let workspace = window.root(cx).unwrap();

        // Open a file within an existing worktree.
        window
            .update(cx, |workspace, window, cx| {
                workspace.open_paths(
                    vec![PathBuf::from(path!("/root/a.txt"))],
                    OpenOptions {
                        visible: Some(OpenVisible::All),
                        ..Default::default()
                    },
                    None,
                    window,
                    cx,
                )
            })
            .unwrap()
            .await;
        let editor = cx.read(|cx| {
            let pane = workspace.read(cx).active_pane().read(cx);
            let item = pane.active_item().unwrap();
            item.downcast::<Editor>().unwrap()
        });

        window
            .update(cx, |_, window, cx| {
                editor.update(cx, |editor, cx| editor.handle_input("x", window, cx));
            })
            .unwrap();

        app_state
            .fs
            .as_fake()
            .insert_file(path!("/root/a.txt"), b"changed".to_vec())
            .await;

        cx.run_until_parked();
        cx.read(|cx| assert!(editor.is_dirty(cx)));
        cx.read(|cx| assert!(editor.has_conflict(cx)));

        let save_task = window
            .update(cx, |workspace, window, cx| {
                workspace.save_active_item(SaveIntent::Save, window, cx)
            })
            .unwrap();
        cx.background_executor.run_until_parked();
        cx.simulate_prompt_answer("Overwrite");
        save_task.await.unwrap();
        window
            .update(cx, |_, _, cx| {
                editor.update(cx, |editor, cx| {
                    assert!(!editor.is_dirty(cx));
                    assert!(!editor.has_conflict(cx));
                });
            })
            .unwrap();
    }

    #[gpui::test]
    async fn test_open_and_save_new_file(cx: &mut TestAppContext) {
        let app_state = init_test(cx);
        app_state
            .fs
            .create_dir(Path::new(path!("/root")))
            .await
            .unwrap();

        let project = Project::test(app_state.fs.clone(), [path!("/root").as_ref()], cx).await;
        project.update(cx, |project, _| {
            project.languages().add(markdown_language());
            project.languages().add(rust_lang());
        });
        let window = cx.add_window(|window, cx| Workspace::test_new(project, window, cx));
        let worktree = cx.update(|cx| window.read(cx).unwrap().worktrees(cx).next().unwrap());

        // Create a new untitled buffer
        cx.dispatch_action(window.into(), NewFile);
        let editor = window
            .read_with(cx, |workspace, cx| {
                workspace
                    .active_item(cx)
                    .unwrap()
                    .downcast::<Editor>()
                    .unwrap()
            })
            .unwrap();

        window
            .update(cx, |_, window, cx| {
                editor.update(cx, |editor, cx| {
                    assert!(!editor.is_dirty(cx));
                    assert_eq!(editor.title(cx), "untitled");
                    assert!(Arc::ptr_eq(
                        &editor.buffer().read(cx).language_at(0, cx).unwrap(),
                        &languages::PLAIN_TEXT
                    ));
                    editor.handle_input("hi", window, cx);
                    assert!(editor.is_dirty(cx));
                });
            })
            .unwrap();

        // Save the buffer. This prompts for a filename.
        let save_task = window
            .update(cx, |workspace, window, cx| {
                workspace.save_active_item(SaveIntent::Save, window, cx)
            })
            .unwrap();
        cx.background_executor.run_until_parked();
        cx.simulate_new_path_selection(|parent_dir| {
            assert_eq!(parent_dir, Path::new(path!("/root")));
            Some(parent_dir.join("the-new-name.rs"))
        });
        cx.read(|cx| {
            assert!(editor.is_dirty(cx));
            assert_eq!(editor.read(cx).title(cx), "hi");
        });

        // When the save completes, the buffer's title is updated and the language is assigned based
        // on the path.
        save_task.await.unwrap();
        window
            .update(cx, |_, _, cx| {
                editor.update(cx, |editor, cx| {
                    assert!(!editor.is_dirty(cx));
                    assert_eq!(editor.title(cx), "the-new-name.rs");
                    assert_eq!(
                        editor.buffer().read(cx).language_at(0, cx).unwrap().name(),
                        "Rust".into()
                    );
                });
            })
            .unwrap();

        // Edit the file and save it again. This time, there is no filename prompt.
        window
            .update(cx, |_, window, cx| {
                editor.update(cx, |editor, cx| {
                    editor.handle_input(" there", window, cx);
                    assert!(editor.is_dirty(cx));
                });
            })
            .unwrap();

        let save_task = window
            .update(cx, |workspace, window, cx| {
                workspace.save_active_item(SaveIntent::Save, window, cx)
            })
            .unwrap();
        save_task.await.unwrap();

        assert!(!cx.did_prompt_for_new_path());
        window
            .update(cx, |_, _, cx| {
                editor.update(cx, |editor, cx| {
                    assert!(!editor.is_dirty(cx));
                    assert_eq!(editor.title(cx), "the-new-name.rs")
                });
            })
            .unwrap();

        // Open the same newly-created file in another pane item. The new editor should reuse
        // the same buffer.
        cx.dispatch_action(window.into(), NewFile);
        window
            .update(cx, |workspace, window, cx| {
                workspace.split_and_clone(
                    workspace.active_pane().clone(),
                    SplitDirection::Right,
                    window,
                    cx,
                )
            })
            .unwrap()
            .await
            .unwrap();
        window
            .update(cx, |workspace, window, cx| {
                workspace.open_path(
                    (worktree.read(cx).id(), rel_path("the-new-name.rs")),
                    None,
                    true,
                    window,
                    cx,
                )
            })
            .unwrap()
            .await
            .unwrap();
        let editor2 = window
            .update(cx, |workspace, _, cx| {
                workspace
                    .active_item(cx)
                    .unwrap()
                    .downcast::<Editor>()
                    .unwrap()
            })
            .unwrap();
        cx.read(|cx| {
            assert_eq!(
                editor2.read(cx).buffer().read(cx).as_singleton().unwrap(),
                editor.read(cx).buffer().read(cx).as_singleton().unwrap()
            );
        })
    }

    #[gpui::test]
    async fn test_setting_language_when_saving_as_single_file_worktree(cx: &mut TestAppContext) {
        let app_state = init_test(cx);
        app_state.fs.create_dir(Path::new("/root")).await.unwrap();

        let project = Project::test(app_state.fs.clone(), [], cx).await;
        project.update(cx, |project, _| {
            project.languages().add(rust_lang());
            project.languages().add(markdown_language());
        });
        let window = cx.add_window(|window, cx| Workspace::test_new(project, window, cx));

        // Create a new untitled buffer
        cx.dispatch_action(window.into(), NewFile);
        let editor = window
            .read_with(cx, |workspace, cx| {
                workspace
                    .active_item(cx)
                    .unwrap()
                    .downcast::<Editor>()
                    .unwrap()
            })
            .unwrap();
        window
            .update(cx, |_, window, cx| {
                editor.update(cx, |editor, cx| {
                    assert!(Arc::ptr_eq(
                        &editor.buffer().read(cx).language_at(0, cx).unwrap(),
                        &languages::PLAIN_TEXT
                    ));
                    editor.handle_input("hi", window, cx);
                    assert!(editor.is_dirty(cx));
                });
            })
            .unwrap();

        // Save the buffer. This prompts for a filename.
        let save_task = window
            .update(cx, |workspace, window, cx| {
                workspace.save_active_item(SaveIntent::Save, window, cx)
            })
            .unwrap();
        cx.background_executor.run_until_parked();
        cx.simulate_new_path_selection(|_| Some(PathBuf::from("/root/the-new-name.rs")));
        save_task.await.unwrap();
        // The buffer is not dirty anymore and the language is assigned based on the path.
        window
            .update(cx, |_, _, cx| {
                editor.update(cx, |editor, cx| {
                    assert!(!editor.is_dirty(cx));
                    assert_eq!(
                        editor.buffer().read(cx).language_at(0, cx).unwrap().name(),
                        "Rust".into()
                    )
                });
            })
            .unwrap();
    }

    #[gpui::test]
    async fn test_pane_actions(cx: &mut TestAppContext) {
        let app_state = init_test(cx);
        app_state
            .fs
            .as_fake()
            .insert_tree(
                path!("/root"),
                json!({
                    "a": {
                        "file1": "contents 1",
                        "file2": "contents 2",
                        "file3": "contents 3",
                    },
                }),
            )
            .await;

        let project = Project::test(app_state.fs.clone(), [path!("/root").as_ref()], cx).await;
        project.update(cx, |project, _cx| {
            project.languages().add(markdown_language())
        });
        let window = cx.add_window(|window, cx| Workspace::test_new(project, window, cx));
        let workspace = window.root(cx).unwrap();

        let entries = cx.read(|cx| workspace.file_project_paths(cx));
        let file1 = entries[0].clone();

        let pane_1 = cx.read(|cx| workspace.read(cx).active_pane().clone());

        window
            .update(cx, |w, window, cx| {
                w.open_path(file1.clone(), None, true, window, cx)
            })
            .unwrap()
            .await
            .unwrap();

        let (editor_1, buffer) = window
            .update(cx, |_, window, cx| {
                pane_1.update(cx, |pane_1, cx| {
                    let editor = pane_1.active_item().unwrap().downcast::<Editor>().unwrap();
                    assert_eq!(editor.project_path(cx), Some(file1.clone()));
                    let buffer = editor.update(cx, |editor, cx| {
                        editor.insert("dirt", window, cx);
                        editor.buffer().downgrade()
                    });
                    (editor.downgrade(), buffer)
                })
            })
            .unwrap();

        cx.dispatch_action(window.into(), pane::SplitRight);
        let editor_2 = cx.update(|cx| {
            let pane_2 = workspace.read(cx).active_pane().clone();
            assert_ne!(pane_1, pane_2);

            let pane2_item = pane_2.read(cx).active_item().unwrap();
            assert_eq!(pane2_item.project_path(cx), Some(file1.clone()));

            pane2_item.downcast::<Editor>().unwrap().downgrade()
        });
        cx.dispatch_action(
            window.into(),
            workspace::CloseActiveItem {
                save_intent: None,
                close_pinned: false,
            },
        );

        cx.background_executor.run_until_parked();
        window
            .read_with(cx, |workspace, _| {
                assert_eq!(workspace.panes().len(), 1);
                assert_eq!(workspace.active_pane(), &pane_1);
            })
            .unwrap();

        cx.dispatch_action(
            window.into(),
            workspace::CloseActiveItem {
                save_intent: None,
                close_pinned: false,
            },
        );
        cx.background_executor.run_until_parked();
        cx.simulate_prompt_answer("Don't Save");
        cx.background_executor.run_until_parked();

        window
            .update(cx, |workspace, _, cx| {
                assert_eq!(workspace.panes().len(), 1);
                assert!(workspace.active_item(cx).is_none());
            })
            .unwrap();

        cx.background_executor
            .advance_clock(SERIALIZATION_THROTTLE_TIME);
        cx.update(|_| {});
        editor_1.assert_released();
        editor_2.assert_released();
        buffer.assert_released();
    }

    #[gpui::test]
    async fn test_navigation(cx: &mut TestAppContext) {
        let app_state = init_test(cx);
        app_state
            .fs
            .as_fake()
            .insert_tree(
                path!("/root"),
                json!({
                    "a": {
                        "file1": "contents 1\n".repeat(20),
                        "file2": "contents 2\n".repeat(20),
                        "file3": "contents 3\n".repeat(20),
                    },
                }),
            )
            .await;

        let project = Project::test(app_state.fs.clone(), [path!("/root").as_ref()], cx).await;
        project.update(cx, |project, _cx| {
            project.languages().add(markdown_language())
        });
        let workspace =
            cx.add_window(|window, cx| Workspace::test_new(project.clone(), window, cx));
        let pane = workspace
            .read_with(cx, |workspace, _| workspace.active_pane().clone())
            .unwrap();

        let entries = cx.update(|cx| workspace.root(cx).unwrap().file_project_paths(cx));
        let file1 = entries[0].clone();
        let file2 = entries[1].clone();
        let file3 = entries[2].clone();

        let editor1 = workspace
            .update(cx, |w, window, cx| {
                w.open_path(file1.clone(), None, true, window, cx)
            })
            .unwrap()
            .await
            .unwrap()
            .downcast::<Editor>()
            .unwrap();
        workspace
            .update(cx, |_, window, cx| {
                editor1.update(cx, |editor, cx| {
                    editor.change_selections(Default::default(), window, cx, |s| {
                        s.select_display_ranges([DisplayPoint::new(DisplayRow(10), 0)
                            ..DisplayPoint::new(DisplayRow(10), 0)])
                    });
                });
            })
            .unwrap();

        let editor2 = workspace
            .update(cx, |w, window, cx| {
                w.open_path(file2.clone(), None, true, window, cx)
            })
            .unwrap()
            .await
            .unwrap()
            .downcast::<Editor>()
            .unwrap();
        let editor3 = workspace
            .update(cx, |w, window, cx| {
                w.open_path(file3.clone(), None, true, window, cx)
            })
            .unwrap()
            .await
            .unwrap()
            .downcast::<Editor>()
            .unwrap();

        workspace
            .update(cx, |_, window, cx| {
                editor3.update(cx, |editor, cx| {
                    editor.change_selections(Default::default(), window, cx, |s| {
                        s.select_display_ranges([DisplayPoint::new(DisplayRow(12), 0)
                            ..DisplayPoint::new(DisplayRow(12), 0)])
                    });
                    editor.newline(&Default::default(), window, cx);
                    editor.newline(&Default::default(), window, cx);
                    editor.move_down(&Default::default(), window, cx);
                    editor.move_down(&Default::default(), window, cx);
                    editor.save(
                        SaveOptions {
                            format: true,
                            autosave: false,
                        },
                        project.clone(),
                        window,
                        cx,
                    )
                })
            })
            .unwrap()
            .await
            .unwrap();
        workspace
            .update(cx, |_, window, cx| {
                editor3.update(cx, |editor, cx| {
                    editor.set_scroll_position(point(0., 12.5), window, cx)
                });
            })
            .unwrap();
        assert_eq!(
            active_location(&workspace, cx),
            (file3.clone(), DisplayPoint::new(DisplayRow(16), 0), 12.5)
        );

        workspace
            .update(cx, |w, window, cx| {
                w.go_back(w.active_pane().downgrade(), window, cx)
            })
            .unwrap()
            .await
            .unwrap();
        assert_eq!(
            active_location(&workspace, cx),
            (file3.clone(), DisplayPoint::new(DisplayRow(0), 0), 0.)
        );

        workspace
            .update(cx, |w, window, cx| {
                w.go_back(w.active_pane().downgrade(), window, cx)
            })
            .unwrap()
            .await
            .unwrap();
        assert_eq!(
            active_location(&workspace, cx),
            (file2.clone(), DisplayPoint::new(DisplayRow(0), 0), 0.)
        );

        workspace
            .update(cx, |w, window, cx| {
                w.go_back(w.active_pane().downgrade(), window, cx)
            })
            .unwrap()
            .await
            .unwrap();
        assert_eq!(
            active_location(&workspace, cx),
            (file1.clone(), DisplayPoint::new(DisplayRow(10), 0), 0.)
        );

        workspace
            .update(cx, |w, window, cx| {
                w.go_back(w.active_pane().downgrade(), window, cx)
            })
            .unwrap()
            .await
            .unwrap();
        assert_eq!(
            active_location(&workspace, cx),
            (file1.clone(), DisplayPoint::new(DisplayRow(0), 0), 0.)
        );

        // Go back one more time and ensure we don't navigate past the first item in the history.
        workspace
            .update(cx, |w, window, cx| {
                w.go_back(w.active_pane().downgrade(), window, cx)
            })
            .unwrap()
            .await
            .unwrap();
        assert_eq!(
            active_location(&workspace, cx),
            (file1.clone(), DisplayPoint::new(DisplayRow(0), 0), 0.)
        );

        workspace
            .update(cx, |w, window, cx| {
                w.go_forward(w.active_pane().downgrade(), window, cx)
            })
            .unwrap()
            .await
            .unwrap();
        assert_eq!(
            active_location(&workspace, cx),
            (file1.clone(), DisplayPoint::new(DisplayRow(10), 0), 0.)
        );

        workspace
            .update(cx, |w, window, cx| {
                w.go_forward(w.active_pane().downgrade(), window, cx)
            })
            .unwrap()
            .await
            .unwrap();
        assert_eq!(
            active_location(&workspace, cx),
            (file2.clone(), DisplayPoint::new(DisplayRow(0), 0), 0.)
        );

        // Go forward to an item that has been closed, ensuring it gets re-opened at the same
        // location.
        workspace
            .update(cx, |_, window, cx| {
                pane.update(cx, |pane, cx| {
                    let editor3_id = editor3.entity_id();
                    drop(editor3);
                    pane.close_item_by_id(editor3_id, SaveIntent::Close, window, cx)
                })
            })
            .unwrap()
            .await
            .unwrap();
        workspace
            .update(cx, |w, window, cx| {
                w.go_forward(w.active_pane().downgrade(), window, cx)
            })
            .unwrap()
            .await
            .unwrap();
        assert_eq!(
            active_location(&workspace, cx),
            (file3.clone(), DisplayPoint::new(DisplayRow(0), 0), 0.)
        );

        workspace
            .update(cx, |w, window, cx| {
                w.go_forward(w.active_pane().downgrade(), window, cx)
            })
            .unwrap()
            .await
            .unwrap();
        assert_eq!(
            active_location(&workspace, cx),
            (file3.clone(), DisplayPoint::new(DisplayRow(16), 0), 12.5)
        );

        workspace
            .update(cx, |w, window, cx| {
                w.go_back(w.active_pane().downgrade(), window, cx)
            })
            .unwrap()
            .await
            .unwrap();
        assert_eq!(
            active_location(&workspace, cx),
            (file3.clone(), DisplayPoint::new(DisplayRow(0), 0), 0.)
        );

        // Go back to an item that has been closed and removed from disk
        workspace
            .update(cx, |_, window, cx| {
                pane.update(cx, |pane, cx| {
                    let editor2_id = editor2.entity_id();
                    drop(editor2);
                    pane.close_item_by_id(editor2_id, SaveIntent::Close, window, cx)
                })
            })
            .unwrap()
            .await
            .unwrap();
        app_state
            .fs
            .remove_file(Path::new(path!("/root/a/file2")), Default::default())
            .await
            .unwrap();
        cx.background_executor.run_until_parked();

        workspace
            .update(cx, |w, window, cx| {
                w.go_back(w.active_pane().downgrade(), window, cx)
            })
            .unwrap()
            .await
            .unwrap();
        assert_eq!(
            active_location(&workspace, cx),
            (file2.clone(), DisplayPoint::new(DisplayRow(0), 0), 0.)
        );
        workspace
            .update(cx, |w, window, cx| {
                w.go_forward(w.active_pane().downgrade(), window, cx)
            })
            .unwrap()
            .await
            .unwrap();
        assert_eq!(
            active_location(&workspace, cx),
            (file3.clone(), DisplayPoint::new(DisplayRow(0), 0), 0.)
        );

        // Modify file to collapse multiple nav history entries into the same location.
        // Ensure we don't visit the same location twice when navigating.
        workspace
            .update(cx, |_, window, cx| {
                editor1.update(cx, |editor, cx| {
                    editor.change_selections(SelectionEffects::no_scroll(), window, cx, |s| {
                        s.select_display_ranges([DisplayPoint::new(DisplayRow(15), 0)
                            ..DisplayPoint::new(DisplayRow(15), 0)])
                    })
                });
            })
            .unwrap();
        for _ in 0..5 {
            workspace
                .update(cx, |_, window, cx| {
                    editor1.update(cx, |editor, cx| {
                        editor.change_selections(SelectionEffects::no_scroll(), window, cx, |s| {
                            s.select_display_ranges([DisplayPoint::new(DisplayRow(3), 0)
                                ..DisplayPoint::new(DisplayRow(3), 0)])
                        });
                    });
                })
                .unwrap();

            workspace
                .update(cx, |_, window, cx| {
                    editor1.update(cx, |editor, cx| {
                        editor.change_selections(SelectionEffects::no_scroll(), window, cx, |s| {
                            s.select_display_ranges([DisplayPoint::new(DisplayRow(13), 0)
                                ..DisplayPoint::new(DisplayRow(13), 0)])
                        })
                    });
                })
                .unwrap();
        }
        workspace
            .update(cx, |_, window, cx| {
                editor1.update(cx, |editor, cx| {
                    editor.transact(window, cx, |editor, window, cx| {
                        editor.change_selections(SelectionEffects::no_scroll(), window, cx, |s| {
                            s.select_display_ranges([DisplayPoint::new(DisplayRow(2), 0)
                                ..DisplayPoint::new(DisplayRow(14), 0)])
                        });
                        editor.insert("", window, cx);
                    })
                });
            })
            .unwrap();

        workspace
            .update(cx, |_, window, cx| {
                editor1.update(cx, |editor, cx| {
                    editor.change_selections(SelectionEffects::no_scroll(), window, cx, |s| {
                        s.select_display_ranges([DisplayPoint::new(DisplayRow(1), 0)
                            ..DisplayPoint::new(DisplayRow(1), 0)])
                    })
                });
            })
            .unwrap();
        workspace
            .update(cx, |w, window, cx| {
                w.go_back(w.active_pane().downgrade(), window, cx)
            })
            .unwrap()
            .await
            .unwrap();
        assert_eq!(
            active_location(&workspace, cx),
            (file1.clone(), DisplayPoint::new(DisplayRow(2), 0), 0.)
        );
        workspace
            .update(cx, |w, window, cx| {
                w.go_back(w.active_pane().downgrade(), window, cx)
            })
            .unwrap()
            .await
            .unwrap();
        assert_eq!(
            active_location(&workspace, cx),
            (file1.clone(), DisplayPoint::new(DisplayRow(3), 0), 0.)
        );

        fn active_location(
            workspace: &WindowHandle<Workspace>,
            cx: &mut TestAppContext,
        ) -> (ProjectPath, DisplayPoint, f64) {
            workspace
                .update(cx, |workspace, _, cx| {
                    let item = workspace.active_item(cx).unwrap();
                    let editor = item.downcast::<Editor>().unwrap();
                    let (selections, scroll_position) = editor.update(cx, |editor, cx| {
                        (
                            editor
                                .selections
                                .display_ranges(&editor.display_snapshot(cx)),
                            editor.scroll_position(cx),
                        )
                    });
                    (
                        item.project_path(cx).unwrap(),
                        selections[0].start,
                        scroll_position.y,
                    )
                })
                .unwrap()
        }
    }

    #[gpui::test]
    async fn test_reopening_closed_items(cx: &mut TestAppContext) {
        let app_state = init_test(cx);
        app_state
            .fs
            .as_fake()
            .insert_tree(
                path!("/root"),
                json!({
                    "a": {
                        "file1": "",
                        "file2": "",
                        "file3": "",
                        "file4": "",
                    },
                }),
            )
            .await;

        let project = Project::test(app_state.fs.clone(), [path!("/root").as_ref()], cx).await;
        project.update(cx, |project, _cx| {
            project.languages().add(markdown_language())
        });
        let workspace = cx.add_window(|window, cx| Workspace::test_new(project, window, cx));
        let pane = workspace
            .read_with(cx, |workspace, _| workspace.active_pane().clone())
            .unwrap();

        let entries = cx.update(|cx| workspace.root(cx).unwrap().file_project_paths(cx));
        let file1 = entries[0].clone();
        let file2 = entries[1].clone();
        let file3 = entries[2].clone();
        let file4 = entries[3].clone();

        let file1_item_id = workspace
            .update(cx, |w, window, cx| {
                w.open_path(file1.clone(), None, true, window, cx)
            })
            .unwrap()
            .await
            .unwrap()
            .item_id();
        let file2_item_id = workspace
            .update(cx, |w, window, cx| {
                w.open_path(file2.clone(), None, true, window, cx)
            })
            .unwrap()
            .await
            .unwrap()
            .item_id();
        let file3_item_id = workspace
            .update(cx, |w, window, cx| {
                w.open_path(file3.clone(), None, true, window, cx)
            })
            .unwrap()
            .await
            .unwrap()
            .item_id();
        let file4_item_id = workspace
            .update(cx, |w, window, cx| {
                w.open_path(file4.clone(), None, true, window, cx)
            })
            .unwrap()
            .await
            .unwrap()
            .item_id();
        assert_eq!(active_path(&workspace, cx), Some(file4.clone()));

        // Close all the pane items in some arbitrary order.
        workspace
            .update(cx, |_, window, cx| {
                pane.update(cx, |pane, cx| {
                    pane.close_item_by_id(file1_item_id, SaveIntent::Close, window, cx)
                })
            })
            .unwrap()
            .await
            .unwrap();
        assert_eq!(active_path(&workspace, cx), Some(file4.clone()));

        workspace
            .update(cx, |_, window, cx| {
                pane.update(cx, |pane, cx| {
                    pane.close_item_by_id(file4_item_id, SaveIntent::Close, window, cx)
                })
            })
            .unwrap()
            .await
            .unwrap();
        assert_eq!(active_path(&workspace, cx), Some(file3.clone()));

        workspace
            .update(cx, |_, window, cx| {
                pane.update(cx, |pane, cx| {
                    pane.close_item_by_id(file2_item_id, SaveIntent::Close, window, cx)
                })
            })
            .unwrap()
            .await
            .unwrap();
        assert_eq!(active_path(&workspace, cx), Some(file3.clone()));
        workspace
            .update(cx, |_, window, cx| {
                pane.update(cx, |pane, cx| {
                    pane.close_item_by_id(file3_item_id, SaveIntent::Close, window, cx)
                })
            })
            .unwrap()
            .await
            .unwrap();

        assert_eq!(active_path(&workspace, cx), None);

        // Reopen all the closed items, ensuring they are reopened in the same order
        // in which they were closed.
        workspace
            .update(cx, Workspace::reopen_closed_item)
            .unwrap()
            .await
            .unwrap();
        assert_eq!(active_path(&workspace, cx), Some(file3.clone()));

        workspace
            .update(cx, Workspace::reopen_closed_item)
            .unwrap()
            .await
            .unwrap();
        assert_eq!(active_path(&workspace, cx), Some(file2.clone()));

        workspace
            .update(cx, Workspace::reopen_closed_item)
            .unwrap()
            .await
            .unwrap();
        assert_eq!(active_path(&workspace, cx), Some(file4.clone()));

        workspace
            .update(cx, Workspace::reopen_closed_item)
            .unwrap()
            .await
            .unwrap();
        assert_eq!(active_path(&workspace, cx), Some(file1.clone()));

        // Reopening past the last closed item is a no-op.
        workspace
            .update(cx, Workspace::reopen_closed_item)
            .unwrap()
            .await
            .unwrap();
        assert_eq!(active_path(&workspace, cx), Some(file1.clone()));

        // Reopening closed items doesn't interfere with navigation history.
        workspace
            .update(cx, |workspace, window, cx| {
                workspace.go_back(workspace.active_pane().downgrade(), window, cx)
            })
            .unwrap()
            .await
            .unwrap();
        assert_eq!(active_path(&workspace, cx), Some(file4.clone()));

        workspace
            .update(cx, |workspace, window, cx| {
                workspace.go_back(workspace.active_pane().downgrade(), window, cx)
            })
            .unwrap()
            .await
            .unwrap();
        assert_eq!(active_path(&workspace, cx), Some(file2.clone()));

        workspace
            .update(cx, |workspace, window, cx| {
                workspace.go_back(workspace.active_pane().downgrade(), window, cx)
            })
            .unwrap()
            .await
            .unwrap();
        assert_eq!(active_path(&workspace, cx), Some(file3.clone()));

        workspace
            .update(cx, |workspace, window, cx| {
                workspace.go_back(workspace.active_pane().downgrade(), window, cx)
            })
            .unwrap()
            .await
            .unwrap();
        assert_eq!(active_path(&workspace, cx), Some(file4.clone()));

        workspace
            .update(cx, |workspace, window, cx| {
                workspace.go_back(workspace.active_pane().downgrade(), window, cx)
            })
            .unwrap()
            .await
            .unwrap();
        assert_eq!(active_path(&workspace, cx), Some(file3.clone()));

        workspace
            .update(cx, |workspace, window, cx| {
                workspace.go_back(workspace.active_pane().downgrade(), window, cx)
            })
            .unwrap()
            .await
            .unwrap();
        assert_eq!(active_path(&workspace, cx), Some(file2.clone()));

        workspace
            .update(cx, |workspace, window, cx| {
                workspace.go_back(workspace.active_pane().downgrade(), window, cx)
            })
            .unwrap()
            .await
            .unwrap();
        assert_eq!(active_path(&workspace, cx), Some(file1.clone()));

        workspace
            .update(cx, |workspace, window, cx| {
                workspace.go_back(workspace.active_pane().downgrade(), window, cx)
            })
            .unwrap()
            .await
            .unwrap();
        assert_eq!(active_path(&workspace, cx), Some(file1.clone()));

        fn active_path(
            workspace: &WindowHandle<Workspace>,
            cx: &TestAppContext,
        ) -> Option<ProjectPath> {
            workspace
                .read_with(cx, |workspace, cx| {
                    let item = workspace.active_item(cx)?;
                    item.project_path(cx)
                })
                .unwrap()
        }
    }

    fn init_keymap_test(cx: &mut TestAppContext) -> Arc<AppState> {
        cx.update(|cx| {
            let app_state = AppState::test(cx);

            theme::init(theme::LoadThemes::JustBase, cx);
            client::init(&app_state.client, cx);
            workspace::init(app_state.clone(), cx);
            onboarding::init(cx);
            app_state
        })
    }

    actions!(test_only, [ActionA, ActionB]);

    #[gpui::test]
    async fn test_base_keymap(cx: &mut gpui::TestAppContext) {
        let executor = cx.executor();
        let app_state = init_keymap_test(cx);
        let project = Project::test(app_state.fs.clone(), [], cx).await;
        let workspace =
            cx.add_window(|window, cx| Workspace::test_new(project.clone(), window, cx));

        // From the Atom keymap
        use workspace::ActivatePreviousPane;
        // From the JetBrains keymap
        use workspace::ActivatePreviousItem;

        app_state
            .fs
            .save(
                "/settings.json".as_ref(),
                &r#"{"base_keymap": "Atom"}"#.into(),
                Default::default(),
            )
            .await
            .unwrap();

        app_state
            .fs
            .save(
                "/keymap.json".as_ref(),
                &r#"[{"bindings": {"backspace": "test_only::ActionA"}}]"#.into(),
                Default::default(),
            )
            .await
            .unwrap();
        executor.run_until_parked();
        cx.update(|cx| {
            let settings_rx = watch_config_file(
                &executor,
                app_state.fs.clone(),
                PathBuf::from("/settings.json"),
            );
            let keymap_rx = watch_config_file(
                &executor,
                app_state.fs.clone(),
                PathBuf::from("/keymap.json"),
            );
            let global_settings_rx = watch_config_file(
                &executor,
                app_state.fs.clone(),
                PathBuf::from("/global_settings.json"),
            );
            handle_settings_file_changes(settings_rx, global_settings_rx, cx, |_, _| {});
            handle_keymap_file_changes(keymap_rx, cx);
        });
        workspace
            .update(cx, |workspace, _, cx| {
                workspace.register_action(|_, _: &ActionA, _window, _cx| {});
                workspace.register_action(|_, _: &ActionB, _window, _cx| {});
                workspace.register_action(|_, _: &ActivatePreviousPane, _window, _cx| {});
                workspace.register_action(|_, _: &ActivatePreviousItem, _window, _cx| {});
                cx.notify();
            })
            .unwrap();
        executor.run_until_parked();
        // Test loading the keymap base at all
        assert_key_bindings_for(
            workspace.into(),
            cx,
            vec![("backspace", &ActionA), ("k", &ActivatePreviousPane)],
            line!(),
        );

        // Test modifying the users keymap, while retaining the base keymap
        app_state
            .fs
            .save(
                "/keymap.json".as_ref(),
                &r#"[{"bindings": {"backspace": "test_only::ActionB"}}]"#.into(),
                Default::default(),
            )
            .await
            .unwrap();

        executor.run_until_parked();

        assert_key_bindings_for(
            workspace.into(),
            cx,
            vec![("backspace", &ActionB), ("k", &ActivatePreviousPane)],
            line!(),
        );

        // Test modifying the base, while retaining the users keymap
        app_state
            .fs
            .save(
                "/settings.json".as_ref(),
                &r#"{"base_keymap": "JetBrains"}"#.into(),
                Default::default(),
            )
            .await
            .unwrap();

        executor.run_until_parked();

        assert_key_bindings_for(
            workspace.into(),
            cx,
            vec![("backspace", &ActionB), ("{", &ActivatePreviousItem)],
            line!(),
        );
    }

    #[gpui::test]
    async fn test_disabled_keymap_binding(cx: &mut gpui::TestAppContext) {
        let executor = cx.executor();
        let app_state = init_keymap_test(cx);
        let project = Project::test(app_state.fs.clone(), [], cx).await;
        let workspace =
            cx.add_window(|window, cx| Workspace::test_new(project.clone(), window, cx));

        // From the Atom keymap
        use workspace::ActivatePreviousPane;
        // From the JetBrains keymap
        use diagnostics::Deploy;

        workspace
            .update(cx, |workspace, _, _| {
                workspace.register_action(|_, _: &ActionA, _window, _cx| {});
                workspace.register_action(|_, _: &ActionB, _window, _cx| {});
                workspace.register_action(|_, _: &Deploy, _window, _cx| {});
            })
            .unwrap();
        app_state
            .fs
            .save(
                "/settings.json".as_ref(),
                &r#"{"base_keymap": "Atom"}"#.into(),
                Default::default(),
            )
            .await
            .unwrap();
        app_state
            .fs
            .save(
                "/keymap.json".as_ref(),
                &r#"[{"bindings": {"backspace": "test_only::ActionA"}}]"#.into(),
                Default::default(),
            )
            .await
            .unwrap();

        cx.update(|cx| {
            let settings_rx = watch_config_file(
                &executor,
                app_state.fs.clone(),
                PathBuf::from("/settings.json"),
            );
            let keymap_rx = watch_config_file(
                &executor,
                app_state.fs.clone(),
                PathBuf::from("/keymap.json"),
            );

            let global_settings_rx = watch_config_file(
                &executor,
                app_state.fs.clone(),
                PathBuf::from("/global_settings.json"),
            );
            handle_settings_file_changes(settings_rx, global_settings_rx, cx, |_, _| {});
            handle_keymap_file_changes(keymap_rx, cx);
        });

        cx.background_executor.run_until_parked();

        cx.background_executor.run_until_parked();
        // Test loading the keymap base at all
        assert_key_bindings_for(
            workspace.into(),
            cx,
            vec![("backspace", &ActionA), ("k", &ActivatePreviousPane)],
            line!(),
        );

        // Test disabling the key binding for the base keymap
        app_state
            .fs
            .save(
                "/keymap.json".as_ref(),
                &r#"[{"bindings": {"backspace": null}}]"#.into(),
                Default::default(),
            )
            .await
            .unwrap();

        cx.background_executor.run_until_parked();

        assert_key_bindings_for(
            workspace.into(),
            cx,
            vec![("k", &ActivatePreviousPane)],
            line!(),
        );

        // Test modifying the base, while retaining the users keymap
        app_state
            .fs
            .save(
                "/settings.json".as_ref(),
                &r#"{"base_keymap": "JetBrains"}"#.into(),
                Default::default(),
            )
            .await
            .unwrap();

        cx.background_executor.run_until_parked();

        assert_key_bindings_for(workspace.into(), cx, vec![("6", &Deploy)], line!());
    }

    #[gpui::test]
    async fn test_generate_keymap_json_schema_for_registered_actions(
        cx: &mut gpui::TestAppContext,
    ) {
        init_keymap_test(cx);
        cx.update(|cx| {
            // Make sure it doesn't panic.
            KeymapFile::generate_json_schema_for_registered_actions(cx);
        });
    }

    /// Checks that action namespaces are the expected set. The purpose of this is to prevent typos
    /// and let you know when introducing a new namespace.
    #[gpui::test]
    async fn test_action_namespaces(cx: &mut gpui::TestAppContext) {
        use itertools::Itertools;

        init_keymap_test(cx);
        cx.update(|cx| {
            let all_actions = cx.all_action_names();

            let mut actions_without_namespace = Vec::new();
            let all_namespaces = all_actions
                .iter()
                .filter_map(|action_name| {
                    let namespace = action_name
                        .split("::")
                        .collect::<Vec<_>>()
                        .into_iter()
                        .rev()
                        .skip(1)
                        .rev()
                        .join("::");
                    if namespace.is_empty() {
                        actions_without_namespace.push(*action_name);
                    }
                    if &namespace == "test_only" || &namespace == "stories" {
                        None
                    } else {
                        Some(namespace)
                    }
                })
                .sorted()
                .dedup()
                .collect::<Vec<_>>();
            assert_eq!(actions_without_namespace, Vec::<&str>::new());

            let expected_namespaces = vec![
                "action",
                "activity_indicator",
                "agent",
                #[cfg(not(target_os = "macos"))]
                "app_menu",
                "assistant",
                "assistant2",
                "auto_update",
                "branches",
                "buffer_search",
                "channel_modal",
                "cli",
                "client",
                "collab",
                "collab_panel",
                "command_palette",
                "console",
                "context_server",
                "copilot",
                "debug_panel",
                "debugger",
                "dev",
                "diagnostics",
                "edit_prediction",
                "editor",
                "feedback",
                "file_finder",
                "git",
                "git_onboarding",
                "git_panel",
                "go_to_line",
                "icon_theme_selector",
                "journal",
                "jump",
                "keymap_editor",
                "keystroke_input",
                "language_selector",
                "line_ending_selector",
                "lsp_tool",
                "markdown",
                "menu",
                "notebook",
                "notification_panel",
                "onboarding",
                "outline",
                "outline_panel",
                "pane",
                "panel",
                "picker",
                "project_panel",
                "project_search",
                "project_symbols",
                "projects",
                "repl",
                "rules_library",
                "search",
                "settings_editor",
                "settings_profile_selector",
                "snippets",
                "stash_picker",
                "supermaven",
                "svg",
                "syntax_tree_view",
                "tab_switcher",
                "task",
                "terminal",
                "terminal_panel",
                "theme_selector",
                "toast",
                "toolchain",
                "variable_list",
                "vim",
                "window",
                "workspace",
                "zed",
                "zed_actions",
                "zed_predict_onboarding",
                "zeta",
            ];
            assert_eq!(
                all_namespaces,
                expected_namespaces
                    .into_iter()
                    .map(|namespace| namespace.to_string())
                    .sorted()
                    .collect::<Vec<_>>()
            );
        });
    }

    #[gpui::test]
    fn test_bundled_settings_and_themes(cx: &mut App) {
        cx.text_system()
            .add_fonts(vec![
                Assets
                    .load("fonts/lilex/Lilex-Regular.ttf")
                    .unwrap()
                    .unwrap(),
                Assets
                    .load("fonts/ibm-plex-sans/IBMPlexSans-Regular.ttf")
                    .unwrap()
                    .unwrap(),
            ])
            .unwrap();
        let themes = ThemeRegistry::default();
        settings::init(cx);
        theme::init(theme::LoadThemes::JustBase, cx);

        let mut has_default_theme = false;
        for theme_name in themes.list().into_iter().map(|meta| meta.name) {
            let theme = themes.get(&theme_name).unwrap();
            assert_eq!(theme.name, theme_name);
            if theme.name.as_ref() == "One Dark" {
                has_default_theme = true;
            }
        }
        assert!(has_default_theme);
    }

    #[gpui::test]
    async fn test_bundled_files_editor(cx: &mut TestAppContext) {
        let app_state = init_test(cx);
        cx.update(init);

        let project = Project::test(app_state.fs.clone(), [], cx).await;
        let _window = cx.add_window(|window, cx| Workspace::test_new(project, window, cx));

        cx.update(|cx| {
            cx.dispatch_action(&OpenDefaultSettings);
        });
        cx.run_until_parked();

        assert_eq!(cx.read(|cx| cx.windows().len()), 1);

        let workspace = cx.windows()[0].downcast::<Workspace>().unwrap();
        let active_editor = workspace
            .update(cx, |workspace, _, cx| {
                workspace.active_item_as::<Editor>(cx)
            })
            .unwrap();
        assert!(
            active_editor.is_some(),
            "Settings action should have opened an editor with the default file contents"
        );

        let active_editor = active_editor.unwrap();
        assert!(
            active_editor.read_with(cx, |editor, cx| editor.read_only(cx)),
            "Default settings should be readonly"
        );
        assert!(
            active_editor.read_with(cx, |editor, cx| editor.buffer().read(cx).read_only()),
            "The underlying buffer should also be readonly for the shipped default settings"
        );
    }

    #[gpui::test]
    async fn test_bundled_languages(cx: &mut TestAppContext) {
        let fs = fs::FakeFs::new(cx.background_executor.clone());
        env_logger::builder().is_test(true).try_init().ok();
        let settings = cx.update(SettingsStore::test);
        cx.set_global(settings);
        let languages = LanguageRegistry::test(cx.executor());
        let languages = Arc::new(languages);
        let node_runtime = node_runtime::NodeRuntime::unavailable();
        cx.update(|cx| {
            languages::init(languages.clone(), fs, node_runtime, cx);
        });
        for name in languages.language_names() {
            languages
                .language_for_name(name.as_ref())
                .await
                .with_context(|| format!("language name {name}"))
                .unwrap();
        }
        cx.run_until_parked();
    }

    pub(crate) fn init_test(cx: &mut TestAppContext) -> Arc<AppState> {
        init_test_with_state(cx, cx.update(AppState::test))
    }

    fn init_test_with_state(
        cx: &mut TestAppContext,
        mut app_state: Arc<AppState>,
    ) -> Arc<AppState> {
        cx.update(move |cx| {
            env_logger::builder().is_test(true).try_init().ok();

            let state = Arc::get_mut(&mut app_state).unwrap();
            state.build_window_options = build_window_options;
            app_state.languages.add(markdown_language());

            gpui_tokio::init(cx);
            theme::init(theme::LoadThemes::JustBase, cx);
            audio::init(cx);
            channel::init(&app_state.client, app_state.user_store.clone(), cx);
            call::init(app_state.client.clone(), app_state.user_store.clone(), cx);
            notifications::init(app_state.client.clone(), app_state.user_store.clone(), cx);
            workspace::init(app_state.clone(), cx);
            release_channel::init(SemanticVersion::default(), cx);
            command_palette::init(cx);
            editor::init(cx);
            collab_ui::init(&app_state, cx);
            git_ui::init(cx);
            project_panel::init(cx);
            outline_panel::init(cx);
            terminal_view::init(cx);
            copilot::copilot_chat::init(
                app_state.fs.clone(),
                app_state.client.http_client(),
                copilot::copilot_chat::CopilotChatConfiguration::default(),
                cx,
            );
            image_viewer::init(cx);
            language_model::init(app_state.client.clone(), cx);
            language_models::init(app_state.user_store.clone(), app_state.client.clone(), cx);
            web_search::init(cx);
            web_search_providers::init(app_state.client.clone(), cx);
            let prompt_builder = PromptBuilder::load(app_state.fs.clone(), false, cx);
            agent_ui::init(
                app_state.fs.clone(),
                app_state.client.clone(),
                prompt_builder.clone(),
                app_state.languages.clone(),
                false,
                cx,
            );
            repl::init(app_state.fs.clone(), cx);
            repl::notebook::init(cx);
            tasks_ui::init(cx);
            project::debugger::breakpoint_store::BreakpointStore::init(
                &app_state.client.clone().into(),
            );
            project::debugger::dap_store::DapStore::init(&app_state.client.clone().into(), cx);
            debugger_ui::init(cx);
            initialize_workspace(app_state.clone(), prompt_builder, cx);
            search::init(cx);
            app_state
        })
    }

    fn rust_lang() -> Arc<language::Language> {
        Arc::new(language::Language::new(
            language::LanguageConfig {
                name: "Rust".into(),
                matcher: LanguageMatcher {
                    path_suffixes: vec!["rs".to_string()],
                    ..Default::default()
                },
                ..Default::default()
            },
            Some(tree_sitter_rust::LANGUAGE.into()),
        ))
    }

    fn markdown_language() -> Arc<language::Language> {
        Arc::new(language::Language::new(
            language::LanguageConfig {
                name: "Markdown".into(),
                matcher: LanguageMatcher {
                    path_suffixes: vec!["md".to_string()],
                    ..Default::default()
                },
                ..Default::default()
            },
            Some(tree_sitter_md::LANGUAGE.into()),
        ))
    }

    #[track_caller]
    fn assert_key_bindings_for(
        window: AnyWindowHandle,
        cx: &TestAppContext,
        actions: Vec<(&'static str, &dyn Action)>,
        line: u32,
    ) {
        let available_actions = cx
            .update(|cx| window.update(cx, |_, window, cx| window.available_actions(cx)))
            .unwrap();
        for (key, action) in actions {
            let bindings = cx
                .update(|cx| window.update(cx, |_, window, _| window.bindings_for_action(action)))
                .unwrap();
            // assert that...
            assert!(
                available_actions.iter().any(|bound_action| {
                    // actions match...
                    bound_action.partial_eq(action)
                }),
                "On {} Failed to find {}",
                line,
                action.name(),
            );
            assert!(
                // and key strokes contain the given key
                bindings
                    .into_iter()
                    .any(|binding| binding.keystrokes().iter().any(|k| k.key() == key)),
                "On {} Failed to find {} with key binding {}",
                line,
                action.name(),
                key
            );
        }
    }

    #[gpui::test]
    async fn test_opening_project_settings_when_excluded(cx: &mut gpui::TestAppContext) {
        // Use the proper initialization for runtime state
        let app_state = init_keymap_test(cx);

        eprintln!("Running test_opening_project_settings_when_excluded");

        // 1. Set up a project with some project settings
        let settings_init =
            r#"{ "UNIQUEVALUE": true, "git": { "inline_blame": { "enabled": false } } }"#;
        app_state
            .fs
            .as_fake()
            .insert_tree(
                Path::new("/root"),
                json!({
                    ".zed": {
                        "settings.json": settings_init
                    }
                }),
            )
            .await;

        eprintln!("Created project with .zed/settings.json containing UNIQUEVALUE");

        // 2. Create a project with the file system and load it
        let project = Project::test(app_state.fs.clone(), [Path::new("/root")], cx).await;

        // Save original settings content for comparison
        let original_settings = app_state
            .fs
            .load(Path::new("/root/.zed/settings.json"))
            .await
            .unwrap();

        let original_settings_str = original_settings.clone();

        // Verify settings exist on disk and have expected content
        eprintln!("Original settings content: {}", original_settings_str);
        assert!(
            original_settings_str.contains("UNIQUEVALUE"),
            "Test setup failed - settings file doesn't contain our marker"
        );

        // 3. Add .zed to file scan exclusions in user settings
        cx.update_global::<SettingsStore, _>(|store, cx| {
            store.update_user_settings(cx, |worktree_settings| {
                worktree_settings.project.worktree.file_scan_exclusions =
                    Some(vec![".zed".to_string()]);
            });
        });

        eprintln!("Added .zed to file_scan_exclusions in settings");

        // 4. Run tasks to apply settings
        cx.background_executor.run_until_parked();

        // 5. Critical: Verify .zed is actually excluded from worktree
        let worktree = cx.update(|cx| project.read(cx).worktrees(cx).next().unwrap());

        let has_zed_entry =
            cx.update(|cx| worktree.read(cx).entry_for_path(rel_path(".zed")).is_some());

        eprintln!(
            "Is .zed directory visible in worktree after exclusion: {}",
            has_zed_entry
        );

        // This assertion verifies the test is set up correctly to show the bug
        // If .zed is not excluded, the test will fail here
        assert!(
            !has_zed_entry,
            "Test precondition failed: .zed directory should be excluded but was found in worktree"
        );

        // 6. Create workspace and trigger the actual function that causes the bug
        let window = cx.add_window(|window, cx| Workspace::test_new(project.clone(), window, cx));
        window
            .update(cx, |workspace, window, cx| {
                // Call the exact function that contains the bug
                eprintln!("About to call open_project_settings_file");
                open_project_settings_file(workspace, &OpenProjectSettingsFile, window, cx);
            })
            .unwrap();

        // 7. Run background tasks until completion
        cx.background_executor.run_until_parked();

        // 8. Verify file contents after calling function
        let new_content = app_state
            .fs
            .load(Path::new("/root/.zed/settings.json"))
            .await
            .unwrap();

        let new_content_str = new_content;
        eprintln!("New settings content: {}", new_content_str);

        // The bug causes the settings to be overwritten with empty settings
        // So if the unique value is no longer present, the bug has been reproduced
        let bug_exists = !new_content_str.contains("UNIQUEVALUE");
        eprintln!("Bug reproduced: {}", bug_exists);

        // This assertion should fail if the bug exists - showing the bug is real
        assert!(
            new_content_str.contains("UNIQUEVALUE"),
            "BUG FOUND: Project settings were overwritten when opening via command - original custom content was lost"
        );
    }

    #[gpui::test]
    async fn test_prefer_focused_window(cx: &mut gpui::TestAppContext) {
        let app_state = init_test(cx);
        let paths = [PathBuf::from(path!("/dir/document.txt"))];

        app_state
            .fs
            .as_fake()
            .insert_tree(
                path!("/dir"),
                json!({
                    "document.txt": "Some of the documentation's content."
                }),
            )
            .await;

        let project_a = Project::test(app_state.fs.clone(), [path!("/dir").as_ref()], cx).await;
        let window_a =
            cx.add_window(|window, cx| Workspace::test_new(project_a.clone(), window, cx));

        let project_b = Project::test(app_state.fs.clone(), [path!("/dir").as_ref()], cx).await;
        let window_b =
            cx.add_window(|window, cx| Workspace::test_new(project_b.clone(), window, cx));

        let project_c = Project::test(app_state.fs.clone(), [path!("/dir").as_ref()], cx).await;
        let window_c =
            cx.add_window(|window, cx| Workspace::test_new(project_c.clone(), window, cx));

        for window in [window_a, window_b, window_c] {
            let _ = cx.update_window(*window, |_, window, _| {
                window.activate_window();
            });

            cx.update(|cx| {
                let open_options = OpenOptions {
                    prefer_focused_window: true,
                    ..Default::default()
                };

                workspace::open_paths(&paths, app_state.clone(), open_options, cx)
            })
            .await
            .unwrap();

            cx.update_window(*window, |_, window, _| assert!(window.is_window_active()))
                .unwrap();

            let _ = window.read_with(cx, |workspace, cx| {
                let pane = workspace.active_pane().read(cx);
                let project_path = pane.active_item().unwrap().project_path(cx).unwrap();

                assert_eq!(
                    project_path.path.as_ref().as_std_path().to_str().unwrap(),
                    path!("document.txt")
                )
            });
        }
    }
}<|MERGE_RESOLUTION|>--- conflicted
+++ resolved
@@ -1034,10 +1034,6 @@
                 ..Default::default()
             })
         })
-<<<<<<< HEAD
-        .register_action(|_, action: &OpenBrowser, _window, cx| cx.open_url(&action.url))
-        .register_action(deepl_translate)
-=======
         .register_action(|workspace, action: &OpenBrowser, _window, cx| {
             // Parse and validate the URL to ensure it's properly formatted
             match url::Url::parse(&action.url) {
@@ -1056,7 +1052,7 @@
                 }
             }
         })
->>>>>>> 1683052e
+        .register_action(deepl_translate)
         .register_action(|workspace, _: &workspace::Open, window, cx| {
             telemetry::event!("Project Opened");
             let paths = workspace.prompt_for_open_path(
