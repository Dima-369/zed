--- conflicted
+++ resolved
@@ -633,11 +633,8 @@
 
         go_to_line::init(cx);
         file_finder::init(cx);
-<<<<<<< HEAD
         file_explorer::init(cx);
-=======
         search_everywhere::init(cx);
->>>>>>> 988c507b
         tab_switcher::init(cx);
         outline::init(cx);
         project_symbols::init(cx);
