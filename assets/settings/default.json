{
  "$schema": "zed://schemas/settings",
  /// The displayed name of this project. If not set or null, the root directory name
  /// will be displayed.
  "project_name": null,
  // The name of the Zed theme to use for the UI.
  //
  // `mode` is one of:
  // - "system": Use the theme that corresponds to the system's appearance
  // - "light": Use the theme indicated by the "light" field
  // - "dark": Use the theme indicated by the "dark" field
  "theme": {
    "mode": "system",
    "light": "One Light",
    "dark": "One Dark",
  },
  "icon_theme": "Zed (Default)",
  // The name of a base set of key bindings to use.
  // This setting can take six values, each named after another
  // text editor:
  //
  // 1. "VSCode"
  // 2. "Atom"
  // 3. "JetBrains"
  // 4. "None"
  // 5. "SublimeText"
  // 6. "TextMate"
  "base_keymap": "VSCode",
  // Features that can be globally enabled or disabled
  "features": {
    // Which edit prediction provider to use.
    "edit_prediction_provider": "zed",
  },
  // The name of a font to use for rendering text in the editor
  // ".ZedMono" currently aliases to Lilex
  // but this may change in the future.
  "buffer_font_family": ".ZedMono",
  // Set the buffer text's font fallbacks, this will be merged with
  // the platform's default fallbacks.
  "buffer_font_fallbacks": null,
  // The OpenType features to enable for text in the editor.
  "buffer_font_features": {
    // Disable ligatures:
    // "calt": false
  },
  // The default font size for text in the editor
  "buffer_font_size": 15,
  // The weight of the editor font in standard CSS units from 100 to 900.
  "buffer_font_weight": 400,
  // Set the buffer's line height.
  // May take 3 values:
  //  1. Use a line height that's comfortable for reading (1.618)
  //         "buffer_line_height": "comfortable"
  //  2. Use a standard line height, (1.3)
  //         "buffer_line_height": "standard",
  //  3. Use a custom line height
  //         "buffer_line_height": {
  //           "custom": 2
  //         },
  "buffer_line_height": "comfortable",
  // The name of a font to use for rendering text in the UI
  // You can set this to ".SystemUIFont" to use the system font
  // ".ZedSans" currently aliases to "IBM Plex Sans", but this may
  // change in the future
  "ui_font_family": ".ZedSans",
  // Set the UI's font fallbacks, this will be merged with the platform's
  // default font fallbacks.
  "ui_font_fallbacks": null,
  // The OpenType features to enable for text in the UI
  "ui_font_features": {
    // Disable ligatures:
    "calt": false,
  },
  // The weight of the UI font in standard CSS units from 100 to 900.
  "ui_font_weight": 400,
  // The default font size for text in the UI
  "ui_font_size": 16,
  // The default font size for agent responses in the agent panel. Falls back to the UI font size if unset.
  "agent_ui_font_size": null,
  // The default font size for user messages in the agent panel.
  "agent_buffer_font_size": 12,
  // How much to fade out unused code.
  "unnecessary_code_fade": 0.3,
  // Active pane styling settings.
  "active_pane_modifiers": {
    // Inset border size of the active pane, in pixels.
    "border_size": 0.0,
    // Opacity of the inactive panes. 0 means transparent, 1 means opaque.
    // Values are clamped to the [0.0, 1.0] range.
    "inactive_opacity": 1.0,
  },
  // Layout mode of the bottom dock. Defaults to "contained"
  //   choices: contained, full, left_aligned, right_aligned
  "bottom_dock_layout": "contained",
  // The direction that you want to split panes horizontally. Defaults to "down"
  "pane_split_direction_horizontal": "down",
  // The direction that you want to split panes vertically. Defaults to "right"
  "pane_split_direction_vertical": "right",
  // Centered layout related settings.
  "centered_layout": {
    // The relative width of the left padding of the central pane from the
    // workspace when the centered layout is used.
    "left_padding": 0.2,
    // The relative width of the right padding of the central pane from the
    // workspace when the centered layout is used.
    "right_padding": 0.2,
  },
  // Image viewer settings
  "image_viewer": {
    // The unit for image file sizes: "binary" (KiB, MiB) or decimal (KB, MB)
    "unit": "binary",
  },
  // Determines the modifier to be used to add multiple cursors with the mouse. The open hover link mouse gestures will adapt such that it do not conflict with the multicursor modifier.
  //
  // 1. Maps to `Alt` on Linux and Windows and to `Option` on MacOS:
  //    "alt"
  // 2. Maps `Control` on Linux and Windows and to `Command` on MacOS:
  //    "cmd_or_ctrl" (alias: "cmd", "ctrl")
  "multi_cursor_modifier": "alt",
  // Whether to enable vim modes and key bindings.
  "vim_mode": false,
  // Whether to enable helix mode and key bindings.
  // Enabling this mode will automatically enable vim mode.
  "helix_mode": false,
  // Whether to show the informational hover box when moving the mouse
  // over symbols in the editor.
  "hover_popover_enabled": true,
  // Time to wait in milliseconds before showing the informational hover box.
  "hover_popover_delay": 300,
  // Whether to confirm before quitting Zed.
  "confirm_quit": false,
  // Whether to restore last closed project when fresh Zed instance is opened
  // May take 3 values:
  //  1. All workspaces open during last session
  //         "restore_on_startup": "last_session"
  //  2. The workspace opened
  //         "restore_on_startup": "last_workspace",
  //  3. Do not restore previous workspaces
  //         "restore_on_startup": "none",
  "restore_on_startup": "last_session",
  // Whether to attempt to restore previous file's state when opening it again.
  // The state is stored per pane.
  // When disabled, defaults are applied instead of the state restoration.
  //
  // E.g. for editors, selections, folds and scroll positions are restored, if the same file is closed and, later, opened again in the same pane.
  // When disabled, a single selection in the very beginning of the file, zero scroll position and no folds state is used as a default.
  //
  // Default: true
  "restore_on_file_reopen": true,
  // Whether to automatically close files that have been deleted on disk.
  "close_on_file_delete": false,
  // Relative size of the drop target in the editor that will open dropped file as a split pane (0-0.5)
  // E.g. 0.25 == If you drop onto the top/bottom quarter of the pane a new vertical split will be used
  //              If you drop onto the left/right quarter of the pane a new horizontal split will be used
  "drop_target_size": 0.2,
  // Whether the window should be closed when using 'close active item' on a window with no tabs.
  // May take 3 values:
  //  1. Use the current platform's convention
  //         "when_closing_with_no_tabs": "platform_default"
  //  2. Always close the window:
  //         "when_closing_with_no_tabs": "close_window",
  //  3. Never close the window
  //         "when_closing_with_no_tabs": "keep_window_open",
  "when_closing_with_no_tabs": "platform_default",
  // What to do when the last window is closed.
  // May take 2 values:
  //  1. Use the current platform's convention
  //         "on_last_window_closed": "platform_default"
  //  2. Always quit the application
  //         "on_last_window_closed": "quit_app",
  "on_last_window_closed": "platform_default",
  // Whether to show padding for zoomed panels.
  // When enabled, zoomed center panels (e.g. code editor) will have padding all around,
  // while zoomed bottom/left/right panels will have padding to the top/right/left (respectively).
  //
  // Default: true
  "zoomed_padding": true,
  // What draws Zed's window decorations (titlebar):
  // 1. Client application (Zed) draws its own window decorations
  //    "client"
  // 2. Display server draws the window decorations. Not supported by GNOME Wayland.
  //    "server"
  //
  // This requires restarting Zed for changes to take effect.
  //
  // Default: "client"
  "window_decorations": "client",
  // Whether to use the system provided dialogs for Open and Save As.
  // When set to false, Zed will use the built-in keyboard-first pickers.
  "use_system_path_prompts": true,
  // Whether to use the system provided dialogs for prompts, such as confirmation
  // prompts.
  // When set to false, Zed will use its built-in prompts. Note that on Linux,
  // this option is ignored and Zed will always use the built-in prompts.
  "use_system_prompts": true,
  // Whether the cursor blinks in the editor.
  "cursor_blink": true,
  // Cursor shape for the default editor.
  //  1. A vertical bar
  //     "bar"
  //  2. A block that surrounds the following character
  //     "block"
  //  3. An underline / underscore that runs along the following character
  //     "underline"
  //  4. A box drawn around the following character
  //     "hollow"
  //
  // Default: "bar"
  "cursor_shape": "bar",
  // Determines when the mouse cursor should be hidden in an editor or input box.
  //
  // 1. Never hide the mouse cursor:
  //    "never"
  // 2. Hide only when typing:
  //    "on_typing"
  // 3. Hide on both typing and cursor movement:
  //    "on_typing_and_movement"
  "hide_mouse": "on_typing_and_movement",
  // Determines how snippets are sorted relative to other completion items.
  //
  // 1. Place snippets at the top of the completion list:
  //    "top"
  // 2. Place snippets normally without any preference:
  //    "inline"
  // 3. Place snippets at the bottom of the completion list:
  //    "bottom"
  // 4. Do not show snippets in the completion list:
  //    "none"
  "snippet_sort_order": "inline",
  // How to highlight the current line in the editor.
  //
  // 1. Don't highlight the current line:
  //    "none"
  // 2. Highlight the gutter area:
  //    "gutter"
  // 3. Highlight the editor area:
  //    "line"
  // 4. Highlight the full line (default):
  //    "all"
  "current_line_highlight": "all",
  // Whether to highlight all occurrences of the selected text in an editor.
  "selection_highlight": true,
  // Whether the text selection should have rounded corners.
  "rounded_selection": true,
  // The debounce delay before querying highlights from the language
  // server based on the current cursor location.
  "lsp_highlight_debounce": 75,
  // The minimum APCA perceptual contrast between foreground and background colors.
  // APCA (Accessible Perceptual Contrast Algorithm) is more accurate than WCAG 2.x,
  // especially for dark mode. Values range from 0 to 106.
  //
  // Based on APCA Readability Criterion (ARC) Bronze Simple Mode:
  // https://readtech.org/ARC/tests/bronze-simple-mode/
  // - 0: No contrast adjustment
  // - 45: Minimum for large fluent text (36px+)
  // - 60: Minimum for other content text
  // - 75: Minimum for body text
  // - 90: Preferred for body text
  //
  // This only affects text drawn over highlight backgrounds in the editor.
  "minimum_contrast_for_highlights": 45,
  // Whether to pop the completions menu while typing in an editor without
  // explicitly requesting it.
  "show_completions_on_input": true,
  // Whether to display inline and alongside documentation for items in the
  // completions menu
  "show_completion_documentation": true,
  // Whether to colorize brackets in the editor.
  // (also known as "rainbow brackets")
  //
  // The colors that are used for different indentation levels are defined in the theme (theme key: `accents`).
  // They can be customized by using theme overrides.
  "colorize_brackets": false,
  // When to show the scrollbar in the completion menu.
  // This setting can take four values:
  //
  // 1. Show the scrollbar if there's important information or
  //    follow the system's configured behavior
  //   "auto"
  // 2. Match the system's configured behavior:
  //    "system"
  // 3. Always show the scrollbar:
  //    "always"
  // 4. Never show the scrollbar:
  //    "never" (default)
  "completion_menu_scrollbar": "never",
  // Show method signatures in the editor, when inside parentheses.
  "auto_signature_help": false,
  // Whether to show the signature help after completion or a bracket pair inserted.
  // If `auto_signature_help` is enabled, this setting will be treated as enabled also.
  "show_signature_help_after_edits": false,
  // Whether to show code action button at start of buffer line.
  "inline_code_actions": true,
  // Whether to allow drag and drop text selection in buffer.
  "drag_and_drop_selection": {
    // When true, enables drag and drop text selection in buffer.
    "enabled": true,
    // The delay in milliseconds that must elapse before drag and drop is allowed. Otherwise, a new text selection is created.
    "delay": 300,
  },
  // What to do when go to definition yields no results.
  //
  // 1. Do nothing: `none`
  // 2. Find references for the same symbol: `find_all_references` (default)
  "go_to_definition_fallback": "find_all_references",
  // Which level to use to filter out diagnostics displayed in the editor.
  //
  // Affects the editor rendering only, and does not interrupt
  // the functionality of diagnostics fetching and project diagnostics editor.
  // Which files containing diagnostic errors/warnings to mark in the tabs.
  // Diagnostics are only shown when file icons are also active.
  // This setting only works when can take the following three values:
  //
  // Which diagnostic indicators to show in the scrollbar, their level should be more or equal to the specified severity level.
  // Possible values:
  //  - "off" — no diagnostics are allowed
  //  - "error"
  //  - "warning"
  //  - "info"
  //  - "hint"
  //  - "all" — allow all diagnostics (default)
  "diagnostics_max_severity": "all",
  // Whether to show wrap guides (vertical rulers) in the editor.
  // Setting this to true will show a guide at the 'preferred_line_length' value
  // if 'soft_wrap' is set to 'preferred_line_length', and will show any
  // additional guides as specified by the 'wrap_guides' setting.
  "show_wrap_guides": true,
  // Character counts at which to show wrap guides in the editor.
  "wrap_guides": [],
  // Hide the values of in variables from visual display in private files
  "redact_private_values": false,
  // The default number of lines to expand excerpts in the multibuffer by.
  "expand_excerpt_lines": 5,
  // The default number of context lines shown in multibuffer excerpts.
  "excerpt_context_lines": 2,
  // Globs to match against file paths to determine if a file is private.
  "private_files": ["**/.env*", "**/*.pem", "**/*.key", "**/*.cert", "**/*.crt", "**/secrets.yml"],
  // Whether to use additional LSP queries to format (and amend) the code after
  // every "trigger" symbol input, defined by LSP server capabilities.
  "use_on_type_format": true,
  // Whether to automatically add matching closing characters when typing
  // opening parenthesis, bracket, brace, single or double quote characters.
  // For example, when you type '(', Zed will add a closing ) at the correct position.
  "use_autoclose": true,
  // Whether to automatically surround selected text when typing opening parenthesis,
  // bracket, brace, single or double quote characters.
  // For example, when you select text and type '(', Zed will surround the text with ().
  "use_auto_surround": true,
  // Whether indentation should be adjusted based on the context whilst typing.
  "auto_indent": true,
  // Whether indentation of pasted content should be adjusted based on the context.
  "auto_indent_on_paste": true,
  // Controls how the editor handles the autoclosed characters.
  // When set to `false`(default), skipping over and auto-removing of the closing characters
  // happen only for auto-inserted characters.
  // Otherwise(when `true`), the closing characters are always skipped over and auto-removed
  // no matter how they were inserted.
  "always_treat_brackets_as_autoclosed": false,
  // Controls where the `editor::Rewrap` action is allowed in the current language scope.
  //
  // This setting can take three values:
  //
  // 1. Only allow rewrapping in comments:
  //    "in_comments"
  // 2. Only allow rewrapping in the current selection(s):
  //    "in_selections"
  // 3. Allow rewrapping anywhere:
  //    "anywhere"
  //
  // When using values other than `in_comments`, it is possible for the rewrapping to produce code
  // that is syntactically invalid. Keep this in mind when selecting which behavior you would like
  // to use.
  //
  // Note: This setting has no effect in Vim mode, as rewrap is already allowed everywhere.
  "allow_rewrap": "in_comments",
  // Controls whether edit predictions are shown immediately (true)
  // or manually by triggering `editor::ShowEditPrediction` (false).
  "show_edit_predictions": true,
  // Controls whether edit predictions are shown in a given language scope.
  // Example: ["string", "comment"]
  "edit_predictions_disabled_in": [],
  // Whether to show tabs and spaces in the editor.
  // This setting can take four values:
  //
  // 1. Draw tabs and spaces only for the selected text (default):
  //    "selection"
  // 2. Do not draw any tabs or spaces:
  //    "none"
  // 3. Draw all invisible symbols:
  //    "all"
  // 4. Draw whitespaces at boundaries only:
  //    "boundary"
  // 5. Draw whitespaces only after non-whitespace characters:
  //    "trailing"
  // For a whitespace to be on a boundary, any of the following conditions need to be met:
  // - It is a tab
  // - It is adjacent to an edge (start or end)
  // - It is adjacent to a whitespace (left or right)
  "show_whitespaces": "selection",
  // Visible characters used to render whitespace when show_whitespaces is enabled.
  "whitespace_map": {
    "space": "•",
    "tab": "→",
  },
  // Settings related to calls in Zed
  "calls": {
    // Join calls with the microphone live by default
    "mute_on_join": false,
    // Share your project when you are the first to join a channel
    "share_on_join": false,
  },
  // Toolbar related settings
  "toolbar": {
    // Whether to show breadcrumbs.
    "breadcrumbs": true,
    // Whether to show quick action buttons.
    "quick_actions": true,
    // Whether to show the Selections menu in the editor toolbar.
    "selections_menu": true,
    // Whether to show agent review buttons in the editor toolbar.
    "agent_review": true,
    // Whether to show code action buttons in the editor toolbar.
    "code_actions": false,
  },
  // Whether to allow windows to tab together based on the user’s tabbing preference (macOS only).
  "use_system_window_tabs": false,
  // Titlebar related settings
  "title_bar": {
    // Whether to show the branch icon beside branch switcher in the titlebar.
    "show_branch_icon": false,
    // Whether to show the branch name button in the titlebar.
    "show_branch_name": true,
    // Whether to show the project host and name in the titlebar.
    "show_project_items": true,
    // Whether to show onboarding banners in the titlebar.
    "show_onboarding_banner": true,
    // Whether to show user picture in the titlebar.
    "show_user_picture": true,
    // Whether to show the sign in button in the titlebar.
    "show_sign_in": true,
    // Whether to show the menus in the titlebar.
    "show_menus": false,
  },
  "audio": {
    // Opt into the new audio system.
    "experimental.rodio_audio": false,
    // Requires 'rodio_audio: true'
    //
    // Automatically increase or decrease you microphone's volume. This affects how
    // loud you sound to others.
    //
    // Recommended: off (default)
    // Microphones are too quite in zed, until everyone is on experimental
    // audio and has auto speaker volume on this will make you very loud
    // compared to other speakers.
    "experimental.auto_microphone_volume": false,
    // Requires 'rodio_audio: true'
    //
    // Automatically increate or decrease the volume of other call members.
    // This only affects how things sound for you.
    "experimental.auto_speaker_volume": true,
    // Requires 'rodio_audio: true'
    //
    // Remove background noises. Works great for typing, cars, dogs, AC. Does
    // not work well on music.
    "experimental.denoise": true,
    // Requires 'rodio_audio: true'
    //
    // Use audio parameters compatible with the previous versions of
    // experimental audio and non-experimental audio. When this is false you
    // will sound strange to anyone not on the latest experimental audio. In
    // the future we will migrate by setting this to false
    //
    // You need to rejoin a call for this setting to apply
    "experimental.legacy_audio_compatible": true,
  },
  // Scrollbar related settings
  "scrollbar": {
    // When to show the scrollbar in the editor.
    // This setting can take four values:
    //
    // 1. Show the scrollbar if there's important information or
    //    follow the system's configured behavior (default):
    //   "auto"
    // 2. Match the system's configured behavior:
    //    "system"
    // 3. Always show the scrollbar:
    //    "always"
    // 4. Never show the scrollbar:
    //    "never"
    "show": "auto",
    // Whether to show cursor positions in the scrollbar.
    "cursors": true,
    // Whether to show git diff indicators in the scrollbar.
    "git_diff": true,
    // Whether to show buffer search results in the scrollbar.
    "search_results": true,
    // Whether to show selected text occurrences in the scrollbar.
    "selected_text": true,
    // Whether to show selected symbol occurrences in the scrollbar.
    "selected_symbol": true,
    // Which diagnostic indicators to show in the scrollbar:
    //  - "none" or false: do not show diagnostics
    //  - "error": show only errors
    //  - "warning": show only errors and warnings
    //  - "information": show only errors, warnings, and information
    //  - "all" or true: show all diagnostics
    "diagnostics": "all",
    // Forcefully enable or disable the scrollbar for each axis
    "axes": {
      // When false, forcefully disables the horizontal scrollbar. Otherwise, obey other settings.
      "horizontal": true,
      // When false, forcefully disables the vertical scrollbar. Otherwise, obey other settings.
      "vertical": true,
    },
  },
  // Minimap related settings
  "minimap": {
    // When to show the minimap in the editor.
    // This setting can take three values:
    // 1. Show the minimap if the editor's scrollbar is visible:
    //    "auto"
    // 2. Always show the minimap:
    //    "always"
    // 3. Never show the minimap:
    //    "never" (default)
    "show": "never",
    // Where to show the minimap in the editor.
    // This setting can take two values:
    // 1. Show the minimap on the focused editor only:
    //    "active_editor" (default)
    // 2. Show the minimap on all open editors:
    //    "all_editors"
    "display_in": "active_editor",
    // When to show the minimap thumb.
    // This setting can take two values:
    // 1. Show the minimap thumb if the mouse is over the minimap:
    //    "hover"
    // 2. Always show the minimap thumb:
    //    "always" (default)
    "thumb": "always",
    // How the minimap thumb border should look.
    // This setting can take five values:
    // 1. Display a border on all sides of the thumb:
    //    "thumb_border": "full"
    // 2. Display a border on all sides except the left side of the thumb:
    //    "thumb_border": "left_open" (default)
    // 3. Display a border on all sides except the right side of the thumb:
    //    "thumb_border": "right_open"
    // 4. Display a border only on the left side of the thumb:
    //    "thumb_border": "left_only"
    // 5. Display the thumb without any border:
    //    "thumb_border": "none"
    "thumb_border": "left_open",
    // How to highlight the current line in the minimap.
    // This setting can take the following values:
    //
    // 1. `null` to inherit the editor `current_line_highlight` setting (default)
    // 2. "line" or "all" to highlight the current line in the minimap.
    // 3. "gutter" or "none" to not highlight the current line in the minimap.
    "current_line_highlight": null,
    // Maximum number of columns to display in the minimap.
    "max_width_columns": 80,
  },
  // Enable middle-click paste on Linux.
  "middle_click_paste": true,
  // What to do when multibuffer is double clicked in some of its excerpts
  // (parts of singleton buffers).
  // May take 2 values:
  //  1. Behave as a regular buffer and select the whole word (default).
  //         "double_click_in_multibuffer": "select"
  //  2. Open the excerpt clicked as a new buffer in the new tab.
  //         "double_click_in_multibuffer": "open",
  // For the case of "open", regular selection behavior can be achieved by holding `alt` when double clicking.
  "double_click_in_multibuffer": "select",
  "gutter": {
    // Whether to show line numbers in the gutter.
    "line_numbers": true,
    // Whether to show runnables buttons in the gutter.
    "runnables": true,
    // Whether to show breakpoints in the gutter.
    "breakpoints": true,
    // Whether to show fold buttons in the gutter.
    "folds": true,
    // Minimum number of characters to reserve space for in the gutter.
    "min_line_number_digits": 4,
  },
  "indent_guides": {
    // Whether to show indent guides in the editor.
    "enabled": true,
    // The width of the indent guides in pixels, between 1 and 10.
    "line_width": 1,
    // The width of the active indent guide in pixels, between 1 and 10.
    "active_line_width": 1,
    // Determines how indent guides are colored.
    // This setting can take the following three values:
    //
    // 1. "disabled"
    // 2. "fixed"
    // 3. "indent_aware"
    "coloring": "fixed",
    // Determines how indent guide backgrounds are colored.
    // This setting can take the following two values:
    //
    // 1. "disabled"
    // 2. "indent_aware"
    "background_coloring": "disabled",
  },
  // Whether the editor will scroll beyond the last line.
  "scroll_beyond_last_line": "one_page",
  // The number of lines to keep above/below the cursor when scrolling with the keyboard
  "vertical_scroll_margin": 3,
  // Whether to scroll when clicking near the edge of the visible text area.
  "autoscroll_on_clicks": false,
  // The number of characters to keep on either side when scrolling with the mouse
  "horizontal_scroll_margin": 5,
  // Scroll sensitivity multiplier. This multiplier is applied
  // to both the horizontal and vertical delta values while scrolling.
  "scroll_sensitivity": 1.0,
  // Scroll sensitivity multiplier for fast scrolling. This multiplier is applied
  // to both the horizontal and vertical delta values while scrolling. Fast scrolling
  // happens when a user holds the alt or option key while scrolling.
  "fast_scroll_sensitivity": 4.0,
  "sticky_scroll": {
    // Whether to stick scopes to the top of the editor.
    "enabled": false,
  },
  "relative_line_numbers": "disabled",
  // If 'search_wrap' is disabled, search result do not wrap around the end of the file.
  "search_wrap": true,
  // Search options to enable by default when opening new project and buffer searches.
  "search": {
    // Whether to show the project search button in the status bar.
    "button": true,
    // Whether to only match on whole words.
    "whole_word": false,
    // Whether to match case sensitively.
    "case_sensitive": false,
    // Whether to include gitignored files in search results.
    "include_ignored": false,
    // Whether to interpret the search query as a regular expression.
    "regex": false,
    // Whether to center the cursor on each search match when navigating.
    "center_on_match": false,
<<<<<<< HEAD
    // Show search results on input by default.
    "search_on_input": false
=======
>>>>>>> 6cc947f6
  },
  // When to populate a new search's query based on the text under the cursor.
  // This setting can take the following three values:
  //
  // 1. Always populate the search query with the word under the cursor (default).
  //    "always"
  // 2. Only populate the search query when there is text selected
  //    "selection"
  // 3. Never populate the search query
  //    "never"
  "seed_search_query_from_cursor": "always",
  // When enabled, automatically adjusts search case sensitivity based on your query.
  // If your search query contains any uppercase letters, the search becomes case-sensitive;
  // if it contains only lowercase letters, the search becomes case-insensitive.
  "use_smartcase_search": false,
  // Inlay hint related settings
  "inlay_hints": {
    // Global switch to toggle hints on and off, switched off by default.
    "enabled": false,
    // Toggle certain types of hints on and off, all switched on by default.
    "show_type_hints": true,
    "show_parameter_hints": true,
    "show_value_hints": true,
    // Corresponds to null/None LSP hint type value.
    "show_other_hints": true,
    // Whether to show a background for inlay hints.
    //
    // If set to `true`, the background will use the `hint.background` color from the current theme.
    "show_background": false,
    // Time to wait after editing the buffer, before requesting the hints,
    // set to 0 to disable debouncing.
    "edit_debounce_ms": 700,
    // Time to wait after scrolling the buffer, before requesting the hints,
    // set to 0 to disable debouncing.
    "scroll_debounce_ms": 50,
    // A set of modifiers which, when pressed, will toggle the visibility of inlay hints.
    // If the set if empty or not all the modifiers specified are pressed, inlay hints will not be toggled.
    "toggle_on_modifiers_press": {
      "control": false,
      "shift": false,
      "alt": false,
      "platform": false,
      "function": false,
    },
  },
  // Whether to resize all the panels in a dock when resizing the dock.
  // Can be a combination of "left", "right" and "bottom".
  "resize_all_panels_in_dock": ["left"],
  "project_panel": {
    // Whether to show the project panel button in the status bar
    "button": true,
    // Whether to hide the gitignore entries in the project panel.
    "hide_gitignore": false,
    // Default width of the project panel.
    "default_width": 240,
    // Where to dock the project panel. Can be 'left' or 'right'.
    "dock": "left",
    // Spacing between worktree entries in the project panel. Can be 'comfortable' or 'standard'.
    "entry_spacing": "comfortable",
    // Whether to show file icons in the project panel.
    "file_icons": true,
    // Whether to show folder icons or chevrons for directories in the project panel.
    "folder_icons": true,
    // Whether to show the git status in the project panel.
    "git_status": true,
    // Amount of indentation for nested items.
    "indent_size": 20,
    // Whether to reveal it in the project panel automatically,
    // when a corresponding project entry becomes active.
    // Gitignored entries are never auto revealed.
    "auto_reveal_entries": true,
    // Whether the project panel should open on startup.
    "starts_open": true,
    // Whether to fold directories automatically and show compact folders
    // (e.g. "a/b/c" ) when a directory has only one subdirectory inside.
    "auto_fold_dirs": true,
    // Scrollbar-related settings
    "scrollbar": {
      // When to show the scrollbar in the project panel.
      // This setting can take five values:
      //
      // 1. null (default): Inherit editor settings
      // 2. Show the scrollbar if there's important information or
      //    follow the system's configured behavior (default):
      //   "auto"
      // 3. Match the system's configured behavior:
      //    "system"
      // 4. Always show the scrollbar:
      //    "always"
      // 5. Never show the scrollbar:
      //    "never"
      "show": null,
    },
    // Which files containing diagnostic errors/warnings to mark in the project panel.
    // This setting can take the following three values:
    //
    // 1. Do not mark any files:
    //    "off"
    // 2. Only mark files with errors:
    //    "errors"
    // 3. Mark files with errors and warnings:
    //    "all"
    "show_diagnostics": "all",
    // Whether to stick parent directories at top of the project panel.
    "sticky_scroll": true,
    // Settings related to indent guides in the project panel.
    "indent_guides": {
      // When to show indent guides in the project panel.
      // This setting can take two values:
      //
      // 1. Always show indent guides:
      //    "always"
      // 2. Never show indent guides:
      //    "never"
      "show": "always",
    },
    // Sort order for entries in the project panel.
    // This setting can take three values:
    //
    // 1. Show directories first, then files:
    //    "directories_first"
    // 2. Mix directories and files together:
    //    "mixed"
    // 3. Show files first, then directories:
    //    "files_first"
    "sort_mode": "directories_first",
    // Whether to enable drag-and-drop operations in the project panel.
    "drag_and_drop": true,
    // Whether to hide the root entry when only one folder is open in the window.
    "hide_root": false,
    // Whether to hide the hidden entries in the project panel.
    "hide_hidden": false,
    // Settings for automatically opening files.
    "auto_open": {
      // Whether to automatically open newly created files in the editor.
      "on_create": true,
      // Whether to automatically open files after pasting or duplicating them.
      "on_paste": true,
      // Whether to automatically open files dropped from external sources.
      "on_drop": true,
    },
  },
  "outline_panel": {
    // Whether to show the outline panel button in the status bar
    "button": true,
    // Default width of the outline panel.
    "default_width": 300,
    // Where to dock the outline panel. Can be 'left' or 'right'.
    "dock": "left",
    // Whether to show file icons in the outline panel.
    "file_icons": true,
    // Whether to show folder icons or chevrons for directories in the outline panel.
    "folder_icons": true,
    // Whether to show the git status in the outline panel.
    "git_status": true,
    // Amount of indentation for nested items.
    "indent_size": 20,
    // Whether to reveal it in the outline panel automatically,
    // when a corresponding outline entry becomes active.
    // Gitignored entries are never auto revealed.
    "auto_reveal_entries": true,
    // Whether to fold directories automatically
    // when a directory has only one directory inside.
    "auto_fold_dirs": true,
    // Settings related to indent guides in the outline panel.
    "indent_guides": {
      // When to show indent guides in the outline panel.
      // This setting can take two values:
      //
      // 1. Always show indent guides:
      //    "always"
      // 2. Never show indent guides:
      //    "never"
      "show": "always",
    },
    // Scrollbar-related settings
    "scrollbar": {
      // When to show the scrollbar in the project panel.
      // This setting can take five values:
      //
      // 1. null (default): Inherit editor settings
      // 2. Show the scrollbar if there's important information or
      //    follow the system's configured behavior (default):
      //   "auto"
      // 3. Match the system's configured behavior:
      //    "system"
      // 4. Always show the scrollbar:
      //    "always"
      // 5. Never show the scrollbar:
      //    "never"
      "show": null,
    },
    // Default depth to expand outline items in the current file.
    // Set to 0 to collapse all items that have children, 1 or higher to collapse items at that depth or deeper.
    "expand_outlines_with_depth": 100,
  },
  "collaboration_panel": {
    // Whether to show the collaboration panel button in the status bar.
    "button": true,
    // Where to dock the collaboration panel. Can be 'left' or 'right'.
    "dock": "left",
    // Default width of the collaboration panel.
    "default_width": 240,
  },
  "git_panel": {
    // Whether to show the git panel button in the status bar.
    "button": true,
    // Where to dock the git panel. Can be 'left' or 'right'.
    "dock": "left",
    // Default width of the git panel.
    "default_width": 360,
    // Style of the git status indicator in the panel.
    //
    // Choices: label_color, icon
    // Default: icon
    "status_style": "icon",
    // What branch name to use if `init.defaultBranch` is not set
    //
    // Default: main
    "fallback_branch_name": "main",
    // Whether to sort entries in the panel by path or by status (the default).
    //
    // Default: false
    "sort_by_path": false,
    // Whether to collapse untracked files in the diff panel.
    //
    // Default: false
    "collapse_untracked_diff": false,
    /// Whether to show entries with tree or flat view in the panel
    ///
    /// Default: false
    "tree_view": false,
    "scrollbar": {
      // When to show the scrollbar in the git panel.
      //
      // Choices: always, auto, never, system
      // Default: inherits editor scrollbar settings
      // "show": null
    },
  },
  "message_editor": {
    // Whether to automatically replace emoji shortcodes with emoji characters.
    // For example: typing `:wave:` gets replaced with `👋`.
    "auto_replace_emoji_shortcode": true,
  },
  "notification_panel": {
    // Whether to show the notification panel button in the status bar.
    "button": true,
    // Where to dock the notification panel. Can be 'left' or 'right'.
    "dock": "right",
    // Default width of the notification panel.
    "default_width": 380,
  },
  "agent": {
    // Whether the inline assistant should use streaming tools, when available
    "inline_assistant_use_streaming_tools": true,
    // Whether the agent is enabled.
    "enabled": true,
    // What completion mode to start new threads in, if available. Can be 'normal' or 'burn'.
    "preferred_completion_mode": "normal",
    // Whether to show the agent panel button in the status bar.
    "button": true,
    // Where to dock the agent panel. Can be 'left', 'right' or 'bottom'.
    "dock": "right",
    // Default width when the agent panel is docked to the left or right.
    "default_width": 640,
    // Default height when the agent panel is docked to the bottom.
    "default_height": 320,
    // The view to use by default (thread, or text_thread)
    "default_view": "thread",
    // The default model to use when creating new threads.
    "default_model": {
      // The provider to use.
      "provider": "zed.dev",
      // The model to use.
      "model": "claude-sonnet-4",
    },
    // Additional parameters for language model requests. When making a request to a model, parameters will be taken
    // from the last entry in this list that matches the model's provider and name. In each entry, both provider
    // and model are optional, so that you can specify parameters for either one.
    "model_parameters": [
      // To set parameters for all requests to OpenAI models:
      // {
      //   "provider": "openai",
      //   "temperature": 0.5
      // }
      //
      // To set parameters for all requests in general:
      // {
      //   "temperature": 0
      // }
      //
      // To set parameters for a specific provider and model:
      // {
      //   "provider": "zed.dev",
      //   "model": "claude-sonnet-4",
      //   "temperature": 1.0
      // }
    ],
    // When enabled, the agent can run potentially destructive actions without asking for your confirmation.
    //
    // Note: This setting has no effect on external agents that support permission modes, such as Claude Code.
    //       You can set `agent_servers.claude.default_mode` to `bypassPermissions` to skip all permission requests.
    "always_allow_tool_actions": false,
    // When enabled, agent edits will be displayed in single-file editors for review
    "single_file_review": true,
    // When enabled, show voting thumbs for feedback on agent edits.
    "enable_feedback": true,
    "default_profile": "write",
    "profiles": {
      "write": {
        "name": "Write",
        "enable_all_context_servers": true,
        "tools": {
          "copy_path": true,
          "create_directory": true,
          "delete_path": true,
          "diagnostics": true,
          "edit_file": true,
          "fetch": true,
          "list_directory": true,
          "project_notifications": false,
          "move_path": true,
          "now": true,
          "find_path": true,
          "read_file": true,
          "open": true,
          "grep": true,
          "terminal": true,
          "thinking": true,
          "web_search": true,
        },
      },
      "ask": {
        "name": "Ask",
        // We don't know which of the context server tools are safe for the "Ask" profile, so we don't enable them by default.
        // "enable_all_context_servers": true,
        "tools": {
          "diagnostics": true,
          "fetch": true,
          "list_directory": true,
          "project_notifications": false,
          "now": true,
          "find_path": true,
          "read_file": true,
          "open": true,
          "grep": true,
          "thinking": true,
          "web_search": true,
        },
      },
      "minimal": {
        "name": "Minimal",
        "enable_all_context_servers": false,
        "tools": {},
      },
    },
    // Where to show notifications when the agent has either completed
    // its response, or else needs confirmation before it can run a
    // tool action.
    // "primary_screen" - Show the notification only on your primary screen (default)
    // "all_screens" - Show these notifications on all screens
    // "never" - Never show these notifications
    "notify_when_agent_waiting": "primary_screen",
    // Whether to play a sound when the agent has either completed
    // its response, or needs user input.

    // Default: false
    "play_sound_when_agent_done": false,
    // Whether to have edit cards in the agent panel expanded, showing a preview of the full diff.
    //
    // Default: true
    "expand_edit_card": true,
    // Whether to have terminal cards in the agent panel expanded, showing the whole command output.
    //
    // Default: true
    "expand_terminal_card": true,
    // Whether to always use cmd-enter (or ctrl-enter on Linux or Windows) to send messages in the agent panel.
    //
    // Default: false
    "use_modifier_to_send": false,
    // Minimum number of lines to display in the agent message editor.
    //
    // Default: 4
    "message_editor_min_lines": 4,
  },
  // Whether the screen sharing icon is shown in the os status bar.
  "show_call_status_icon": true,
  // Whether to use language servers to provide code intelligence.
  "enable_language_server": true,
  // Whether to perform linked edits of associated ranges, if the language server supports it.
  // For example, when editing opening <html> tag, the contents of the closing </html> tag will be edited as well.
  "linked_edits": true,
  // The list of language servers to use (or disable) for all languages.
  //
  // This is typically customized on a per-language basis.
  "language_servers": ["..."],

  // When to automatically save edited buffers. This setting can
  // take four values.
  //
  // 1. Never automatically save:
  //     "autosave": "off",
  // 2. Save when changing focus away from the Zed window:
  //     "autosave": "on_window_change",
  // 3. Save when changing focus away from a specific buffer:
  //     "autosave": "on_focus_change",
  // 4. Save when idle for a certain amount of time:
  //     "autosave": { "after_delay": {"milliseconds": 500} },
  "autosave": "off",
  // Maximum number of tabs per pane. Unset for unlimited.
  "max_tabs": null,
  // Settings related to the editor's tab bar.
  "tab_bar": {
    // Whether or not to show the tab bar in the editor
    "show": true,
    // Whether or not to show the navigation history buttons.
    "show_nav_history_buttons": true,
    // Whether or not to show the tab bar buttons.
    "show_tab_bar_buttons": true,
  },
  // Settings related to the editor's tabs
  "tabs": {
    // Show git status colors in the editor tabs.
    "git_status": false,
    // Position of the close button on the editor tabs.
    // One of: ["right", "left"]
    "close_position": "right",
    // Whether to show the file icon for a tab.
    "file_icons": false,
    // Controls the appearance behavior of the tab's close button.
    //
    // 1. Show it just upon hovering the tab. (default)
    //     "hover"
    // 2. Show it persistently.
    //     "always"
    // 3. Never show it, even if hovering it.
    //     "hidden"
    "show_close_button": "hover",
    // What to do after closing the current tab.
    //
    // 1. Activate the tab that was open previously (default)
    //     "history"
    // 2. Activate the right neighbour tab if present
    //     "neighbour"
    // 3. Activate the left neighbour tab if present
    //     "left_neighbour"
    "activate_on_close": "history",
    // Which files containing diagnostic errors/warnings to mark in the tabs.
    // Diagnostics are only shown when file icons are also active.
    // This setting only works when can take the following three values:
    //
    // 1. Do not mark any files:
    //    "off"
    // 2. Only mark files with errors:
    //    "errors"
    // 3. Mark files with errors and warnings:
    //    "all"
    "show_diagnostics": "off",
  },
  // Settings related to preview tabs.
  "preview_tabs": {
    // Whether preview tabs should be enabled.
    // Preview tabs allow you to open files in preview mode, where they close automatically
    // when you open another preview tab.
    // This is useful for quickly viewing files without cluttering your workspace.
    "enabled": true,
    // Whether to open tabs in preview mode when opened from the project panel with a single click.
    "enable_preview_from_project_panel": true,
    // Whether to open tabs in preview mode when selected from the file finder.
    "enable_preview_from_file_finder": false,
    // Whether to open tabs in preview mode when opened from a multibuffer.
    "enable_preview_from_multibuffer": true,
    // Whether to open tabs in preview mode when code navigation is used to open a multibuffer.
    "enable_preview_multibuffer_from_code_navigation": false,
    // Whether to open tabs in preview mode when code navigation is used to open a single file.
    "enable_preview_file_from_code_navigation": true,
    // Whether to keep tabs in preview mode when code navigation is used to navigate away from them.
    // If `enable_preview_file_from_code_navigation` or `enable_preview_multibuffer_from_code_navigation` is also true, the new tab may replace the existing one.
    "enable_keep_preview_on_code_navigation": false,
  },
  // Settings related to the file finder.
  "file_finder": {
    // Whether to show file icons in the file finder.
    "file_icons": true,
    // Determines how much space the file finder can take up in relation to the available window width.
    // There are 5 possible width values:
    //
    // 1. Small: This value is essentially a fixed width.
    //    "modal_max_width": "small"
    // 2. Medium:
    //    "modal_max_width": "medium"
    // 3. Large:
    //    "modal_max_width": "large"
    // 4. Extra Large:
    //    "modal_max_width": "xlarge"
    // 5. Fullscreen: This value removes any horizontal padding, as it consumes the whole viewport width.
    //    "modal_max_width": "full"
    //
    // Default: small
    "modal_max_width": "small",
    // Determines whether the file finder should skip focus for the active file in search results.
    // There are 2 possible values:
    //
    // 1. true: When searching for files, if the currently active file appears as the first result,
    //    auto-focus will skip it and focus the second result instead.
    //    "skip_focus_for_active_in_search": true
    //
    // 2. false: When searching for files, the first result will always receive focus,
    //    even if it's the currently active file.
    //    "skip_focus_for_active_in_search": false
    //
    // Default: true
    "skip_focus_for_active_in_search": true,
    // Whether to show the git status in the file finder.
    "git_status": true,
    // Whether to use gitignored files when searching.
    // Only the file Zed had indexed will be used, not necessary all the gitignored files.
    //
    // Can accept 3 values:
    //   * "all": Use all gitignored files
    //   * "indexed": Use only the files Zed had indexed
    //   * "smart": Be smart and search for ignored when called from a gitignored worktree
    "include_ignored": "smart",
  },
  // Whether or not to remove any trailing whitespace from lines of a buffer
  // before saving it.
  "remove_trailing_whitespace_on_save": true,
  // Whether to start a new line with a comment when a previous line is a comment as well.
  "extend_comment_on_newline": true,
  // Removes any lines containing only whitespace at the end of the file and
  // ensures just one newline at the end.
  "ensure_final_newline_on_save": true,
  // Whether or not to perform a buffer format before saving: [on, off]
  // Keep in mind, if the autosave with delay is enabled, format_on_save will be ignored
  "format_on_save": "on",
  // How to perform a buffer format. This setting can take multiple values:
  //
  // 1. Default. Format files using Zed's Prettier integration (if applicable),
  //    or falling back to formatting via language server:
  //     "formatter": "auto"
  // 2. Format code using the current language server:
  //     "formatter": "language_server"
  // 3. Format code using a specific language server:
  //     "formatter": {"language_server": {"name": "ruff"}}
  // 4. Format code using an external command:
  //     "formatter": {
  //       "external": {
  //         "command": "prettier",
  //         "arguments": ["--stdin-filepath", "{buffer_path}"]
  //       }
  //     }
  // 5. Format code using Zed's Prettier integration:
  //     "formatter": "prettier"
  // 6. Format code using a code action
  //     "formatter": {"code_action": "source.fixAll.eslint"}
  // 7. An array of any format step specified above to apply in order
  //     "formatter": [{"code_action": "source.fixAll.eslint"}, "prettier"]
  "formatter": "auto",
  // How to soft-wrap long lines of text.
  // Possible values:
  //
  // 1. Prefer a single line generally, unless an overly long line is encountered.
  //      "soft_wrap": "none",
  //      "soft_wrap": "prefer_line", // (deprecated, same as "none")
  // 2. Soft wrap lines that overflow the editor.
  //      "soft_wrap": "editor_width",
  // 3. Soft wrap lines at the preferred line length.
  //      "soft_wrap": "preferred_line_length",
  // 4. Soft wrap lines at the preferred line length or the editor width (whichever is smaller).
  //      "soft_wrap": "bounded",
  "soft_wrap": "none",
  // The column at which to soft-wrap lines, for buffers where soft-wrap
  // is enabled.
  "preferred_line_length": 80,
  // Whether to indent lines using tab characters, as opposed to multiple
  // spaces.
  "hard_tabs": false,
  // How many columns a tab should occupy.
  "tab_size": 4,
  // What debuggers are preferred by default for all languages.
  "debuggers": [],
  // Whether to enable word diff highlighting in the editor.
  //
  // When enabled, changed words within modified lines are highlighted
  // to show exactly what changed.
  //
  // Default: true
  "word_diff_enabled": true,
  // Control what info is collected by Zed.
  "telemetry": {
    // Send debug info like crash reports.
    "diagnostics": true,
    // Send anonymized usage data like what languages you're using Zed with.
    "metrics": true,
  },
  // Whether to disable all AI features in Zed.
  //
  // Default: false
  "disable_ai": false,
  // Automatically update Zed. This setting may be ignored on Linux if
  // installed through a package manager.
  "auto_update": true,
  // How to render LSP `textDocument/documentColor` colors in the editor.
  //
  // Possible values:
  //
  // 1. Do not query and render document colors.
  //      "lsp_document_colors": "none",
  // 2. Render document colors as inlay hints near the color text (default).
  //      "lsp_document_colors": "inlay",
  // 3. Draw a border around the color text.
  //      "lsp_document_colors": "border",
  // 4. Draw a background behind the color text..
  //      "lsp_document_colors": "background",
  "lsp_document_colors": "inlay",
  // Diagnostics configuration.
  "diagnostics": {
    // Whether to show the project diagnostics button in the status bar.
    "button": true,
    // Whether to show warnings or not by default.
    "include_warnings": true,
    // Settings for using LSP pull diagnostics mechanism in Zed.
    "lsp_pull_diagnostics": {
      // Whether to pull for diagnostics or not.
      "enabled": true,
      // Minimum time to wait before pulling diagnostics from the language server(s).
      // 0 turns the debounce off.
      "debounce_ms": 50,
    },
    // Settings for inline diagnostics
    "inline": {
      // Whether to show diagnostics inline or not
      "enabled": false,
      // The delay in milliseconds to show inline diagnostics after the
      // last diagnostic update.
      "update_debounce_ms": 150,
      // The amount of padding between the end of the source line and the start
      // of the inline diagnostic in units of em widths.
      "padding": 4,
      // The minimum column to display inline diagnostics. This setting can be
      // used to horizontally align inline diagnostics at some column. Lines
      // longer than this value will still push diagnostics further to the right.
      "min_column": 0,
      // The minimum severity of the diagnostics to show inline.
      // Inherits editor's diagnostics' max severity settings when `null`.
      "max_severity": null,
    },
  },
  // Files or globs of files that will be excluded by Zed entirely. They will be skipped during file
  // scans, file searches, and not be displayed in the project file tree. Takes precedence over `file_scan_inclusions`.
  "file_scan_exclusions": [
    "**/.git",
    "**/.svn",
    "**/.hg",
    "**/.jj",
    "**/.repo",
    "**/CVS",
    "**/.DS_Store",
    "**/Thumbs.db",
    "**/.classpath",
    "**/.settings",
  ],
  // Files or globs of files that will be included by Zed, even when ignored by git. This is useful
  // for files that are not tracked by git, but are still important to your project. Note that globs
  // that are overly broad can slow down Zed's file scanning. `file_scan_exclusions` takes
  // precedence over these inclusions.
  "file_scan_inclusions": [".env*"],
  // Globs to match files that will be considered "hidden". These files can be hidden from the
  // project panel by toggling the "hide_hidden" setting.
  "hidden_files": ["**/.*"],
  // Git gutter behavior configuration.
  "git": {
    // Control whether the git gutter is shown. May take 2 values:
    // 1. Show the gutter
    //      "git_gutter": "tracked_files"
    // 2. Hide the gutter
    //      "git_gutter": "hide"
    "git_gutter": "tracked_files",
    /// Sets the debounce threshold (in milliseconds) after which changes are reflected in the git gutter.
    ///
    /// Default: 0
    "gutter_debounce": 0,
    // Control whether the git blame information is shown inline,
    // in the currently focused line.
    "inline_blame": {
      "enabled": true,
      // Sets a delay after which the inline blame information is shown.
      // Delay is restarted with every cursor movement.
      "delay_ms": 0,
      // The amount of padding between the end of the source line and the start
      // of the inline blame in units of em widths.
      "padding": 7,
      // Whether or not to display the git commit summary on the same line.
      "show_commit_summary": false,
      // The minimum column number to show the inline blame information at
      "min_column": 0,
    },
    "blame": {
      "show_avatar": true,
    },
    // Control which information is shown in the branch picker.
    "branch_picker": {
      "show_author_name": true,
    },
    // How git hunks are displayed visually in the editor.
    // This setting can take two values:
    //
    // 1. Show unstaged hunks filled and staged hunks hollow:
    //    "hunk_style": "staged_hollow"
    // 2. Show unstaged hunks hollow and staged hunks filled:
    //    "hunk_style": "unstaged_hollow"
    "hunk_style": "staged_hollow",
    // Should the name or path be displayed first in the git view.
    // "path_style": "file_name_first" or "file_path_first"
    "path_style": "file_name_first",
  },
  // The list of custom Git hosting providers.
  "git_hosting_providers": [
    // {
    //   "provider": "github",
    //   "name": "BigCorp GitHub",
    //   "base_url": "https://code.big-corp.com"
    // }
  ],
  // Configuration for how direnv configuration should be loaded. May take 2 values:
  // 1. Load direnv configuration using `direnv export json` directly.
  //      "load_direnv": "direct"
  // 2. Load direnv configuration through the shell hook, works for POSIX shells and fish.
  //      "load_direnv": "shell_hook"
  // 3. Don't load direnv configuration at all.
  //      "load_direnv": "disabled"
  "load_direnv": "direct",
  "edit_predictions": {
    // A list of globs representing files that edit predictions should be disabled for.
    // There's a sensible default list of globs already included.
    // Any addition to this list will be merged with the default list.
    // Globs are matched relative to the worktree root,
    // except when starting with a slash (/) or equivalent in Windows.
    "disabled_globs": [
      "**/.env*",
      "**/*.pem",
      "**/*.key",
      "**/*.cert",
      "**/*.crt",
      "**/.dev.vars",
      "**/secrets.yml",
      "**/.zed/settings.json", // zed project settings
      "/**/zed/settings.json", // zed user settings
      "/**/zed/keymap.json",
    ],
    // When to show edit predictions previews in buffer.
    // This setting takes two possible values:
    // 1. Display predictions inline when there are no language server completions available.
    //     "mode": "eager"
    // 2. Display predictions inline only when holding a modifier key (alt by default).
    //     "mode": "subtle"
    "mode": "eager",
    // Copilot-specific settings
    // "copilot": {
    //   "enterprise_uri": "",
    //   "proxy": "",
    //   "proxy_no_verify": false
    // },
    "copilot": {
      "enterprise_uri": null,
      "proxy": null,
      "proxy_no_verify": null,
    },
    "codestral": {
      "api_url": "https://codestral.mistral.ai",
      "model": "codestral-latest",
      "max_tokens": 150,
    },
    // Whether edit predictions are enabled when editing text threads in the agent panel.
    // This setting has no effect if globally disabled.
    "enabled_in_text_threads": true,
  },
  // Settings specific to journaling
  "journal": {
    // The path of the directory where journal entries are stored
    "path": "~",
    // What format to display the hours in
    // May take 2 values:
    // 1. hour12
    // 2. hour24
    "hour_format": "hour12",
  },
  // Status bar-related settings.
  "status_bar": {
    // Whether to show the status bar.
    "experimental.show": true,
    // Whether to show the active language button in the status bar.
    "active_language_button": true,
    // Whether to show the cursor position button in the status bar.
    "cursor_position_button": true,
    // Whether to show active line endings button in the status bar.
    "line_endings_button": false,
  },
  // Settings specific to the terminal
  "terminal": {
    // What shell to use when opening a terminal. May take 3 values:
    // 1. Use the system's default terminal configuration in /etc/passwd
    //      "shell": "system"
    // 2. A program:
    //      "shell": {
    //        "program": "sh"
    //      }
    // 3. A program with arguments:
    //     "shell": {
    //         "with_arguments": {
    //           "program": "/bin/bash",
    //           "args": ["--login"]
    //         }
    //     }
    "shell": "system",
    // Where to dock terminals panel. Can be `left`, `right`, `bottom`.
    "dock": "bottom",
    // Default width when the terminal is docked to the left or right.
    "default_width": 640,
    // Default height when the terminal is docked to the bottom.
    "default_height": 320,
    // What working directory to use when launching the terminal.
    // May take 4 values:
    // 1. Use the current file's project directory. Fallback to the
    //    first project directory strategy if unsuccessful
    //      "working_directory": "current_project_directory"
    // 2. Use the first project in this workspace's directory
    //      "working_directory": "first_project_directory"
    // 3. Always use this platform's home directory (if we can find it)
    //     "working_directory": "always_home"
    // 4. Always use a specific directory. This value will be shell expanded.
    //    If this path is not a valid directory the terminal will default to
    //    this platform's home directory  (if we can find it)
    //      "working_directory": {
    //        "always": {
    //          "directory": "~/zed/projects/"
    //        }
    //      }
    "working_directory": "current_project_directory",
    // Set the cursor blinking behavior in the terminal.
    // May take 3 values:
    //  1. Never blink the cursor, ignoring the terminal mode
    //         "blinking": "off",
    //  2. Default the cursor blink to off, but allow the terminal to
    //     set blinking
    //         "blinking": "terminal_controlled",
    //  3. Always blink the cursor, ignoring the terminal mode
    //         "blinking": "on",
    "blinking": "terminal_controlled",
    // Default cursor shape for the terminal.
    //  1. A block that surrounds the following character
    //     "block"
    //  2. A vertical bar
    //     "bar"
    //  3. An underline / underscore that runs along the following character
    //     "underline"
    //  4. A box drawn around the following character
    //     "hollow"
    //
    // Default: "block"
    "cursor_shape": "block",
    // Set whether Alternate Scroll mode (code: ?1007) is active by default.
    // Alternate Scroll mode converts mouse scroll events into up / down key
    // presses when in the alternate screen (e.g. when running applications
    // like vim or  less). The terminal can still set and unset this mode.
    // May take 2 values:
    //  1. Default alternate scroll mode to on
    //         "alternate_scroll": "on",
    //  2. Default alternate scroll mode to off
    //         "alternate_scroll": "off",
    "alternate_scroll": "on",
    // Set whether the option key behaves as the meta key.
    // May take 2 values:
    //  1. Rely on default platform handling of option key, on macOS
    //     this means generating certain unicode characters
    //         "option_as_meta": false,
    //  2. Make the option keys behave as a 'meta' key, e.g. for emacs
    //         "option_as_meta": true,
    "option_as_meta": false,
    // Whether or not selecting text in the terminal will automatically
    // copy to the system clipboard.
    "copy_on_select": false,
    // Whether to keep the text selection after copying it to the clipboard.
    "keep_selection_on_copy": true,
    // Whether to show the terminal button in the status bar
    "button": true,
    // Any key-value pairs added to this list will be added to the terminal's
    // environment. Use `:` to separate multiple values.
    "env": {
      // "KEY": "value1:value2"
    },
    // Set the terminal's line height.
    // May take 3 values:
    //  1. Use a line height that's comfortable for reading, 1.618
    //         "line_height": "comfortable"
    //  2. Use a standard line height, 1.3. This option is useful for TUIs,
    //      particularly if they use box characters
    //         "line_height": "standard",
    //  3. Use a custom line height.
    //         "line_height": {
    //           "custom": 2
    //         },
    "line_height": "standard",
    // Activate the python virtual environment, if one is found, in the
    // terminal's working directory (as resolved by the working_directory
    // setting). Set this to "off" to disable this behavior.
    "detect_venv": {
      "on": {
        // Default directories to search for virtual environments, relative
        // to the current working directory. We recommend overriding this
        // in your project's settings, rather than globally.
        "directories": [".env", "env", ".venv", "venv"],
        // Can also be `csh`, `fish`, `nushell` and `power_shell`
        "activate_script": "default",
        // Preferred Conda manager to use when activating Conda environments.
        // Values: "auto", "conda", "mamba", "micromamba"
        // Default: "auto"
        "conda_manager": "auto",
      },
    },
    "toolbar": {
      // Whether to display the terminal title in its toolbar's breadcrumbs.
      // Only shown if the terminal title is not empty.
      //
      // The shell running in the terminal needs to be configured to emit the title.
      // Example: `echo -e "\e]2;New Title\007";`
      "breadcrumbs": false,
    },
    // Scrollbar-related settings
    "scrollbar": {
      // When to show the scrollbar in the terminal.
      // This setting can take five values:
      //
      // 1. null (default): Inherit editor settings
      // 2. Show the scrollbar if there's important information or
      //    follow the system's configured behavior (default):
      //   "auto"
      // 3. Match the system's configured behavior:
      //    "system"
      // 4. Always show the scrollbar:
      //    "always"
      // 5. Never show the scrollbar:
      //    "never"
      "show": null,
    },
    // Set the terminal's font size. If this option is not included,
    // the terminal will default to matching the buffer's font size.
    // "font_size": 15,
    // Set the terminal's font family. If this option is not included,
    // the terminal will default to matching the buffer's font family.
    // "font_family": ".ZedMono",
    // Set the terminal's font fallbacks. If this option is not included,
    // the terminal will default to matching the buffer's font fallbacks.
    // This will be merged with the platform's default font fallbacks
    // "font_fallbacks": ["FiraCode Nerd Fonts"],
    // The weight of the editor font in standard CSS units from 100 to 900.
    "font_weight": 400,
    // Sets the maximum number of lines in the terminal's scrollback buffer.
    // Default: 10_000, maximum: 100_000 (all bigger values set will be treated as 100_000), 0 disables the scrolling.
    // Existing terminals will not pick up this change until they are recreated.
    "max_scroll_history_lines": 10000,
    // The multiplier for scrolling speed in the terminal.
    "scroll_multiplier": 1.0,
    // The minimum APCA perceptual contrast between foreground and background colors.
    // APCA (Accessible Perceptual Contrast Algorithm) is more accurate than WCAG 2.x,
    // especially for dark mode. Values range from 0 to 106.
    //
    // Based on APCA Readability Criterion (ARC) Bronze Simple Mode:
    // https://readtech.org/ARC/tests/bronze-simple-mode/
    // - 0: No contrast adjustment
    // - 45: Minimum for large fluent text (36px+)
    // - 60: Minimum for other content text
    // - 75: Minimum for body text
    // - 90: Preferred for body text
    //
    // Most terminal themes have APCA values of 40-70.
    // A value of 45 preserves colorful themes while ensuring legibility.
    "minimum_contrast": 45,
    // Regexes used to identify paths for hyperlink navigation. Supports optional named capture
    // groups `path`, `line`, `column`, and `link`. If none of these are present, the entire match
    // is the hyperlink target. If `path` is present, it is the hyperlink target, along with `line`
    // and `column` if present. `link` may be used to customize what text in terminal is part of the
    // hyperlink. If `link` is not present, the text of the entire match is used. If `line` and
    // `column` are not present, the default built-in line and column suffix processing is used
    // which parses `line:column` and `(line,column)` variants. The default value handles Python
    // diagnostics and common path, line, column syntaxes. This can be extended or replaced to
    // handle specific scenarios. For example, to enable support for hyperlinking paths which
    // contain spaces in rust output,
    //
    // [
    //   "\\s+(-->|:::|at) (?<link>(?<path>.+?))(:$|$)",
    //   "\\s+(Compiling|Checking|Documenting) [^(]+\\((?<link>(?<path>.+))\\)"
    // ],
    //
    // could be used. Processing stops at the first regex with a match, even if no link is
    // produced which is the case when the cursor is not over the hyperlinked text. For best
    // performance it is recommended to order regexes from most common to least common. For
    // readability and documentation, each regex may be an array of strings which are collected
    // into one multi-line regex string for use in terminal path hyperlink detection.
    "path_hyperlink_regexes": [
      // Python-style diagnostics
      "File \"(?<path>[^\"]+)\", line (?<line>[0-9]+)",
      // Common path syntax with optional line, column, description, trailing punctuation, or
      // surrounding symbols or quotes
      [
        "(?x)",
        "(?<path>",
        "    (",
        "        # multi-char path: first char (not opening delimiter or space)",
        "        [^({\\[<\"'`\\ ]",
        "        # middle chars: non-space, and colon/paren only if not followed by digit/paren",
        "        ([^\\ :(]|[:(][^0-9()])*",
        "        # last char: not closing delimiter or colon",
        "        [^()}\\]>\"'`.,;:\\ ]",
        "    |",
        "        # single-char path: not delimiter, punctuation, or space",
        "        [^(){}\\[\\]<>\"'`.,;:\\ ]",
        "    )",
        "    # optional line/column suffix (included in path for PathWithPosition::parse_str)",
        "    (:+[0-9]+(:[0-9]+)?|:?\\([0-9]+([,:]?[0-9]+)?\\))?",
        ")",
      ],
    ],
    // Timeout for hover and Cmd-click path hyperlink discovery in milliseconds. Specifying a
    // timeout of `0` will disable path hyperlinking in terminal.
    "path_hyperlink_timeout_ms": 1,
  },
  "code_actions_on_format": {},
  // Settings related to running tasks.
  "tasks": {
    "variables": {},
    "enabled": true,
    // Use LSP tasks over Zed language extension ones.
    // If no LSP tasks are returned due to error/timeout or regular execution,
    // Zed language extension tasks will be used instead.
    //
    // Other Zed tasks will still be shown:
    // * Zed task from either of the task config file
    // * Zed task from history (e.g. one-off task was spawned before)
    //
    // Default: true
    "prefer_lsp": true,
  },
  // An object whose keys are language names, and whose values
  // are arrays of filenames or extensions of files that should
  // use those languages.
  //
  // For example, to treat files like `foo.notjs` as JavaScript,
  // and `Embargo.lock` as TOML:
  //
  // {
  //   "JavaScript": ["notjs"],
  //   "TOML": ["Embargo.lock"]
  // }
  //
  "file_types": {
    "JSONC": ["**/.zed/**/*.json", "**/zed/**/*.json", "**/Zed/**/*.json", "**/.vscode/**/*.json", "tsconfig*.json"],
    "Markdown": [".rules", ".cursorrules", ".windsurfrules", ".clinerules"],
    "Shell Script": [".env.*"],
  },
  // Settings for which version of Node.js and NPM to use when installing
  // language servers and Copilot.
  //
  // Note: changing this setting currently requires restarting Zed.
  "node": {
    // By default, Zed will look for `node` and `npm` on your `$PATH`, and use the
    // existing executables if their version is recent enough. Set this to `true`
    // to prevent this, and force Zed to always download and install its own
    // version of Node.
    "ignore_system_version": false,
    // You can also specify alternative paths to Node and NPM. If you specify
    // `path`, but not `npm_path`, Zed will assume that `npm` is located at
    // `${path}/../npm`.
    "path": null,
    "npm_path": null,
  },
  // The extensions that Zed should automatically install on startup.
  //
  // If you don't want any of these extensions, add this field to your settings
  // and change the value to `false`.
  "auto_install_extensions": {
    "html": true,
  },
  // The capabilities granted to extensions.
  //
  // This list can be customized to restrict what extensions are able to do.
  "granted_extension_capabilities": [
    { "kind": "process:exec", "command": "*", "args": ["**"] },
    { "kind": "download_file", "host": "*", "path": ["**"] },
    { "kind": "npm:install", "package": "*" },
  ],
  // Controls how completions are processed for this language.
  "completions": {
    // Controls how words are completed.
    // For large documents, not all words may be fetched for completion.
    //
    // May take 3 values:
    // 1. "enabled"
    //   Always fetch document's words for completions along with LSP completions.
    // 2. "fallback"
    //   Only if LSP response errors or times out, use document's words to show completions.
    // 3. "disabled"
    //   Never fetch or complete document's words for completions.
    //   (Word-based completions can still be queried via a separate action)
    //
    // Default: fallback
    "words": "fallback",
    // Minimum number of characters required to automatically trigger word-based completions.
    // Before that value, it's still possible to trigger the words-based completion manually with the corresponding editor command.
    //
    // Default: 3
    "words_min_length": 3,
    // Whether to fetch LSP completions or not.
    //
    // Default: true
    "lsp": true,
    // When fetching LSP completions, determines how long to wait for a response of a particular server.
    // When set to 0, waits indefinitely.
    //
    // Default: 0
    "lsp_fetch_timeout_ms": 0,
    // Controls what range to replace when accepting LSP completions.
    //
    // When LSP servers give an `InsertReplaceEdit` completion, they provides two ranges: `insert` and `replace`. Usually, `insert`
    // contains the word prefix before your cursor and `replace` contains the whole word.
    //
    // Effectively, this setting just changes whether Zed will use the received range for `insert` or `replace`, so the results may
    // differ depending on the underlying LSP server.
    //
    // Possible values:
    // 1. "insert"
    //   Replaces text before the cursor, using the `insert` range described in the LSP specification.
    // 2. "replace"
    //   Replaces text before and after the cursor, using the `replace` range described in the LSP specification.
    // 3. "replace_subsequence"
    //   Behaves like `"replace"` if the text that would be replaced is a subsequence of the completion text,
    //   and like `"insert"` otherwise.
    // 4. "replace_suffix"
    //   Behaves like `"replace"` if the text after the cursor is a suffix of the completion, and like
    //   `"insert"` otherwise.
    "lsp_insert_mode": "replace_suffix",
  },
  // Different settings for specific languages.
  "languages": {
    "Astro": {
      "language_servers": ["astro-language-server", "..."],
      "prettier": {
        "allowed": true,
        "plugins": ["prettier-plugin-astro"],
      },
    },
    "Blade": {
      "prettier": {
        "allowed": true,
      },
    },
    "C": {
      "format_on_save": "off",
      "use_on_type_format": false,
      "prettier": {
        "allowed": false,
      },
    },
    "C++": {
      "format_on_save": "off",
      "use_on_type_format": false,
      "prettier": {
        "allowed": false,
      },
    },
    "CSharp": {
      "language_servers": ["roslyn", "!omnisharp", "..."],
    },
    "CSS": {
      "prettier": {
        "allowed": true,
      },
    },
    "Dart": {
      "tab_size": 2,
    },
    "Diff": {
      "show_edit_predictions": false,
      "remove_trailing_whitespace_on_save": false,
      "ensure_final_newline_on_save": false,
    },
    "Elixir": {
      "language_servers": ["elixir-ls", "!expert", "!next-ls", "!lexical", "..."],
    },
    "Elm": {
      "tab_size": 4,
    },
    "Erlang": {
      "language_servers": ["erlang-ls", "!elp", "..."],
    },
    "Git Commit": {
      "allow_rewrap": "anywhere",
      "soft_wrap": "editor_width",
      "preferred_line_length": 72,
    },
    "Go": {
      "hard_tabs": true,
      "code_actions_on_format": {
        "source.organizeImports": true,
      },
      "debuggers": ["Delve"],
    },
    "GraphQL": {
      "prettier": {
        "allowed": true,
      },
    },
    "HEEX": {
      "language_servers": ["elixir-ls", "!expert", "!next-ls", "!lexical", "..."],
    },
    "HTML": {
      "prettier": {
        "allowed": true,
      },
    },
    "HTML+ERB": {
      "language_servers": ["herb", "!ruby-lsp", "..."],
    },
    "Java": {
      "prettier": {
        "allowed": true,
        "plugins": ["prettier-plugin-java"],
      },
    },
    "JavaScript": {
      "language_servers": ["!typescript-language-server", "vtsls", "..."],
      "prettier": {
        "allowed": true,
      },
    },
    "JSON": {
      "prettier": {
        "allowed": true,
      },
    },
    "JSONC": {
      "prettier": {
        "allowed": true,
      },
    },
    "JS+ERB": {
      "language_servers": ["!ruby-lsp", "..."],
    },
    "Kotlin": {
      "language_servers": ["!kotlin-language-server", "kotlin-lsp", "..."],
    },
    "LaTeX": {
      "formatter": "language_server",
      "language_servers": ["texlab", "..."],
      "prettier": {
        "allowed": true,
        "plugins": ["prettier-plugin-latex"],
      },
    },
    "Markdown": {
      "format_on_save": "off",
      "use_on_type_format": false,
      "remove_trailing_whitespace_on_save": false,
      "allow_rewrap": "anywhere",
      "soft_wrap": "editor_width",
      "completions": {
        "words": "disabled",
      },
      "prettier": {
        "allowed": true,
      },
    },
    "PHP": {
      "language_servers": ["phpactor", "!intelephense", "!phptools", "..."],
      "prettier": {
        "allowed": true,
        "plugins": ["@prettier/plugin-php"],
        "parser": "php",
      },
    },
    "Plain Text": {
      "allow_rewrap": "anywhere",
      "soft_wrap": "editor_width",
      "completions": {
        "words": "disabled",
      },
    },
    "Python": {
      "code_actions_on_format": {
        "source.organizeImports.ruff": true,
      },
      "formatter": {
        "language_server": {
          "name": "ruff",
        },
      },
      "debuggers": ["Debugpy"],
      "language_servers": ["basedpyright", "ruff", "!ty", "!pyrefly", "!pyright", "!pylsp", "..."],
    },
    "Ruby": {
      "language_servers": ["solargraph", "!ruby-lsp", "!rubocop", "!sorbet", "!steep", "..."],
    },
    "Rust": {
      "debuggers": ["CodeLLDB"],
    },
    "SCSS": {
      "prettier": {
        "allowed": true,
      },
    },
    "Starlark": {
      "language_servers": ["starpls", "!buck2-lsp", "..."],
    },
    "Svelte": {
      "language_servers": ["svelte-language-server", "..."],
      "prettier": {
        "allowed": true,
        "plugins": ["prettier-plugin-svelte"],
      },
    },
    "TSX": {
      "language_servers": ["!typescript-language-server", "vtsls", "..."],
      "prettier": {
        "allowed": true,
      },
    },
    "Twig": {
      "prettier": {
        "allowed": true,
      },
    },
    "TypeScript": {
      "language_servers": ["!typescript-language-server", "vtsls", "..."],
      "prettier": {
        "allowed": true,
      },
    },
    "SystemVerilog": {
      "format_on_save": "off",
      "language_servers": ["!slang", "..."],
      "use_on_type_format": false,
    },
    "Vue.js": {
      "language_servers": ["vue-language-server", "vtsls", "..."],
      "prettier": {
        "allowed": true,
      },
    },
    "XML": {
      "prettier": {
        "allowed": true,
        "plugins": ["@prettier/plugin-xml"],
      },
    },
    "YAML": {
      "prettier": {
        "allowed": true,
      },
    },
    "YAML+ERB": {
      "language_servers": ["!ruby-lsp", "..."],
    },
    "Zig": {
      "language_servers": ["zls", "..."],
    },
  },
  // Different settings for specific language models.
  "language_models": {
    "anthropic": {
      "api_url": "https://api.anthropic.com",
    },
    "bedrock": {},
    "google": {
      "api_url": "https://generativelanguage.googleapis.com",
    },
    "ollama": {
      "api_url": "http://localhost:11434",
    },
    "openai": {
      "api_url": "https://api.openai.com/v1",
    },
    "openai_compatible": {},
    "open_router": {
      "api_url": "https://openrouter.ai/api/v1",
    },
    "lmstudio": {
      "api_url": "http://localhost:1234/api/v0",
    },
    "deepseek": {
      "api_url": "https://api.deepseek.com/v1",
    },
    "mistral": {
      "api_url": "https://api.mistral.ai/v1",
    },
    "vercel": {
      "api_url": "https://api.v0.dev/v1",
    },
    "x_ai": {
      "api_url": "https://api.x.ai/v1",
    },
    "zed.dev": {},
  },
  "session": {
    // Whether or not to restore unsaved buffers on restart.
    //
    // If this is true, user won't be prompted whether to save/discard
    // dirty files when closing the application.
    //
    // Default: true
    "restore_unsaved_buffers": true,
  },
  // Zed's Prettier integration settings.
  // Allows to enable/disable formatting with Prettier
  // and configure default Prettier, used when no project-level Prettier installation is found.
  "prettier": {
    // Enables or disables formatting with Prettier for any given language.
    "allowed": false,
    // Forces Prettier integration to use a specific parser name when formatting files with the language.
    "plugins": [],
    // Default Prettier options, in the format as in package.json section for Prettier.
    // If project installs Prettier via its package.json, these options will be ignored.
    // "trailingComma": "es5",
    // "tabWidth": 4,
    // "semi": false,
    // "singleQuote": true
    // Forces Prettier integration to use a specific parser name when formatting files with the language
    // when set to a non-empty string.
    "parser": "",
  },
  // Settings for auto-closing of JSX tags.
  "jsx_tag_auto_close": {
    "enabled": true,
  },
  // LSP Specific settings.
  "lsp": {
    // Specify the LSP name as a key here.
    // "rust-analyzer": {
    //     // A special flag for rust-analyzer integration, to use server-provided tasks
    //     enable_lsp_tasks": true,
    //     // These initialization options are merged into Zed's defaults
    //     "initialization_options": {
    //         "check": {
    //             "command": "clippy" // rust-analyzer.check.command (default: "check")
    //         }
    //     }
    // }
  },
  // DAP Specific settings.
  "dap": {
    // Specify the DAP name as a key here.
    "CodeLLDB": {
      "env": {
        "RUST_LOG": "info",
      },
    },
  },
  // Common language server settings.
  "global_lsp_settings": {
    // Whether to show the LSP servers button in the status bar.
    "button": true,
  },
  // Jupyter settings
  "jupyter": {
    "enabled": true,
    "kernel_selections": {},
    // Specify the language name as the key and the kernel name as the value.
    // "kernel_selections": {
    //    "python": "conda-base"
    //    "typescript": "deno"
    // }
  },
  // REPL settings.
  "repl": {
    // Maximum number of columns to keep in REPL's scrollback buffer.
    // Clamped with [20, 512] range.
    "max_columns": 128,
    // Maximum number of lines to keep in REPL's scrollback buffer.
    // Clamped with [4, 256] range.
    "max_lines": 32,
  },
  // Vim settings
  "vim": {
    "default_mode": "normal",
    "toggle_relative_line_numbers": false,
    "use_system_clipboard": "always",
    "use_smartcase_find": false,
    "highlight_on_yank_duration": 200,
    "custom_digraphs": {},
    // Cursor shape for the each mode.
    // Specify the mode as the key and the shape as the value.
    // The mode can be one of the following: "normal", "replace", "insert", "visual".
    // The shape can be one of the following: "block", "bar", "underline", "hollow".
    "cursor_shape": {},
  },
  // The server to connect to. If the environment variable
  // ZED_SERVER_URL is set, it will override this setting.
  "server_url": "https://zed.dev",
  // Settings overrides to use when using Zed Preview.
  // Mostly useful for developers who are managing multiple instances of Zed.
  "preview": {
    // "theme": "Andromeda"
  },
  // Settings overrides to use when using Zed Nightly.
  // Mostly useful for developers who are managing multiple instances of Zed.
  "nightly": {
    // "theme": "Andromeda"
  },
  // Settings overrides to use when using Zed Stable.
  // Mostly useful for developers who are managing multiple instances of Zed.
  "stable": {
    // "theme": "Andromeda"
  },
  // Settings overrides to use when using Zed Dev.
  // Mostly useful for developers who are managing multiple instances of Zed.
  "dev": {
    // "theme": "Andromeda"
  },
  // Settings overrides to use when using Linux.
  "linux": {},
  // Settings overrides to use when using macOS.
  "macos": {},
  // Settings overrides to use when using Windows.
  "windows": {
    "languages": {
      "PHP": {
        "language_servers": ["intelephense", "!phpactor", "!phptools", "..."],
      },
    },
  },
  // Whether to show full labels in line indicator or short ones
  //
  // Values:
  //   - `short`: "2 s, 15 l, 32 c"
  //   - `long`: "2 selections, 15 lines, 32 characters"
  // Default: long
  "line_indicator_format": "long",
  // Set a proxy to use. The proxy protocol is specified by the URI scheme.
  //
  // Supported URI scheme: `http`, `https`, `socks4`, `socks4a`, `socks5`,
  // `socks5h`. `http` will be used when no scheme is specified.
  //
  // By default no proxy will be used, or Zed will try get proxy settings from
  // environment variables. If certain hosts should not be proxied,
  // set the `no_proxy` environment variable and provide a comma-separated list.
  //
  // Examples:
  //   - "proxy": "socks5h://localhost:10808"
  //   - "proxy": "http://127.0.0.1:10809"
  "proxy": null,
  // Set to configure aliases for the command palette.
  // When typing a query which is a key of this object, the value will be used instead.
  //
  // Examples:
  // {
  //   "W": "workspace::Save"
  // }
  "command_aliases": {},
  // ssh_connections is an array of ssh connections.
  // You can configure these from `project: Open Remote` in the command palette.
  // Zed's ssh support will pull configuration from your ~/.ssh too.
  // Examples:
  // [
  //   {
  //     "host": "example-box",
  //     // "port": 22, "username": "test", "args": ["-i", "/home/user/.ssh/id_rsa"]
  //     "projects": [
  //       {
  //         "paths": ["/home/user/code/zed"]
  //       }
  //     ]
  //   }
  // ]
  "ssh_connections": [],
  // Whether to read ~/.ssh/config for ssh connection sources.
  "read_ssh_config": true,
  // Configures context servers for use by the agent.
  "context_servers": {},
  // Configures agent servers available in the agent panel.
  "agent_servers": {},
  "debugger": {
    "stepping_granularity": "line",
    "save_breakpoints": true,
    "timeout": 2000,
    "dock": "bottom",
    "log_dap_communications": true,
    "format_dap_log_messages": true,
    "button": true,
  },
  // Configures any number of settings profiles that are temporarily applied on
  // top of your existing user settings when selected from
  // `settings profile selector: toggle`.
  // Examples:
  // "profiles": {
  //   "Presenting": {
  //     "agent_ui_font_size": 20.0,
  //     "buffer_font_size": 20.0,
  //     "theme": "One Light",
  //     "ui_font_size": 20.0
  //   },
  //   "Python (ty)": {
  //     "languages": {
  //       "Python": {
  //         "language_servers": ["ty"]
  //       }
  //     }
  //   }
  // }
  "profiles": {},

  // A map of log scopes to the desired log level.
  // Useful for filtering out noisy logs or enabling more verbose logging.
  //
  // Example: {"log": {"client": "warn"}}
  "log": {},
}<|MERGE_RESOLUTION|>--- conflicted
+++ resolved
@@ -642,11 +642,8 @@
     "regex": false,
     // Whether to center the cursor on each search match when navigating.
     "center_on_match": false,
-<<<<<<< HEAD
     // Show search results on input by default.
-    "search_on_input": false
-=======
->>>>>>> 6cc947f6
+    "search_on_input": false,
   },
   // When to populate a new search's query based on the text under the cursor.
   // This setting can take the following three values:
