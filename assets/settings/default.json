{
  "$schema": "zed://schemas/settings",
  /// The displayed name of this project. If not set or null, the root directory name
  /// will be displayed.
  "project_name": null,
  // The name of the Zed theme to use for the UI.
  //
  // `mode` is one of:
  // - "system": Use the theme that corresponds to the system's appearance
  // - "light": Use the theme indicated by the "light" field
  // - "dark": Use the theme indicated by the "dark" field
  "theme": {
    "mode": "system",
    "light": "One Light",
    "dark": "One Dark",
  },
  "icon_theme": "Zed (Default)",
  // The name of a base set of key bindings to use.
  // This setting can take six values, each named after another
  // text editor:
  //
  // 1. "VSCode"
  // 2. "Atom"
  // 3. "JetBrains"
  // 4. "None"
  // 5. "SublimeText"
  // 6. "TextMate"
  "base_keymap": "VSCode",
  // Features that can be globally enabled or disabled
  "features": {
    // Which edit prediction provider to use.
    "edit_prediction_provider": "zed",
  },
  // The name of a font to use for rendering text in the editor
  // ".ZedMono" currently aliases to Lilex
  // but this may change in the future.
  "buffer_font_family": ".ZedMono",
  // Set the buffer text's font fallbacks, this will be merged with
  // the platform's default fallbacks.
  "buffer_font_fallbacks": null,
  // The OpenType features to enable for text in the editor.
  "buffer_font_features": {
    // Disable ligatures:
    // "calt": false
  },
  // The default font size for text in the editor
  "buffer_font_size": 15,
  // The weight of the editor font in standard CSS units from 100 to 900.
  "buffer_font_weight": 400,
  // Set the buffer's line height.
  // May take 3 values:
  //  1. Use a line height that's comfortable for reading (1.618)
  //         "buffer_line_height": "comfortable"
  //  2. Use a standard line height, (1.3)
  //         "buffer_line_height": "standard",
  //  3. Use a custom line height
  //         "buffer_line_height": {
  //           "custom": 2
  //         },
  "buffer_line_height": "comfortable",
  // The name of a font to use for rendering text in the UI
  // You can set this to ".SystemUIFont" to use the system font
  // ".ZedSans" currently aliases to "IBM Plex Sans", but this may
  // change in the future
  "ui_font_family": ".ZedSans",
  // Set the UI's font fallbacks, this will be merged with the platform's
  // default font fallbacks.
  "ui_font_fallbacks": null,
  // The OpenType features to enable for text in the UI
  "ui_font_features": {
    // Disable ligatures:
    "calt": false,
  },
  // The weight of the UI font in standard CSS units from 100 to 900.
  "ui_font_weight": 400,
  // The default font size for text in the UI
  "ui_font_size": 16,
  // The default font size for agent responses in the agent panel. Falls back to the UI font size if unset.
  "agent_ui_font_size": null,
  // The default font size for user messages in the agent panel.
  "agent_buffer_font_size": 12,
  // How much to fade out unused code.
  "unnecessary_code_fade": 0.3,
  // Active pane styling settings.
  "active_pane_modifiers": {
    // Inset border size of the active pane, in pixels.
    "border_size": 0.0,
    // Opacity of the inactive panes. 0 means transparent, 1 means opaque.
    // Values are clamped to the [0.0, 1.0] range.
    "inactive_opacity": 1.0,
  },
  // Layout mode of the bottom dock. Defaults to "contained"
  //   choices: contained, full, left_aligned, right_aligned
  "bottom_dock_layout": "contained",
  // The direction that you want to split panes horizontally. Defaults to "down"
  "pane_split_direction_horizontal": "down",
  // The direction that you want to split panes vertically. Defaults to "right"
  "pane_split_direction_vertical": "right",
  // Centered layout related settings.
  "centered_layout": {
    // The relative width of the left padding of the central pane from the
    // workspace when the centered layout is used.
    "left_padding": 0.2,
    // The relative width of the right padding of the central pane from the
    // workspace when the centered layout is used.
    "right_padding": 0.2,
  },
  // Image viewer settings
  "image_viewer": {
    // The unit for image file sizes: "binary" (KiB, MiB) or decimal (KB, MB)
    "unit": "binary",
  },
  // Determines the modifier to be used to add multiple cursors with the mouse. The open hover link mouse gestures will adapt such that it do not conflict with the multicursor modifier.
  //
  // 1. Maps to `Alt` on Linux and Windows and to `Option` on MacOS:
  //    "alt"
  // 2. Maps `Control` on Linux and Windows and to `Command` on MacOS:
  //    "cmd_or_ctrl" (alias: "cmd", "ctrl")
  "multi_cursor_modifier": "alt",
  // Whether to enable vim modes and key bindings.
  "vim_mode": false,
  // Whether to enable helix mode and key bindings.
  // Enabling this mode will automatically enable vim mode.
  "helix_mode": false,
  // Whether to show the informational hover box when moving the mouse
  // over symbols in the editor.
  "hover_popover_enabled": true,
  // Time to wait in milliseconds before showing the informational hover box.
  "hover_popover_delay": 300,
  // Whether to confirm before quitting Zed.
  "confirm_quit": false,
  // Whether to restore last closed project when fresh Zed instance is opened
  // May take 3 values:
  //  1. All workspaces open during last session
  //         "restore_on_startup": "last_session"
  //  2. The workspace opened
  //         "restore_on_startup": "last_workspace",
  //  3. Do not restore previous workspaces
  //         "restore_on_startup": "none",
  "restore_on_startup": "last_session",
  // Whether to attempt to restore previous file's state when opening it again.
  // The state is stored per pane.
  // When disabled, defaults are applied instead of the state restoration.
  //
  // E.g. for editors, selections, folds and scroll positions are restored, if the same file is closed and, later, opened again in the same pane.
  // When disabled, a single selection in the very beginning of the file, zero scroll position and no folds state is used as a default.
  //
  // Default: true
  "restore_on_file_reopen": true,
  // Whether to automatically close files that have been deleted on disk.
  "close_on_file_delete": false,
  // Relative size of the drop target in the editor that will open dropped file as a split pane (0-0.5)
  // E.g. 0.25 == If you drop onto the top/bottom quarter of the pane a new vertical split will be used
  //              If you drop onto the left/right quarter of the pane a new horizontal split will be used
  "drop_target_size": 0.2,
  // Whether the window should be closed when using 'close active item' on a window with no tabs.
  // May take 3 values:
  //  1. Use the current platform's convention
  //         "when_closing_with_no_tabs": "platform_default"
  //  2. Always close the window:
  //         "when_closing_with_no_tabs": "close_window",
  //  3. Never close the window
  //         "when_closing_with_no_tabs": "keep_window_open",
  "when_closing_with_no_tabs": "platform_default",
  // What to do when the last window is closed.
  // May take 2 values:
  //  1. Use the current platform's convention
  //         "on_last_window_closed": "platform_default"
  //  2. Always quit the application
  //         "on_last_window_closed": "quit_app",
  "on_last_window_closed": "platform_default",
  // Whether to show padding for zoomed panels.
  // When enabled, zoomed center panels (e.g. code editor) will have padding all around,
  // while zoomed bottom/left/right panels will have padding to the top/right/left (respectively).
  //
  // Default: true
  "zoomed_padding": true,
  // What draws Zed's window decorations (titlebar):
  // 1. Client application (Zed) draws its own window decorations
  //    "client"
  // 2. Display server draws the window decorations. Not supported by GNOME Wayland.
  //    "server"
  //
  // This requires restarting Zed for changes to take effect.
  //
  // Default: "client"
  "window_decorations": "client",
  // Whether to use the system provided dialogs for Open and Save As.
  // When set to false, Zed will use the built-in keyboard-first pickers.
  "use_system_path_prompts": true,
  // Whether to use the system provided dialogs for prompts, such as confirmation
  // prompts.
  // When set to false, Zed will use its built-in prompts. Note that on Linux,
  // this option is ignored and Zed will always use the built-in prompts.
  "use_system_prompts": true,
  // Whether the cursor blinks in the editor.
  "cursor_blink": true,
  // Cursor shape for the default editor.
  //  1. A vertical bar
  //     "bar"
  //  2. A block that surrounds the following character
  //     "block"
  //  3. An underline / underscore that runs along the following character
  //     "underline"
  //  4. A box drawn around the following character
  //     "hollow"
  //
  // Default: "bar"
  "cursor_shape": "bar",
  // Determines when the mouse cursor should be hidden in an editor or input box.
  //
  // 1. Never hide the mouse cursor:
  //    "never"
  // 2. Hide only when typing:
  //    "on_typing"
  // 3. Hide on both typing and cursor movement:
  //    "on_typing_and_movement"
  "hide_mouse": "on_typing_and_movement",
  // Determines how snippets are sorted relative to other completion items.
  //
  // 1. Place snippets at the top of the completion list:
  //    "top"
  // 2. Place snippets normally without any preference:
  //    "inline"
  // 3. Place snippets at the bottom of the completion list:
  //    "bottom"
  // 4. Do not show snippets in the completion list:
  //    "none"
  "snippet_sort_order": "inline",
  // How to highlight the current line in the editor.
  //
  // 1. Don't highlight the current line:
  //    "none"
  // 2. Highlight the gutter area:
  //    "gutter"
  // 3. Highlight the editor area:
  //    "line"
  // 4. Highlight the full line (default):
  //    "all"
  "current_line_highlight": "all",
  // Whether to highlight all occurrences of the selected text in an editor.
  "selection_highlight": true,
  // Whether the text selection should have rounded corners.
  "rounded_selection": true,
  // The debounce delay before querying highlights from the language
  // server based on the current cursor location.
  "lsp_highlight_debounce": 75,
  // The minimum APCA perceptual contrast between foreground and background colors.
  // APCA (Accessible Perceptual Contrast Algorithm) is more accurate than WCAG 2.x,
  // especially for dark mode. Values range from 0 to 106.
  //
  // Based on APCA Readability Criterion (ARC) Bronze Simple Mode:
  // https://readtech.org/ARC/tests/bronze-simple-mode/
  // - 0: No contrast adjustment
  // - 45: Minimum for large fluent text (36px+)
  // - 60: Minimum for other content text
  // - 75: Minimum for body text
  // - 90: Preferred for body text
  //
  // This only affects text drawn over highlight backgrounds in the editor.
  "minimum_contrast_for_highlights": 45,
  // Whether to pop the completions menu while typing in an editor without
  // explicitly requesting it.
  "show_completions_on_input": true,
  // Whether to display inline and alongside documentation for items in the
  // completions menu
  "show_completion_documentation": true,
  // Whether to colorize brackets in the editor.
  // (also known as "rainbow brackets")
  //
  // The colors that are used for different indentation levels are defined in the theme (theme key: `accents`).
  // They can be customized by using theme overrides.
  "colorize_brackets": false,
  // When to show the scrollbar in the completion menu.
  // This setting can take four values:
  //
  // 1. Show the scrollbar if there's important information or
  //    follow the system's configured behavior
  //   "auto"
  // 2. Match the system's configured behavior:
  //    "system"
  // 3. Always show the scrollbar:
  //    "always"
  // 4. Never show the scrollbar:
  //    "never" (default)
  "completion_menu_scrollbar": "never",
  // Show method signatures in the editor, when inside parentheses.
  "auto_signature_help": false,
  // Whether to show the signature help after completion or a bracket pair inserted.
  // If `auto_signature_help` is enabled, this setting will be treated as enabled also.
  "show_signature_help_after_edits": false,
  // Whether to show code action button at start of buffer line.
  "inline_code_actions": true,
  // Whether to allow drag and drop text selection in buffer.
  "drag_and_drop_selection": {
    // When true, enables drag and drop text selection in buffer.
    "enabled": true,
    // The delay in milliseconds that must elapse before drag and drop is allowed. Otherwise, a new text selection is created.
    "delay": 300,
  },
  // What to do when go to definition yields no results.
  //
  // 1. Do nothing: `none`
  // 2. Find references for the same symbol: `find_all_references` (default)
  "go_to_definition_fallback": "find_all_references",
  // Which level to use to filter out diagnostics displayed in the editor.
  //
  // Affects the editor rendering only, and does not interrupt
  // the functionality of diagnostics fetching and project diagnostics editor.
  // Which files containing diagnostic errors/warnings to mark in the tabs.
  // Diagnostics are only shown when file icons are also active.
  // This setting only works when can take the following three values:
  //
  // Which diagnostic indicators to show in the scrollbar, their level should be more or equal to the specified severity level.
  // Possible values:
  //  - "off" — no diagnostics are allowed
  //  - "error"
  //  - "warning"
  //  - "info"
  //  - "hint"
  //  - "all" — allow all diagnostics (default)
  "diagnostics_max_severity": "all",
  // Whether to show wrap guides (vertical rulers) in the editor.
  // Setting this to true will show a guide at the 'preferred_line_length' value
  // if 'soft_wrap' is set to 'preferred_line_length', and will show any
  // additional guides as specified by the 'wrap_guides' setting.
  "show_wrap_guides": true,
  // Character counts at which to show wrap guides in the editor.
  "wrap_guides": [],
  // Hide the values of in variables from visual display in private files
  "redact_private_values": false,
  // The default number of lines to expand excerpts in the multibuffer by.
  "expand_excerpt_lines": 5,
  // The default number of context lines shown in multibuffer excerpts.
  "excerpt_context_lines": 2,
  // Globs to match against file paths to determine if a file is private.
  "private_files": ["**/.env*", "**/*.pem", "**/*.key", "**/*.cert", "**/*.crt", "**/secrets.yml"],
  // Whether to use additional LSP queries to format (and amend) the code after
  // every "trigger" symbol input, defined by LSP server capabilities.
  "use_on_type_format": true,
  // Whether to automatically add matching closing characters when typing
  // opening parenthesis, bracket, brace, single or double quote characters.
  // For example, when you type '(', Zed will add a closing ) at the correct position.
  "use_autoclose": true,
  // Whether to automatically surround selected text when typing opening parenthesis,
  // bracket, brace, single or double quote characters.
  // For example, when you select text and type '(', Zed will surround the text with ().
  "use_auto_surround": true,
  // Whether indentation should be adjusted based on the context whilst typing.
  "auto_indent": true,
  // Whether indentation of pasted content should be adjusted based on the context.
  "auto_indent_on_paste": true,
  // Controls how the editor handles the autoclosed characters.
  // When set to `false`(default), skipping over and auto-removing of the closing characters
  // happen only for auto-inserted characters.
  // Otherwise(when `true`), the closing characters are always skipped over and auto-removed
  // no matter how they were inserted.
  "always_treat_brackets_as_autoclosed": false,
  // Controls where the `editor::Rewrap` action is allowed in the current language scope.
  //
  // This setting can take three values:
  //
  // 1. Only allow rewrapping in comments:
  //    "in_comments"
  // 2. Only allow rewrapping in the current selection(s):
  //    "in_selections"
  // 3. Allow rewrapping anywhere:
  //    "anywhere"
  //
  // When using values other than `in_comments`, it is possible for the rewrapping to produce code
  // that is syntactically invalid. Keep this in mind when selecting which behavior you would like
  // to use.
  //
  // Note: This setting has no effect in Vim mode, as rewrap is already allowed everywhere.
  "allow_rewrap": "in_comments",
  // Controls whether edit predictions are shown immediately (true)
  // or manually by triggering `editor::ShowEditPrediction` (false).
  "show_edit_predictions": true,
  // Controls whether edit predictions are shown in a given language scope.
  // Example: ["string", "comment"]
  "edit_predictions_disabled_in": [],
  // Whether to show tabs and spaces in the editor.
  // This setting can take four values:
  //
  // 1. Draw tabs and spaces only for the selected text (default):
  //    "selection"
  // 2. Do not draw any tabs or spaces:
  //    "none"
  // 3. Draw all invisible symbols:
  //    "all"
  // 4. Draw whitespaces at boundaries only:
  //    "boundary"
  // 5. Draw whitespaces only after non-whitespace characters:
  //    "trailing"
  // For a whitespace to be on a boundary, any of the following conditions need to be met:
  // - It is a tab
  // - It is adjacent to an edge (start or end)
  // - It is adjacent to a whitespace (left or right)
  "show_whitespaces": "selection",
  // Visible characters used to render whitespace when show_whitespaces is enabled.
  "whitespace_map": {
    "space": "•",
    "tab": "→",
  },
  // Settings related to calls in Zed
  "calls": {
    // Join calls with the microphone live by default
    "mute_on_join": false,
    // Share your project when you are the first to join a channel
    "share_on_join": false,
  },
  // Settings related to jump navigation
  "jump": {
    // Whether to automatically jump when only one match is found
    "autojump": false
  },
  // Toolbar related settings
  "toolbar": {
    // Whether to show breadcrumbs.
    "breadcrumbs": true,
    // Whether to show quick action buttons.
    "quick_actions": true,
    // Whether to show the Selections menu in the editor toolbar.
    "selections_menu": true,
    // Whether to show agent review buttons in the editor toolbar.
    "agent_review": true,
    // Whether to show code action buttons in the editor toolbar.
    "code_actions": false,
  },
  // Whether to allow windows to tab together based on the user’s tabbing preference (macOS only).
  "use_system_window_tabs": false,
  // Titlebar related settings
  "title_bar": {
    // Whether to show the branch icon beside branch switcher in the titlebar.
    "show_branch_icon": false,
    // Whether to show the branch name button in the titlebar.
    "show_branch_name": true,
    // Whether to show the project host and name in the titlebar.
    "show_project_items": true,
    // Whether to show onboarding banners in the titlebar.
    "show_onboarding_banner": true,
    // Whether to show user picture in the titlebar.
    "show_user_picture": true,
    // Whether to show the sign in button in the titlebar.
    "show_sign_in": true,
    // Whether to show the menus in the titlebar.
    "show_menus": false,
  },
  "audio": {
    // Opt into the new audio system.
    "experimental.rodio_audio": false,
    // Requires 'rodio_audio: true'
    //
    // Automatically increase or decrease you microphone's volume. This affects how
    // loud you sound to others.
    //
    // Recommended: off (default)
    // Microphones are too quite in zed, until everyone is on experimental
    // audio and has auto speaker volume on this will make you very loud
    // compared to other speakers.
    "experimental.auto_microphone_volume": false,
    // Requires 'rodio_audio: true'
    //
    // Automatically increate or decrease the volume of other call members.
    // This only affects how things sound for you.
    "experimental.auto_speaker_volume": true,
    // Requires 'rodio_audio: true'
    //
    // Remove background noises. Works great for typing, cars, dogs, AC. Does
    // not work well on music.
    "experimental.denoise": true,
    // Requires 'rodio_audio: true'
    //
    // Use audio parameters compatible with the previous versions of
    // experimental audio and non-experimental audio. When this is false you
    // will sound strange to anyone not on the latest experimental audio. In
    // the future we will migrate by setting this to false
    //
    // You need to rejoin a call for this setting to apply
    "experimental.legacy_audio_compatible": true,
  },
  // Scrollbar related settings
  "scrollbar": {
    // When to show the scrollbar in the editor.
    // This setting can take four values:
    //
    // 1. Show the scrollbar if there's important information or
    //    follow the system's configured behavior (default):
    //   "auto"
    // 2. Match the system's configured behavior:
    //    "system"
    // 3. Always show the scrollbar:
    //    "always"
    // 4. Never show the scrollbar:
    //    "never"
    "show": "auto",
    // Whether to show cursor positions in the scrollbar.
    "cursors": true,
    // Whether to show git diff indicators in the scrollbar.
    "git_diff": true,
    // Whether to show buffer search results in the scrollbar.
    "search_results": true,
    // Whether to show selected text occurrences in the scrollbar.
    "selected_text": true,
    // Whether to show selected symbol occurrences in the scrollbar.
    "selected_symbol": true,
    // Which diagnostic indicators to show in the scrollbar:
    //  - "none" or false: do not show diagnostics
    //  - "error": show only errors
    //  - "warning": show only errors and warnings
    //  - "information": show only errors, warnings, and information
    //  - "all" or true: show all diagnostics
    "diagnostics": "all",
    // Forcefully enable or disable the scrollbar for each axis
    "axes": {
      // When false, forcefully disables the horizontal scrollbar. Otherwise, obey other settings.
      "horizontal": true,
      // When false, forcefully disables the vertical scrollbar. Otherwise, obey other settings.
      "vertical": true,
    },
  },
  // Minimap related settings
  "minimap": {
    // When to show the minimap in the editor.
    // This setting can take three values:
    // 1. Show the minimap if the editor's scrollbar is visible:
    //    "auto"
    // 2. Always show the minimap:
    //    "always"
    // 3. Never show the minimap:
    //    "never" (default)
    "show": "never",
    // Where to show the minimap in the editor.
    // This setting can take two values:
    // 1. Show the minimap on the focused editor only:
    //    "active_editor" (default)
    // 2. Show the minimap on all open editors:
    //    "all_editors"
    "display_in": "active_editor",
    // When to show the minimap thumb.
    // This setting can take two values:
    // 1. Show the minimap thumb if the mouse is over the minimap:
    //    "hover"
    // 2. Always show the minimap thumb:
    //    "always" (default)
    "thumb": "always",
    // How the minimap thumb border should look.
    // This setting can take five values:
    // 1. Display a border on all sides of the thumb:
    //    "thumb_border": "full"
    // 2. Display a border on all sides except the left side of the thumb:
    //    "thumb_border": "left_open" (default)
    // 3. Display a border on all sides except the right side of the thumb:
    //    "thumb_border": "right_open"
    // 4. Display a border only on the left side of the thumb:
    //    "thumb_border": "left_only"
    // 5. Display the thumb without any border:
    //    "thumb_border": "none"
    "thumb_border": "left_open",
    // How to highlight the current line in the minimap.
    // This setting can take the following values:
    //
    // 1. `null` to inherit the editor `current_line_highlight` setting (default)
    // 2. "line" or "all" to highlight the current line in the minimap.
    // 3. "gutter" or "none" to not highlight the current line in the minimap.
    "current_line_highlight": null,
    // Maximum number of columns to display in the minimap.
    "max_width_columns": 80,
  },
  // Enable middle-click paste on Linux.
  "middle_click_paste": true,
  // What to do when multibuffer is double clicked in some of its excerpts
  // (parts of singleton buffers).
  // May take 2 values:
  //  1. Behave as a regular buffer and select the whole word (default).
  //         "double_click_in_multibuffer": "select"
  //  2. Open the excerpt clicked as a new buffer in the new tab.
  //         "double_click_in_multibuffer": "open",
  // For the case of "open", regular selection behavior can be achieved by holding `alt` when double clicking.
  "double_click_in_multibuffer": "select",
  "gutter": {
    // Whether to show line numbers in the gutter.
    "line_numbers": true,
    // Whether to show runnables buttons in the gutter.
    "runnables": true,
    // Whether to show breakpoints in the gutter.
    "breakpoints": true,
    // Whether to show fold buttons in the gutter.
    "folds": true,
    // Minimum number of characters to reserve space for in the gutter.
    "min_line_number_digits": 4,
  },
  "indent_guides": {
    // Whether to show indent guides in the editor.
    "enabled": true,
    // The width of the indent guides in pixels, between 1 and 10.
    "line_width": 1,
    // The width of the active indent guide in pixels, between 1 and 10.
    "active_line_width": 1,
    // Determines how indent guides are colored.
    // This setting can take the following three values:
    //
    // 1. "disabled"
    // 2. "fixed"
    // 3. "indent_aware"
    "coloring": "fixed",
    // Determines how indent guide backgrounds are colored.
    // This setting can take the following two values:
    //
    // 1. "disabled"
    // 2. "indent_aware"
    "background_coloring": "disabled",
  },
  // Whether the editor will scroll beyond the last line.
  "scroll_beyond_last_line": "one_page",
  // The number of lines to keep above/below the cursor when scrolling with the keyboard
  "vertical_scroll_margin": 3,
  // Whether to scroll when clicking near the edge of the visible text area.
  "autoscroll_on_clicks": false,
  // The number of characters to keep on either side when scrolling with the mouse
  "horizontal_scroll_margin": 5,
  // Scroll sensitivity multiplier. This multiplier is applied
  // to both the horizontal and vertical delta values while scrolling.
  "scroll_sensitivity": 1.0,
  // Scroll sensitivity multiplier for fast scrolling. This multiplier is applied
  // to both the horizontal and vertical delta values while scrolling. Fast scrolling
  // happens when a user holds the alt or option key while scrolling.
  "fast_scroll_sensitivity": 4.0,
  "sticky_scroll": {
    // Whether to stick scopes to the top of the editor.
    "enabled": false,
  },
  "relative_line_numbers": "disabled",
  // If 'search_wrap' is disabled, search result do not wrap around the end of the file.
  "search_wrap": true,
  // Search options to enable by default when opening new project and buffer searches.
  "search": {
    // Whether to show the project search button in the status bar.
    "button": true,
    // Whether to only match on whole words.
    "whole_word": false,
    // Whether to match case sensitively.
    "case_sensitive": false,
    // Whether to include gitignored files in search results.
    "include_ignored": false,
    // Whether to interpret the search query as a regular expression.
    "regex": false,
    // Whether to center the cursor on each search match when navigating.
    "center_on_match": false,
  },
  // When to populate a new search's query based on the text under the cursor.
  // This setting can take the following three values:
  //
  // 1. Always populate the search query with the word under the cursor (default).
  //    "always"
  // 2. Only populate the search query when there is text selected
  //    "selection"
  // 3. Never populate the search query
  //    "never"
  "seed_search_query_from_cursor": "always",
  // When enabled, automatically adjusts search case sensitivity based on your query.
  // If your search query contains any uppercase letters, the search becomes case-sensitive;
  // if it contains only lowercase letters, the search becomes case-insensitive.
  "use_smartcase_search": false,
  // Inlay hint related settings
  "inlay_hints": {
    // Global switch to toggle hints on and off, switched off by default.
    "enabled": false,
    // Toggle certain types of hints on and off, all switched on by default.
    "show_type_hints": true,
    "show_parameter_hints": true,
    "show_value_hints": true,
    // Corresponds to null/None LSP hint type value.
    "show_other_hints": true,
    // Whether to show a background for inlay hints.
    //
    // If set to `true`, the background will use the `hint.background` color from the current theme.
    "show_background": false,
    // Time to wait after editing the buffer, before requesting the hints,
    // set to 0 to disable debouncing.
    "edit_debounce_ms": 700,
    // Time to wait after scrolling the buffer, before requesting the hints,
    // set to 0 to disable debouncing.
    "scroll_debounce_ms": 50,
    // A set of modifiers which, when pressed, will toggle the visibility of inlay hints.
    // If the set if empty or not all the modifiers specified are pressed, inlay hints will not be toggled.
    "toggle_on_modifiers_press": {
      "control": false,
      "shift": false,
      "alt": false,
      "platform": false,
      "function": false,
    },
  },
  // Whether to resize all the panels in a dock when resizing the dock.
  // Can be a combination of "left", "right" and "bottom".
  "resize_all_panels_in_dock": ["left"],
  "project_panel": {
    // Whether to show the project panel button in the status bar
    "button": true,
    // Whether to hide the gitignore entries in the project panel.
    "hide_gitignore": false,
    // Default width of the project panel.
    "default_width": 240,
    // Where to dock the project panel. Can be 'left' or 'right'.
    "dock": "left",
    // Spacing between worktree entries in the project panel. Can be 'comfortable' or 'standard'.
    "entry_spacing": "comfortable",
    // Whether to show file icons in the project panel.
    "file_icons": true,
    // Whether to show folder icons or chevrons for directories in the project panel.
    "folder_icons": true,
    // Whether to show the git status in the project panel.
    "git_status": true,
    // Amount of indentation for nested items.
    "indent_size": 20,
    // Whether to reveal it in the project panel automatically,
    // when a corresponding project entry becomes active.
    // Gitignored entries are never auto revealed.
    "auto_reveal_entries": true,
    // Whether the project panel should open on startup.
    "starts_open": true,
    // Whether to fold directories automatically and show compact folders
    // (e.g. "a/b/c" ) when a directory has only one subdirectory inside.
    "auto_fold_dirs": true,
    // Scrollbar-related settings
    "scrollbar": {
      // When to show the scrollbar in the project panel.
      // This setting can take five values:
      //
      // 1. null (default): Inherit editor settings
      // 2. Show the scrollbar if there's important information or
      //    follow the system's configured behavior (default):
      //   "auto"
      // 3. Match the system's configured behavior:
      //    "system"
      // 4. Always show the scrollbar:
      //    "always"
      // 5. Never show the scrollbar:
      //    "never"
      "show": null,
    },
    // Which files containing diagnostic errors/warnings to mark in the project panel.
    // This setting can take the following three values:
    //
    // 1. Do not mark any files:
    //    "off"
    // 2. Only mark files with errors:
    //    "errors"
    // 3. Mark files with errors and warnings:
    //    "all"
    "show_diagnostics": "all",
    // Whether to stick parent directories at top of the project panel.
    "sticky_scroll": true,
    // Settings related to indent guides in the project panel.
    "indent_guides": {
      // When to show indent guides in the project panel.
      // This setting can take two values:
      //
      // 1. Always show indent guides:
      //    "always"
      // 2. Never show indent guides:
      //    "never"
      "show": "always",
    },
    // Sort order for entries in the project panel.
    // This setting can take three values:
    //
    // 1. Show directories first, then files:
    //    "directories_first"
    // 2. Mix directories and files together:
    //    "mixed"
    // 3. Show files first, then directories:
    //    "files_first"
    "sort_mode": "directories_first",
    // Whether to enable drag-and-drop operations in the project panel.
    "drag_and_drop": true,
    // Whether to hide the root entry when only one folder is open in the window.
    "hide_root": false,
    // Whether to hide the hidden entries in the project panel.
    "hide_hidden": false,
    // Settings for automatically opening files.
    "auto_open": {
      // Whether to automatically open newly created files in the editor.
      "on_create": true,
      // Whether to automatically open files after pasting or duplicating them.
      "on_paste": true,
      // Whether to automatically open files dropped from external sources.
      "on_drop": true,
    },
  },
  "outline_panel": {
    // Whether to show the outline panel button in the status bar
    "button": true,
    // Default width of the outline panel.
    "default_width": 300,
    // Where to dock the outline panel. Can be 'left' or 'right'.
    "dock": "left",
    // Whether to show file icons in the outline panel.
    "file_icons": true,
    // Whether to show folder icons or chevrons for directories in the outline panel.
    "folder_icons": true,
    // Whether to show the git status in the outline panel.
    "git_status": true,
    // Amount of indentation for nested items.
    "indent_size": 20,
    // Whether to reveal it in the outline panel automatically,
    // when a corresponding outline entry becomes active.
    // Gitignored entries are never auto revealed.
    "auto_reveal_entries": true,
    // Whether to fold directories automatically
    // when a directory has only one directory inside.
    "auto_fold_dirs": true,
    // Settings related to indent guides in the outline panel.
    "indent_guides": {
      // When to show indent guides in the outline panel.
      // This setting can take two values:
      //
      // 1. Always show indent guides:
      //    "always"
      // 2. Never show indent guides:
      //    "never"
      "show": "always",
    },
    // Scrollbar-related settings
    "scrollbar": {
      // When to show the scrollbar in the project panel.
      // This setting can take five values:
      //
      // 1. null (default): Inherit editor settings
      // 2. Show the scrollbar if there's important information or
      //    follow the system's configured behavior (default):
      //   "auto"
      // 3. Match the system's configured behavior:
      //    "system"
      // 4. Always show the scrollbar:
      //    "always"
      // 5. Never show the scrollbar:
      //    "never"
      "show": null,
    },
    // Default depth to expand outline items in the current file.
    // Set to 0 to collapse all items that have children, 1 or higher to collapse items at that depth or deeper.
    "expand_outlines_with_depth": 100,
  },
  "collaboration_panel": {
    // Whether to show the collaboration panel button in the status bar.
    "button": true,
    // Where to dock the collaboration panel. Can be 'left' or 'right'.
    "dock": "left",
    // Default width of the collaboration panel.
    "default_width": 240,
  },
  "git_panel": {
    // Whether to show the git panel button in the status bar.
    "button": true,
    // Where to dock the git panel. Can be 'left' or 'right'.
    "dock": "left",
    // Default width of the git panel.
    "default_width": 360,
    // Style of the git status indicator in the panel.
    //
    // Choices: label_color, icon
    // Default: icon
    "status_style": "icon",
    // What branch name to use if `init.defaultBranch` is not set
    //
    // Default: main
    "fallback_branch_name": "main",
    // Whether to sort entries in the panel by path or by status (the default).
    //
    // Default: false
    "sort_by_path": false,
    // Whether to collapse untracked files in the diff panel.
    //
    // Default: false
    "collapse_untracked_diff": false,
    /// Whether to show entries with tree or flat view in the panel
    ///
    /// Default: false
    "tree_view": false,
    "scrollbar": {
      // When to show the scrollbar in the git panel.
      //
      // Choices: always, auto, never, system
      // Default: inherits editor scrollbar settings
      // "show": null
    },
  },
  "message_editor": {
    // Whether to automatically replace emoji shortcodes with emoji characters.
    // For example: typing `:wave:` gets replaced with `👋`.
    "auto_replace_emoji_shortcode": true,
  },
  "notification_panel": {
    // Whether to show the notification panel button in the status bar.
    "button": true,
    // Where to dock the notification panel. Can be 'left' or 'right'.
    "dock": "right",
    // Default width of the notification panel.
    "default_width": 380,
  },
  "agent": {
    // Whether the agent is enabled.
    "enabled": true,
    // What completion mode to start new threads in, if available. Can be 'normal' or 'burn'.
    "preferred_completion_mode": "normal",
    // Whether to show the agent panel button in the status bar.
    "button": true,
    // Where to dock the agent panel. Can be 'left', 'right' or 'bottom'.
    "dock": "right",
    // Default width when the agent panel is docked to the left or right.
    "default_width": 640,
    // Default height when the agent panel is docked to the bottom.
    "default_height": 320,
    // The view to use by default (thread, or text_thread)
    "default_view": "thread",
    // The default model to use when creating new threads.
    "default_model": {
      // The provider to use.
      "provider": "zed.dev",
      // The model to use.
      "model": "claude-sonnet-4",
    },
    // Additional parameters for language model requests. When making a request to a model, parameters will be taken
    // from the last entry in this list that matches the model's provider and name. In each entry, both provider
    // and model are optional, so that you can specify parameters for either one.
    "model_parameters": [
      // To set parameters for all requests to OpenAI models:
      // {
      //   "provider": "openai",
      //   "temperature": 0.5
      // }
      //
      // To set parameters for all requests in general:
      // {
      //   "temperature": 0
      // }
      //
      // To set parameters for a specific provider and model:
      // {
      //   "provider": "zed.dev",
      //   "model": "claude-sonnet-4",
      //   "temperature": 1.0
      // }
    ],
    // When enabled, the agent can run potentially destructive actions without asking for your confirmation.
    //
    // Note: This setting has no effect on external agents that support permission modes, such as Claude Code.
    //       You can set `agent_servers.claude.default_mode` to `bypassPermissions` to skip all permission requests.
    "always_allow_tool_actions": false,
    // When enabled, agent edits will be displayed in single-file editors for review
    "single_file_review": true,
    // When enabled, show voting thumbs for feedback on agent edits.
    "enable_feedback": true,
    "default_profile": "write",
    "profiles": {
      "write": {
        "name": "Write",
        "enable_all_context_servers": true,
        "tools": {
          "copy_path": true,
          "create_directory": true,
          "delete_path": true,
          "diagnostics": true,
          "edit_file": true,
          "fetch": true,
          "list_directory": true,
          "project_notifications": false,
          "move_path": true,
          "now": true,
          "find_path": true,
          "read_file": true,
          "open": true,
          "grep": true,
          "terminal": true,
          "thinking": true,
          "web_search": true,
        },
      },
      "ask": {
        "name": "Ask",
        // We don't know which of the context server tools are safe for the "Ask" profile, so we don't enable them by default.
        // "enable_all_context_servers": true,
        "tools": {
          "diagnostics": true,
          "fetch": true,
          "list_directory": true,
          "project_notifications": false,
          "now": true,
          "find_path": true,
          "read_file": true,
          "open": true,
          "grep": true,
          "thinking": true,
          "web_search": true,
        },
      },
      "minimal": {
        "name": "Minimal",
        "enable_all_context_servers": false,
        "tools": {},
      },
    },
    // Where to show notifications when the agent has either completed
    // its response, or else needs confirmation before it can run a
    // tool action.
    // "primary_screen" - Show the notification only on your primary screen (default)
    // "all_screens" - Show these notifications on all screens
    // "never" - Never show these notifications
    "notify_when_agent_waiting": "primary_screen",
    // Whether to play a sound when the agent has either completed
    // its response, or needs user input.

    // Default: false
    "play_sound_when_agent_done": false,
    // Whether to have edit cards in the agent panel expanded, showing a preview of the full diff.
    //
    // Default: true
    "expand_edit_card": true,
    // Whether to have terminal cards in the agent panel expanded, showing the whole command output.
    //
    // Default: true
    "expand_terminal_card": true,
    // Whether to always use cmd-enter (or ctrl-enter on Linux or Windows) to send messages in the agent panel.
    //
    // Default: false
    "use_modifier_to_send": false,
    // Minimum number of lines to display in the agent message editor.
    //
    // Default: 4
    "message_editor_min_lines": 4,
  },
  // Whether the screen sharing icon is shown in the os status bar.
  "show_call_status_icon": true,
  // Whether to use language servers to provide code intelligence.
  "enable_language_server": true,
  // Whether to perform linked edits of associated ranges, if the language server supports it.
  // For example, when editing opening <html> tag, the contents of the closing </html> tag will be edited as well.
  "linked_edits": true,
  // The list of language servers to use (or disable) for all languages.
  //
  // This is typically customized on a per-language basis.
  "language_servers": ["..."],

  // When to automatically save edited buffers. This setting can
  // take four values.
  //
  // 1. Never automatically save:
  //     "autosave": "off",
  // 2. Save when changing focus away from the Zed window:
  //     "autosave": "on_window_change",
  // 3. Save when changing focus away from a specific buffer:
  //     "autosave": "on_focus_change",
  // 4. Save when idle for a certain amount of time:
  //     "autosave": { "after_delay": {"milliseconds": 500} },
  "autosave": "off",
  // Maximum number of tabs per pane. Unset for unlimited.
  "max_tabs": null,
  // Settings related to the editor's tab bar.
  "tab_bar": {
    // Whether or not to show the tab bar in the editor
    "show": true,
    // Whether or not to show the navigation history buttons.
    "show_nav_history_buttons": true,
    // Whether or not to show the tab bar buttons.
    "show_tab_bar_buttons": true,
<<<<<<< HEAD
    // Whether to stack tabs vertically in multiple rows instead of horizontal scrolling.
    // When enabled, tabs will wrap to new rows when they exceed the available width.
    "vertical_stacking": false
=======
>>>>>>> a698f1bf
  },
  // Settings related to the editor's tabs
  "tabs": {
    // Show git status colors in the editor tabs.
    "git_status": false,
    // Position of the close button on the editor tabs.
    // One of: ["right", "left"]
    "close_position": "right",
    // Whether to show the file icon for a tab.
    "file_icons": false,
    // Controls the appearance behavior of the tab's close button.
    //
    // 1. Show it just upon hovering the tab. (default)
    //     "hover"
    // 2. Show it persistently.
    //     "always"
    // 3. Never show it, even if hovering it.
    //     "hidden"
    "show_close_button": "hover",
    // What to do after closing the current tab.
    //
    // 1. Activate the tab that was open previously (default)
    //     "history"
    // 2. Activate the right neighbour tab if present
    //     "neighbour"
    // 3. Activate the left neighbour tab if present
    //     "left_neighbour"
    "activate_on_close": "history",
    // Which files containing diagnostic errors/warnings to mark in the tabs.
    // Diagnostics are only shown when file icons are also active.
    // This setting only works when can take the following three values:
    //
    // 1. Do not mark any files:
    //    "off"
    // 2. Only mark files with errors:
    //    "errors"
    // 3. Mark files with errors and warnings:
    //    "all"
    "show_diagnostics": "off",
  },
  // Settings related to preview tabs.
  "preview_tabs": {
    // Whether preview tabs should be enabled.
    // Preview tabs allow you to open files in preview mode, where they close automatically
    // when you open another preview tab.
    // This is useful for quickly viewing files without cluttering your workspace.
    "enabled": true,
    // Whether to open tabs in preview mode when opened from the project panel with a single click.
    "enable_preview_from_project_panel": true,
    // Whether to open tabs in preview mode when selected from the file finder.
    "enable_preview_from_file_finder": false,
    // Whether to open tabs in preview mode when opened from a multibuffer.
    "enable_preview_from_multibuffer": true,
    // Whether to open tabs in preview mode when code navigation is used to open a multibuffer.
    "enable_preview_multibuffer_from_code_navigation": false,
    // Whether to open tabs in preview mode when code navigation is used to open a single file.
    "enable_preview_file_from_code_navigation": true,
    // Whether to keep tabs in preview mode when code navigation is used to navigate away from them.
    // If `enable_preview_file_from_code_navigation` or `enable_preview_multibuffer_from_code_navigation` is also true, the new tab may replace the existing one.
    "enable_keep_preview_on_code_navigation": false,
<<<<<<< HEAD
    // Whether to open tabs in preview mode when selected from the file explorer.
    "enable_preview_from_file_explorer": true
=======
>>>>>>> a698f1bf
  },
  // Settings related to the file finder.
  "file_finder": {
    // Whether to show file icons in the file finder.
    "file_icons": true,
    // Determines how much space the file finder can take up in relation to the available window width.
    // There are 5 possible width values:
    //
    // 1. Small: This value is essentially a fixed width.
    //    "modal_max_width": "small"
    // 2. Medium:
    //    "modal_max_width": "medium"
    // 3. Large:
    //    "modal_max_width": "large"
    // 4. Extra Large:
    //    "modal_max_width": "xlarge"
    // 5. Fullscreen: This value removes any horizontal padding, as it consumes the whole viewport width.
    //    "modal_max_width": "full"
    //
    // Default: small
    "modal_max_width": "small",
    // Determines whether the file finder should skip focus for the active file in search results.
    // There are 2 possible values:
    //
    // 1. true: When searching for files, if the currently active file appears as the first result,
    //    auto-focus will skip it and focus the second result instead.
    //    "skip_focus_for_active_in_search": true
    //
    // 2. false: When searching for files, the first result will always receive focus,
    //    even if it's the currently active file.
    //    "skip_focus_for_active_in_search": false
    //
    // Default: true
    "skip_focus_for_active_in_search": true,
    // Whether to show the git status in the file finder.
    "git_status": true,
    // Whether to use gitignored files when searching.
    // Only the file Zed had indexed will be used, not necessary all the gitignored files.
    //
    // Can accept 3 values:
    //   * "all": Use all gitignored files
    //   * "indexed": Use only the files Zed had indexed
    //   * "smart": Be smart and search for ignored when called from a gitignored worktree
    "include_ignored": "smart",
  },
  // Whether or not to remove any trailing whitespace from lines of a buffer
  // before saving it.
  "remove_trailing_whitespace_on_save": true,
  // Whether to start a new line with a comment when a previous line is a comment as well.
  "extend_comment_on_newline": true,
  // Removes any lines containing only whitespace at the end of the file and
  // ensures just one newline at the end.
  "ensure_final_newline_on_save": true,
  // Whether or not to perform a buffer format before saving: [on, off]
  // Keep in mind, if the autosave with delay is enabled, format_on_save will be ignored
  "format_on_save": "on",
  // How to perform a buffer format. This setting can take multiple values:
  //
  // 1. Default. Format files using Zed's Prettier integration (if applicable),
  //    or falling back to formatting via language server:
  //     "formatter": "auto"
  // 2. Format code using the current language server:
  //     "formatter": "language_server"
  // 3. Format code using a specific language server:
  //     "formatter": {"language_server": {"name": "ruff"}}
  // 4. Format code using an external command:
  //     "formatter": {
  //       "external": {
  //         "command": "prettier",
  //         "arguments": ["--stdin-filepath", "{buffer_path}"]
  //       }
  //     }
  // 5. Format code using Zed's Prettier integration:
  //     "formatter": "prettier"
  // 6. Format code using a code action
  //     "formatter": {"code_action": "source.fixAll.eslint"}
  // 7. An array of any format step specified above to apply in order
  //     "formatter": [{"code_action": "source.fixAll.eslint"}, "prettier"]
  "formatter": "auto",
  // How to soft-wrap long lines of text.
  // Possible values:
  //
  // 1. Prefer a single line generally, unless an overly long line is encountered.
  //      "soft_wrap": "none",
  //      "soft_wrap": "prefer_line", // (deprecated, same as "none")
  // 2. Soft wrap lines that overflow the editor.
  //      "soft_wrap": "editor_width",
  // 3. Soft wrap lines at the preferred line length.
  //      "soft_wrap": "preferred_line_length",
  // 4. Soft wrap lines at the preferred line length or the editor width (whichever is smaller).
  //      "soft_wrap": "bounded",
  "soft_wrap": "none",
  // The column at which to soft-wrap lines, for buffers where soft-wrap
  // is enabled.
  "preferred_line_length": 80,
  // Whether to indent lines using tab characters, as opposed to multiple
  // spaces.
  "hard_tabs": false,
  // How many columns a tab should occupy.
  "tab_size": 4,
  // What debuggers are preferred by default for all languages.
  "debuggers": [],
  // Whether to enable word diff highlighting in the editor.
  //
  // When enabled, changed words within modified lines are highlighted
  // to show exactly what changed.
  //
  // Default: true
  "word_diff_enabled": true,
  // Control what info is collected by Zed.
  "telemetry": {
    // Send debug info like crash reports.
    "diagnostics": true,
    // Send anonymized usage data like what languages you're using Zed with.
    "metrics": true,
  },
  // Whether to disable all AI features in Zed.
  //
  // Default: false
  "disable_ai": false,
  // Automatically update Zed. This setting may be ignored on Linux if
  // installed through a package manager.
  "auto_update": true,
  // How to render LSP `textDocument/documentColor` colors in the editor.
  //
  // Possible values:
  //
  // 1. Do not query and render document colors.
  //      "lsp_document_colors": "none",
  // 2. Render document colors as inlay hints near the color text (default).
  //      "lsp_document_colors": "inlay",
  // 3. Draw a border around the color text.
  //      "lsp_document_colors": "border",
  // 4. Draw a background behind the color text..
  //      "lsp_document_colors": "background",
  "lsp_document_colors": "inlay",
  // Diagnostics configuration.
  "diagnostics": {
    // Whether to show the project diagnostics button in the status bar.
    "button": true,
    // Whether to show warnings or not by default.
    "include_warnings": true,
    // Settings for using LSP pull diagnostics mechanism in Zed.
    "lsp_pull_diagnostics": {
      // Whether to pull for diagnostics or not.
      "enabled": true,
      // Minimum time to wait before pulling diagnostics from the language server(s).
      // 0 turns the debounce off.
      "debounce_ms": 50,
    },
    // Settings for inline diagnostics
    "inline": {
      // Whether to show diagnostics inline or not
      "enabled": false,
      // The delay in milliseconds to show inline diagnostics after the
      // last diagnostic update.
      "update_debounce_ms": 150,
      // The amount of padding between the end of the source line and the start
      // of the inline diagnostic in units of em widths.
      "padding": 4,
      // The minimum column to display inline diagnostics. This setting can be
      // used to horizontally align inline diagnostics at some column. Lines
      // longer than this value will still push diagnostics further to the right.
      "min_column": 0,
      // The minimum severity of the diagnostics to show inline.
      // Inherits editor's diagnostics' max severity settings when `null`.
      "max_severity": null,
    },
  },
  // Files or globs of files that will be excluded by Zed entirely. They will be skipped during file
  // scans, file searches, and not be displayed in the project file tree. Takes precedence over `file_scan_inclusions`.
  "file_scan_exclusions": [
    "**/.git",
    "**/.svn",
    "**/.hg",
    "**/.jj",
    "**/.repo",
    "**/CVS",
    "**/.DS_Store",
    "**/Thumbs.db",
    "**/.classpath",
    "**/.settings",
  ],
  // Files or globs of files that will be included by Zed, even when ignored by git. This is useful
  // for files that are not tracked by git, but are still important to your project. Note that globs
  // that are overly broad can slow down Zed's file scanning. `file_scan_exclusions` takes
  // precedence over these inclusions.
  "file_scan_inclusions": [".env*"],
  // Globs to match files that will be considered "hidden". These files can be hidden from the
  // project panel by toggling the "hide_hidden" setting.
  "hidden_files": ["**/.*"],
  // Git gutter behavior configuration.
  "git": {
    // Control whether the git gutter is shown. May take 2 values:
    // 1. Show the gutter
    //      "git_gutter": "tracked_files"
    // 2. Hide the gutter
    //      "git_gutter": "hide"
    "git_gutter": "tracked_files",
    /// Sets the debounce threshold (in milliseconds) after which changes are reflected in the git gutter.
    ///
    /// Default: 0
    "gutter_debounce": 0,
    // Control whether the git blame information is shown inline,
    // in the currently focused line.
    "inline_blame": {
      "enabled": true,
      // Sets a delay after which the inline blame information is shown.
      // Delay is restarted with every cursor movement.
      "delay_ms": 0,
      // The amount of padding between the end of the source line and the start
      // of the inline blame in units of em widths.
      "padding": 7,
      // Whether or not to display the git commit summary on the same line.
      "show_commit_summary": false,
      // The minimum column number to show the inline blame information at
      "min_column": 0,
    },
    "blame": {
      "show_avatar": true,
    },
    // Control which information is shown in the branch picker.
    "branch_picker": {
      "show_author_name": true,
    },
    // How git hunks are displayed visually in the editor.
    // This setting can take two values:
    //
    // 1. Show unstaged hunks filled and staged hunks hollow:
    //    "hunk_style": "staged_hollow"
    // 2. Show unstaged hunks hollow and staged hunks filled:
    //    "hunk_style": "unstaged_hollow"
    "hunk_style": "staged_hollow",
    // Should the name or path be displayed first in the git view.
    // "path_style": "file_name_first" or "file_path_first"
    "path_style": "file_name_first",
  },
  // The list of custom Git hosting providers.
  "git_hosting_providers": [
    // {
    //   "provider": "github",
    //   "name": "BigCorp GitHub",
    //   "base_url": "https://code.big-corp.com"
    // }
  ],
  // Configuration for how direnv configuration should be loaded. May take 2 values:
  // 1. Load direnv configuration using `direnv export json` directly.
  //      "load_direnv": "direct"
  // 2. Load direnv configuration through the shell hook, works for POSIX shells and fish.
  //      "load_direnv": "shell_hook"
  // 3. Don't load direnv configuration at all.
  //      "load_direnv": "disabled"
  "load_direnv": "direct",
  "edit_predictions": {
    // A list of globs representing files that edit predictions should be disabled for.
    // There's a sensible default list of globs already included.
    // Any addition to this list will be merged with the default list.
    // Globs are matched relative to the worktree root,
    // except when starting with a slash (/) or equivalent in Windows.
    "disabled_globs": [
      "**/.env*",
      "**/*.pem",
      "**/*.key",
      "**/*.cert",
      "**/*.crt",
      "**/.dev.vars",
<<<<<<< HEAD
      "**/secrets.yml"
=======
      "**/secrets.yml",
      "**/.zed/settings.json", // zed project settings
      "/**/zed/settings.json", // zed user settings
      "/**/zed/keymap.json",
>>>>>>> a698f1bf
    ],
    // When to show edit predictions previews in buffer.
    // This setting takes two possible values:
    // 1. Display predictions inline when there are no language server completions available.
    //     "mode": "eager"
    // 2. Display predictions inline only when holding a modifier key (alt by default).
    //     "mode": "subtle"
    "mode": "eager",
    // Copilot-specific settings
    // "copilot": {
    //   "enterprise_uri": "",
    //   "proxy": "",
    //   "proxy_no_verify": false
    // },
    "copilot": {
      "enterprise_uri": null,
      "proxy": null,
      "proxy_no_verify": null,
    },
    "codestral": {
      "model": null,
      "max_tokens": null,
    },
    // Whether edit predictions are enabled when editing text threads in the agent panel.
    // This setting has no effect if globally disabled.
    "enabled_in_text_threads": true,
  },
  // Settings specific to journaling
  "journal": {
    // The path of the directory where journal entries are stored
    "path": "~",
    // What format to display the hours in
    // May take 2 values:
    // 1. hour12
    // 2. hour24
    "hour_format": "hour12",
  },
  // Status bar-related settings.
  "status_bar": {
    // Whether to show the status bar.
    "experimental.show": true,
    // Whether to show the active language button in the status bar.
    "active_language_button": true,
    // Whether to show the cursor position button in the status bar.
    "cursor_position_button": true,
    // Whether to show active line endings button in the status bar.
    "line_endings_button": false,
  },
  // Settings specific to the terminal
  "terminal": {
    // What shell to use when opening a terminal. May take 3 values:
    // 1. Use the system's default terminal configuration in /etc/passwd
    //      "shell": "system"
    // 2. A program:
    //      "shell": {
    //        "program": "sh"
    //      }
    // 3. A program with arguments:
    //     "shell": {
    //         "with_arguments": {
    //           "program": "/bin/bash",
    //           "args": ["--login"]
    //         }
    //     }
    "shell": "system",
    // Where to dock terminals panel. Can be `left`, `right`, `bottom`.
    "dock": "bottom",
    // Default width when the terminal is docked to the left or right.
    "default_width": 640,
    // Default height when the terminal is docked to the bottom.
    "default_height": 320,
    // What working directory to use when launching the terminal.
    // May take 4 values:
    // 1. Use the current file's project directory. Fallback to the
    //    first project directory strategy if unsuccessful
    //      "working_directory": "current_project_directory"
    // 2. Use the first project in this workspace's directory
    //      "working_directory": "first_project_directory"
    // 3. Always use this platform's home directory (if we can find it)
    //     "working_directory": "always_home"
    // 4. Always use a specific directory. This value will be shell expanded.
    //    If this path is not a valid directory the terminal will default to
    //    this platform's home directory  (if we can find it)
    //      "working_directory": {
    //        "always": {
    //          "directory": "~/zed/projects/"
    //        }
    //      }
    "working_directory": "current_project_directory",
    // Set the cursor blinking behavior in the terminal.
    // May take 3 values:
    //  1. Never blink the cursor, ignoring the terminal mode
    //         "blinking": "off",
    //  2. Default the cursor blink to off, but allow the terminal to
    //     set blinking
    //         "blinking": "terminal_controlled",
    //  3. Always blink the cursor, ignoring the terminal mode
    //         "blinking": "on",
    "blinking": "terminal_controlled",
    // Default cursor shape for the terminal.
    //  1. A block that surrounds the following character
    //     "block"
    //  2. A vertical bar
    //     "bar"
    //  3. An underline / underscore that runs along the following character
    //     "underline"
    //  4. A box drawn around the following character
    //     "hollow"
    //
    // Default: "block"
    "cursor_shape": "block",
    // Set whether Alternate Scroll mode (code: ?1007) is active by default.
    // Alternate Scroll mode converts mouse scroll events into up / down key
    // presses when in the alternate screen (e.g. when running applications
    // like vim or  less). The terminal can still set and unset this mode.
    // May take 2 values:
    //  1. Default alternate scroll mode to on
    //         "alternate_scroll": "on",
    //  2. Default alternate scroll mode to off
    //         "alternate_scroll": "off",
    "alternate_scroll": "on",
    // Set whether the option key behaves as the meta key.
    // May take 2 values:
    //  1. Rely on default platform handling of option key, on macOS
    //     this means generating certain unicode characters
    //         "option_as_meta": false,
    //  2. Make the option keys behave as a 'meta' key, e.g. for emacs
    //         "option_as_meta": true,
    "option_as_meta": false,
    // Whether or not selecting text in the terminal will automatically
    // copy to the system clipboard.
    "copy_on_select": false,
    // Whether to keep the text selection after copying it to the clipboard.
    "keep_selection_on_copy": true,
    // Whether to show the terminal button in the status bar
    "button": true,
    // Any key-value pairs added to this list will be added to the terminal's
    // environment. Use `:` to separate multiple values.
    "env": {
      // "KEY": "value1:value2"
    },
    // Set the terminal's line height.
    // May take 3 values:
    //  1. Use a line height that's comfortable for reading, 1.618
    //         "line_height": "comfortable"
    //  2. Use a standard line height, 1.3. This option is useful for TUIs,
    //      particularly if they use box characters
    //         "line_height": "standard",
    //  3. Use a custom line height.
    //         "line_height": {
    //           "custom": 2
    //         },
    "line_height": "standard",
    // Activate the python virtual environment, if one is found, in the
    // terminal's working directory (as resolved by the working_directory
    // setting). Set this to "off" to disable this behavior.
    "detect_venv": {
      "on": {
        // Default directories to search for virtual environments, relative
        // to the current working directory. We recommend overriding this
        // in your project's settings, rather than globally.
        "directories": [".env", "env", ".venv", "venv"],
        // Can also be `csh`, `fish`, `nushell` and `power_shell`
        "activate_script": "default",
        // Preferred Conda manager to use when activating Conda environments.
        // Values: "auto", "conda", "mamba", "micromamba"
        // Default: "auto"
        "conda_manager": "auto",
      },
    },
    "toolbar": {
      // Whether to display the terminal title in its toolbar's breadcrumbs.
      // Only shown if the terminal title is not empty.
      //
      // The shell running in the terminal needs to be configured to emit the title.
      // Example: `echo -e "\e]2;New Title\007";`
      "breadcrumbs": false,
    },
    // Scrollbar-related settings
    "scrollbar": {
      // When to show the scrollbar in the terminal.
      // This setting can take five values:
      //
      // 1. null (default): Inherit editor settings
      // 2. Show the scrollbar if there's important information or
      //    follow the system's configured behavior (default):
      //   "auto"
      // 3. Match the system's configured behavior:
      //    "system"
      // 4. Always show the scrollbar:
      //    "always"
      // 5. Never show the scrollbar:
      //    "never"
      "show": null,
    },
    // Set the terminal's font size. If this option is not included,
    // the terminal will default to matching the buffer's font size.
    // "font_size": 15,
    // Set the terminal's font family. If this option is not included,
    // the terminal will default to matching the buffer's font family.
    // "font_family": ".ZedMono",
    // Set the terminal's font fallbacks. If this option is not included,
    // the terminal will default to matching the buffer's font fallbacks.
    // This will be merged with the platform's default font fallbacks
    // "font_fallbacks": ["FiraCode Nerd Fonts"],
    // The weight of the editor font in standard CSS units from 100 to 900.
    "font_weight": 400,
    // Sets the maximum number of lines in the terminal's scrollback buffer.
    // Default: 10_000, maximum: 100_000 (all bigger values set will be treated as 100_000), 0 disables the scrolling.
    // Existing terminals will not pick up this change until they are recreated.
    "max_scroll_history_lines": 10000,
    // The multiplier for scrolling speed in the terminal.
    "scroll_multiplier": 1.0,
    // The minimum APCA perceptual contrast between foreground and background colors.
    // APCA (Accessible Perceptual Contrast Algorithm) is more accurate than WCAG 2.x,
    // especially for dark mode. Values range from 0 to 106.
    //
    // Based on APCA Readability Criterion (ARC) Bronze Simple Mode:
    // https://readtech.org/ARC/tests/bronze-simple-mode/
    // - 0: No contrast adjustment
    // - 45: Minimum for large fluent text (36px+)
    // - 60: Minimum for other content text
    // - 75: Minimum for body text
    // - 90: Preferred for body text
    //
    // Most terminal themes have APCA values of 40-70.
    // A value of 45 preserves colorful themes while ensuring legibility.
    "minimum_contrast": 45,
    // Regexes used to identify paths for hyperlink navigation. Supports optional named capture
    // groups `path`, `line`, `column`, and `link`. If none of these are present, the entire match
    // is the hyperlink target. If `path` is present, it is the hyperlink target, along with `line`
    // and `column` if present. `link` may be used to customize what text in terminal is part of the
    // hyperlink. If `link` is not present, the text of the entire match is used. If `line` and
    // `column` are not present, the default built-in line and column suffix processing is used
    // which parses `line:column` and `(line,column)` variants. The default value handles Python
    // diagnostics and common path, line, column syntaxes. This can be extended or replaced to
    // handle specific scenarios. For example, to enable support for hyperlinking paths which
    // contain spaces in rust output,
    //
    // [
    //   "\\s+(-->|:::|at) (?<link>(?<path>.+?))(:$|$)",
    //   "\\s+(Compiling|Checking|Documenting) [^(]+\\((?<link>(?<path>.+))\\)"
    // ],
    //
    // could be used. Processing stops at the first regex with a match, even if no link is
    // produced which is the case when the cursor is not over the hyperlinked text. For best
    // performance it is recommended to order regexes from most common to least common. For
    // readability and documentation, each regex may be an array of strings which are collected
    // into one multi-line regex string for use in terminal path hyperlink detection.
    "path_hyperlink_regexes": [
      // Python-style diagnostics
      "File \"(?<path>[^\"]+)\", line (?<line>[0-9]+)",
      // Common path syntax with optional line, column, description, trailing punctuation, or
      // surrounding symbols or quotes
      [
        "(?x)",
        "(?<path>",
        "    (",
        "        # multi-char path: first char (not opening delimiter or space)",
        "        [^({\\[<\"'`\\ ]",
        "        # middle chars: non-space, and colon/paren only if not followed by digit/paren",
        "        ([^\\ :(]|[:(][^0-9()])*",
        "        # last char: not closing delimiter or colon",
        "        [^()}\\]>\"'`.,;:\\ ]",
        "    |",
        "        # single-char path: not delimiter, punctuation, or space",
        "        [^(){}\\[\\]<>\"'`.,;:\\ ]",
        "    )",
        "    # optional line/column suffix (included in path for PathWithPosition::parse_str)",
        "    (:+[0-9]+(:[0-9]+)?|:?\\([0-9]+([,:]?[0-9]+)?\\))?",
        ")",
      ],
    ],
    // Timeout for hover and Cmd-click path hyperlink discovery in milliseconds. Specifying a
    // timeout of `0` will disable path hyperlinking in terminal.
    "path_hyperlink_timeout_ms": 1,
  },
  "code_actions_on_format": {},
  // Settings related to running tasks.
  "tasks": {
    "variables": {},
    "enabled": true,
    // Use LSP tasks over Zed language extension ones.
    // If no LSP tasks are returned due to error/timeout or regular execution,
    // Zed language extension tasks will be used instead.
    //
    // Other Zed tasks will still be shown:
    // * Zed task from either of the task config file
    // * Zed task from history (e.g. one-off task was spawned before)
    //
    // Default: true
    "prefer_lsp": true,
  },
  // An object whose keys are language names, and whose values
  // are arrays of filenames or extensions of files that should
  // use those languages.
  //
  // For example, to treat files like `foo.notjs` as JavaScript,
  // and `Embargo.lock` as TOML:
  //
  // {
  //   "JavaScript": ["notjs"],
  //   "TOML": ["Embargo.lock"]
  // }
  //
  "file_types": {
    "JSONC": ["**/.zed/**/*.json", "**/zed/**/*.json", "**/Zed/**/*.json", "**/.vscode/**/*.json", "tsconfig*.json"],
    "Markdown": [".rules", ".cursorrules", ".windsurfrules", ".clinerules"],
    "Shell Script": [".env.*"],
  },
  // Settings for which version of Node.js and NPM to use when installing
  // language servers and Copilot.
  //
  // Note: changing this setting currently requires restarting Zed.
  "node": {
    // By default, Zed will look for `node` and `npm` on your `$PATH`, and use the
    // existing executables if their version is recent enough. Set this to `true`
    // to prevent this, and force Zed to always download and install its own
    // version of Node.
    "ignore_system_version": false,
    // You can also specify alternative paths to Node and NPM. If you specify
    // `path`, but not `npm_path`, Zed will assume that `npm` is located at
    // `${path}/../npm`.
    "path": null,
    "npm_path": null,
  },
  // The extensions that Zed should automatically install on startup.
  //
  // If you don't want any of these extensions, add this field to your settings
  // and change the value to `false`.
  "auto_install_extensions": {
    "html": true,
  },
  // The capabilities granted to extensions.
  //
  // This list can be customized to restrict what extensions are able to do.
  "granted_extension_capabilities": [
    { "kind": "process:exec", "command": "*", "args": ["**"] },
    { "kind": "download_file", "host": "*", "path": ["**"] },
    { "kind": "npm:install", "package": "*" },
  ],
  // Controls how completions are processed for this language.
  "completions": {
    // Controls how words are completed.
    // For large documents, not all words may be fetched for completion.
    //
    // May take 3 values:
    // 1. "enabled"
    //   Always fetch document's words for completions along with LSP completions.
    // 2. "fallback"
    //   Only if LSP response errors or times out, use document's words to show completions.
    // 3. "disabled"
    //   Never fetch or complete document's words for completions.
    //   (Word-based completions can still be queried via a separate action)
    //
    // Default: fallback
    "words": "fallback",
    // Minimum number of characters required to automatically trigger word-based completions.
    // Before that value, it's still possible to trigger the words-based completion manually with the corresponding editor command.
    //
    // Default: 3
    "words_min_length": 3,
    // Whether to fetch LSP completions or not.
    //
    // Default: true
    "lsp": true,
    // When fetching LSP completions, determines how long to wait for a response of a particular server.
    // When set to 0, waits indefinitely.
    //
    // Default: 0
    "lsp_fetch_timeout_ms": 0,
    // Controls what range to replace when accepting LSP completions.
    //
    // When LSP servers give an `InsertReplaceEdit` completion, they provides two ranges: `insert` and `replace`. Usually, `insert`
    // contains the word prefix before your cursor and `replace` contains the whole word.
    //
    // Effectively, this setting just changes whether Zed will use the received range for `insert` or `replace`, so the results may
    // differ depending on the underlying LSP server.
    //
    // Possible values:
    // 1. "insert"
    //   Replaces text before the cursor, using the `insert` range described in the LSP specification.
    // 2. "replace"
    //   Replaces text before and after the cursor, using the `replace` range described in the LSP specification.
    // 3. "replace_subsequence"
    //   Behaves like `"replace"` if the text that would be replaced is a subsequence of the completion text,
    //   and like `"insert"` otherwise.
    // 4. "replace_suffix"
    //   Behaves like `"replace"` if the text after the cursor is a suffix of the completion, and like
    //   `"insert"` otherwise.
    "lsp_insert_mode": "replace_suffix",
  },
  // Different settings for specific languages.
  "languages": {
    "Astro": {
      "language_servers": ["astro-language-server", "..."],
      "prettier": {
        "allowed": true,
        "plugins": ["prettier-plugin-astro"],
      },
    },
    "Blade": {
      "prettier": {
        "allowed": true,
      },
    },
    "C": {
      "format_on_save": "off",
      "use_on_type_format": false,
      "prettier": {
        "allowed": false,
      },
    },
    "C++": {
      "format_on_save": "off",
      "use_on_type_format": false,
      "prettier": {
        "allowed": false,
      },
    },
    "CSharp": {
      "language_servers": ["roslyn", "!omnisharp", "..."],
    },
    "CSS": {
      "prettier": {
        "allowed": true,
      },
    },
    "Dart": {
      "tab_size": 2,
    },
    "Diff": {
      "show_edit_predictions": false,
      "remove_trailing_whitespace_on_save": false,
      "ensure_final_newline_on_save": false,
    },
    "Elixir": {
      "language_servers": ["elixir-ls", "!expert", "!next-ls", "!lexical", "..."],
    },
    "Elm": {
      "tab_size": 4,
    },
    "Erlang": {
      "language_servers": ["erlang-ls", "!elp", "..."],
    },
    "Git Commit": {
      "allow_rewrap": "anywhere",
      "soft_wrap": "editor_width",
      "preferred_line_length": 72,
    },
    "Go": {
      "hard_tabs": true,
      "code_actions_on_format": {
        "source.organizeImports": true,
      },
      "debuggers": ["Delve"],
    },
    "GraphQL": {
      "prettier": {
        "allowed": true,
      },
    },
    "HEEX": {
      "language_servers": ["elixir-ls", "!expert", "!next-ls", "!lexical", "..."],
    },
    "HTML": {
      "prettier": {
        "allowed": true,
      },
    },
    "HTML+ERB": {
      "language_servers": ["herb", "!ruby-lsp", "..."],
    },
    "Java": {
      "prettier": {
        "allowed": true,
        "plugins": ["prettier-plugin-java"],
      },
    },
    "JavaScript": {
      "language_servers": ["!typescript-language-server", "vtsls", "..."],
      "prettier": {
        "allowed": true,
      },
    },
    "JSON": {
      "prettier": {
        "allowed": true,
      },
    },
    "JSONC": {
      "prettier": {
        "allowed": true,
      },
    },
    "JS+ERB": {
      "language_servers": ["!ruby-lsp", "..."],
    },
    "Kotlin": {
      "language_servers": ["!kotlin-language-server", "kotlin-lsp", "..."],
    },
    "LaTeX": {
      "formatter": "language_server",
      "language_servers": ["texlab", "..."],
      "prettier": {
        "allowed": true,
        "plugins": ["prettier-plugin-latex"],
      },
    },
    "Markdown": {
      "format_on_save": "off",
      "use_on_type_format": false,
      "remove_trailing_whitespace_on_save": false,
      "allow_rewrap": "anywhere",
      "soft_wrap": "editor_width",
      "completions": {
        "words": "disabled",
      },
      "prettier": {
        "allowed": true,
      },
    },
    "PHP": {
      "language_servers": ["phpactor", "!intelephense", "!phptools", "..."],
      "prettier": {
        "allowed": true,
        "plugins": ["@prettier/plugin-php"],
        "parser": "php",
      },
    },
    "Plain Text": {
      "allow_rewrap": "anywhere",
      "soft_wrap": "editor_width",
      "completions": {
        "words": "disabled",
      },
    },
    "Python": {
      "code_actions_on_format": {
        "source.organizeImports.ruff": true,
      },
      "formatter": {
        "language_server": {
          "name": "ruff",
        },
      },
      "debuggers": ["Debugpy"],
      "language_servers": ["basedpyright", "ruff", "!ty", "!pyrefly", "!pyright", "!pylsp", "..."],
    },
    "Ruby": {
      "language_servers": ["solargraph", "!ruby-lsp", "!rubocop", "!sorbet", "!steep", "..."],
    },
    "Rust": {
      "debuggers": ["CodeLLDB"],
    },
    "SCSS": {
      "prettier": {
        "allowed": true,
      },
    },
    "Starlark": {
      "language_servers": ["starpls", "!buck2-lsp", "..."],
    },
    "Svelte": {
      "language_servers": ["svelte-language-server", "..."],
      "prettier": {
        "allowed": true,
        "plugins": ["prettier-plugin-svelte"],
      },
    },
    "TSX": {
      "language_servers": ["!typescript-language-server", "vtsls", "..."],
      "prettier": {
        "allowed": true,
      },
    },
    "Twig": {
      "prettier": {
        "allowed": true,
      },
    },
    "TypeScript": {
      "language_servers": ["!typescript-language-server", "vtsls", "..."],
      "prettier": {
        "allowed": true,
      },
    },
    "SystemVerilog": {
      "format_on_save": "off",
      "language_servers": ["!slang", "..."],
      "use_on_type_format": false,
    },
    "Vue.js": {
      "language_servers": ["vue-language-server", "vtsls", "..."],
      "prettier": {
        "allowed": true,
      },
    },
    "XML": {
      "prettier": {
        "allowed": true,
        "plugins": ["@prettier/plugin-xml"],
      },
    },
    "YAML": {
      "prettier": {
        "allowed": true,
      },
    },
    "YAML+ERB": {
      "language_servers": ["!ruby-lsp", "..."],
    },
    "Zig": {
      "language_servers": ["zls", "..."],
    },
  },
  // Different settings for specific language models.
  "language_models": {
    "anthropic": {
      "api_url": "https://api.anthropic.com",
    },
    "bedrock": {},
    "google": {
      "api_url": "https://generativelanguage.googleapis.com",
    },
    "ollama": {
      "api_url": "http://localhost:11434",
    },
    "openai": {
      "api_url": "https://api.openai.com/v1",
    },
    "openai_compatible": {},
    "open_router": {
      "api_url": "https://openrouter.ai/api/v1",
    },
    "lmstudio": {
      "api_url": "http://localhost:1234/api/v0",
    },
    "deepseek": {
      "api_url": "https://api.deepseek.com/v1",
    },
    "mistral": {
      "api_url": "https://api.mistral.ai/v1",
    },
    "vercel": {
      "api_url": "https://api.v0.dev/v1",
    },
    "x_ai": {
      "api_url": "https://api.x.ai/v1",
    },
    "zed.dev": {},
  },
  "session": {
    // Whether or not to restore unsaved buffers on restart.
    //
    // If this is true, user won't be prompted whether to save/discard
    // dirty files when closing the application.
    //
    // Default: true
    "restore_unsaved_buffers": true,
  },
  // Zed's Prettier integration settings.
  // Allows to enable/disable formatting with Prettier
  // and configure default Prettier, used when no project-level Prettier installation is found.
  "prettier": {
    // Enables or disables formatting with Prettier for any given language.
    "allowed": false,
    // Forces Prettier integration to use a specific parser name when formatting files with the language.
    "plugins": [],
    // Default Prettier options, in the format as in package.json section for Prettier.
    // If project installs Prettier via its package.json, these options will be ignored.
    // "trailingComma": "es5",
    // "tabWidth": 4,
    // "semi": false,
    // "singleQuote": true
    // Forces Prettier integration to use a specific parser name when formatting files with the language
    // when set to a non-empty string.
    "parser": "",
  },
  // Settings for auto-closing of JSX tags.
  "jsx_tag_auto_close": {
    "enabled": true,
  },
  // LSP Specific settings.
  "lsp": {
    // Specify the LSP name as a key here.
    // "rust-analyzer": {
    //     // A special flag for rust-analyzer integration, to use server-provided tasks
    //     enable_lsp_tasks": true,
    //     // These initialization options are merged into Zed's defaults
    //     "initialization_options": {
    //         "check": {
    //             "command": "clippy" // rust-analyzer.check.command (default: "check")
    //         }
    //     }
    // }
  },
  // DAP Specific settings.
  "dap": {
    // Specify the DAP name as a key here.
    "CodeLLDB": {
      "env": {
        "RUST_LOG": "info",
      },
    },
  },
  // Common language server settings.
  "global_lsp_settings": {
    // Whether to show the LSP servers button in the status bar.
    "button": true,
  },
  // Jupyter settings
  "jupyter": {
    "enabled": true,
    "kernel_selections": {},
    // Specify the language name as the key and the kernel name as the value.
    // "kernel_selections": {
    //    "python": "conda-base"
    //    "typescript": "deno"
    // }
  },
  // REPL settings.
  "repl": {
    // Maximum number of columns to keep in REPL's scrollback buffer.
    // Clamped with [20, 512] range.
    "max_columns": 128,
    // Maximum number of lines to keep in REPL's scrollback buffer.
    // Clamped with [4, 256] range.
    "max_lines": 32,
  },
  // Vim settings
  "vim": {
    "default_mode": "normal",
    "toggle_relative_line_numbers": false,
    "use_system_clipboard": "always",
    "use_smartcase_find": false,
    "highlight_on_yank_duration": 200,
    "custom_digraphs": {},
    // Cursor shape for the each mode.
    // Specify the mode as the key and the shape as the value.
    // The mode can be one of the following: "normal", "replace", "insert", "visual".
    // The shape can be one of the following: "block", "bar", "underline", "hollow".
    "cursor_shape": {},
  },
  // The server to connect to. If the environment variable
  // ZED_SERVER_URL is set, it will override this setting.
  "server_url": "https://zed.dev",
  // Settings overrides to use when using Zed Preview.
  // Mostly useful for developers who are managing multiple instances of Zed.
  "preview": {
    // "theme": "Andromeda"
  },
  // Settings overrides to use when using Zed Nightly.
  // Mostly useful for developers who are managing multiple instances of Zed.
  "nightly": {
    // "theme": "Andromeda"
  },
  // Settings overrides to use when using Zed Stable.
  // Mostly useful for developers who are managing multiple instances of Zed.
  "stable": {
    // "theme": "Andromeda"
  },
  // Settings overrides to use when using Zed Dev.
  // Mostly useful for developers who are managing multiple instances of Zed.
  "dev": {
    // "theme": "Andromeda"
  },
  // Settings overrides to use when using Linux.
  "linux": {},
  // Settings overrides to use when using macOS.
  "macos": {},
  // Settings overrides to use when using Windows.
  "windows": {
    "languages": {
      "PHP": {
        "language_servers": ["intelephense", "!phpactor", "!phptools", "..."],
      },
    },
  },
  // Whether to show full labels in line indicator or short ones
  //
  // Values:
  //   - `short`: "2 s, 15 l, 32 c"
  //   - `long`: "2 selections, 15 lines, 32 characters"
  // Default: long
  "line_indicator_format": "long",
  // Set a proxy to use. The proxy protocol is specified by the URI scheme.
  //
  // Supported URI scheme: `http`, `https`, `socks4`, `socks4a`, `socks5`,
  // `socks5h`. `http` will be used when no scheme is specified.
  //
  // By default no proxy will be used, or Zed will try get proxy settings from
  // environment variables. If certain hosts should not be proxied,
  // set the `no_proxy` environment variable and provide a comma-separated list.
  //
  // Examples:
  //   - "proxy": "socks5h://localhost:10808"
  //   - "proxy": "http://127.0.0.1:10809"
  "proxy": null,
  // Set to configure aliases for the command palette.
  // When typing a query which is a key of this object, the value will be used instead.
  //
  // Examples:
  // {
  //   "W": "workspace::Save"
  // }
  "command_aliases": {},
  // ssh_connections is an array of ssh connections.
  // You can configure these from `project: Open Remote` in the command palette.
  // Zed's ssh support will pull configuration from your ~/.ssh too.
  // Examples:
  // [
  //   {
  //     "host": "example-box",
  //     // "port": 22, "username": "test", "args": ["-i", "/home/user/.ssh/id_rsa"]
  //     "projects": [
  //       {
  //         "paths": ["/home/user/code/zed"]
  //       }
  //     ]
  //   }
  // ]
  "ssh_connections": [],
  // Whether to read ~/.ssh/config for ssh connection sources.
  "read_ssh_config": true,
  // Configures context servers for use by the agent.
  "context_servers": {},
  // Configures agent servers available in the agent panel.
  "agent_servers": {},
  "debugger": {
    "stepping_granularity": "line",
    "save_breakpoints": true,
    "timeout": 2000,
    "dock": "bottom",
    "log_dap_communications": true,
    "format_dap_log_messages": true,
    "button": true,
  },
  // Configures any number of settings profiles that are temporarily applied on
  // top of your existing user settings when selected from
  // `settings profile selector: toggle`.
  // Examples:
  // "profiles": {
  //   "Presenting": {
  //     "agent_ui_font_size": 20.0,
  //     "buffer_font_size": 20.0,
  //     "theme": "One Light",
  //     "ui_font_size": 20.0
  //   },
  //   "Python (ty)": {
  //     "languages": {
  //       "Python": {
  //         "language_servers": ["ty"]
  //       }
  //     }
  //   }
  // }
  "profiles": {},

  // A map of log scopes to the desired log level.
  // Useful for filtering out noisy logs or enabling more verbose logging.
  //
  // Example: {"log": {"client": "warn"}}
  "log": {},
}<|MERGE_RESOLUTION|>--- conflicted
+++ resolved
@@ -1065,12 +1065,9 @@
     "show_nav_history_buttons": true,
     // Whether or not to show the tab bar buttons.
     "show_tab_bar_buttons": true,
-<<<<<<< HEAD
     // Whether to stack tabs vertically in multiple rows instead of horizontal scrolling.
     // When enabled, tabs will wrap to new rows when they exceed the available width.
     "vertical_stacking": false
-=======
->>>>>>> a698f1bf
   },
   // Settings related to the editor's tabs
   "tabs": {
@@ -1131,11 +1128,8 @@
     // Whether to keep tabs in preview mode when code navigation is used to navigate away from them.
     // If `enable_preview_file_from_code_navigation` or `enable_preview_multibuffer_from_code_navigation` is also true, the new tab may replace the existing one.
     "enable_keep_preview_on_code_navigation": false,
-<<<<<<< HEAD
     // Whether to open tabs in preview mode when selected from the file explorer.
     "enable_preview_from_file_explorer": true
-=======
->>>>>>> a698f1bf
   },
   // Settings related to the file finder.
   "file_finder": {
@@ -1402,14 +1396,7 @@
       "**/*.cert",
       "**/*.crt",
       "**/.dev.vars",
-<<<<<<< HEAD
       "**/secrets.yml"
-=======
-      "**/secrets.yml",
-      "**/.zed/settings.json", // zed project settings
-      "/**/zed/settings.json", // zed user settings
-      "/**/zed/keymap.json",
->>>>>>> a698f1bf
     ],
     // When to show edit predictions previews in buffer.
     // This setting takes two possible values:
