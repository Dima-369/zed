import { text } from "./components";
import contactFinder from "./contactFinder";
import contactsPopover from "./contactsPopover";
import commandPalette from "./commandPalette";
import editor from "./editor";
import projectPanel from "./projectPanel";
import search from "./search";
import picker from "./picker";
import workspace from "./workspace";
import contextMenu from "./contextMenu";
import projectDiagnostics from "./projectDiagnostics";
import contactNotification from "./contactNotification";
import updateNotification from "./updateNotification";
import projectSharedNotification from "./projectSharedNotification";
import tooltip from "./tooltip";
import terminal from "./terminal";
<<<<<<< HEAD
import { ColorScheme } from "../themes/common/colorScheme";
=======
import contactList from "./contactList";
import incomingCallNotification from "./incomingCallNotification";
>>>>>>> 318b923b

// export const panel = {
//   padding: { top: 12, bottom: 12 },
// };

export default function app(colorScheme: ColorScheme): Object {
  return {
    meta: {
      name: colorScheme.name,
      isLight: colorScheme.isLight,
    },
<<<<<<< HEAD
    picker: picker(colorScheme),
    workspace: workspace(colorScheme),
    contextMenu: contextMenu(colorScheme),
    editor: editor(colorScheme),
    projectDiagnostics: projectDiagnostics(colorScheme),
    commandPalette: commandPalette(colorScheme),
    projectPanel: projectPanel(colorScheme),
    contactsPopover: contactsPopover(colorScheme),
    contactsPanel: contactsPanel(colorScheme),
    contactFinder: contactFinder(colorScheme),
    search: search(colorScheme),
=======
    picker: picker(theme),
    workspace: workspace(theme),
    contextMenu: contextMenu(theme),
    editor: editor(theme),
    projectDiagnostics: projectDiagnostics(theme),
    commandPalette: commandPalette(theme),
    projectPanel: projectPanel(theme),
    chatPanel: chatPanel(theme),
    contactsPopover: contactsPopover(theme),
    contactList: contactList(theme),
    contactFinder: contactFinder(theme),
    search: search(theme),
>>>>>>> 318b923b
    breadcrumbs: {
      ...text(colorScheme.lowest.top, "sans", "variant"),
      padding: {
        left: 6,
      },
    },
<<<<<<< HEAD
    contactNotification: contactNotification(colorScheme),
    updateNotification: updateNotification(colorScheme),
    tooltip: tooltip(colorScheme),
    terminal: terminal(colorScheme.lowest),
    colorScheme: {
      ...colorScheme,
      lowest: {
        ...colorScheme.lowest,
        ramps: {
          neutral: colorScheme.lowest.ramps.neutral.colors(100, "hex"),
          red: colorScheme.lowest.ramps.red.colors(100, "hex"),
          orange: colorScheme.lowest.ramps.orange.colors(100, "hex"),
          yellow: colorScheme.lowest.ramps.yellow.colors(100, "hex"),
          green: colorScheme.lowest.ramps.green.colors(100, "hex"),
          cyan: colorScheme.lowest.ramps.cyan.colors(100, "hex"),
          blue: colorScheme.lowest.ramps.blue.colors(100, "hex"),
          violet: colorScheme.lowest.ramps.violet.colors(100, "hex"),
          magenta: colorScheme.lowest.ramps.magenta.colors(100, "hex"),
        },
      },
      middle: {
        ...colorScheme.middle,
        ramps: {
          neutral: colorScheme.middle.ramps.neutral.colors(100, "hex"),
          red: colorScheme.middle.ramps.red.colors(100, "hex"),
          orange: colorScheme.middle.ramps.orange.colors(100, "hex"),
          yellow: colorScheme.middle.ramps.yellow.colors(100, "hex"),
          green: colorScheme.middle.ramps.green.colors(100, "hex"),
          cyan: colorScheme.middle.ramps.cyan.colors(100, "hex"),
          blue: colorScheme.middle.ramps.blue.colors(100, "hex"),
          violet: colorScheme.middle.ramps.violet.colors(100, "hex"),
          magenta: colorScheme.middle.ramps.magenta.colors(100, "hex"),
        },
      },
      highest: {
        ...colorScheme.highest,
        ramps: {
          neutral: colorScheme.highest.ramps.neutral.colors(100, "hex"),
          red: colorScheme.highest.ramps.red.colors(100, "hex"),
          orange: colorScheme.highest.ramps.orange.colors(100, "hex"),
          yellow: colorScheme.highest.ramps.yellow.colors(100, "hex"),
          green: colorScheme.highest.ramps.green.colors(100, "hex"),
          cyan: colorScheme.highest.ramps.cyan.colors(100, "hex"),
          blue: colorScheme.highest.ramps.blue.colors(100, "hex"),
          violet: colorScheme.highest.ramps.violet.colors(100, "hex"),
          magenta: colorScheme.highest.ramps.magenta.colors(100, "hex"),
        },
      },
      players: [
        colorScheme.players["0"],
        colorScheme.players["1"],
        colorScheme.players["2"],
        colorScheme.players["3"],
        colorScheme.players["4"],
        colorScheme.players["5"],
        colorScheme.players["6"],
        colorScheme.players["7"],
      ],
    },
=======
    contactNotification: contactNotification(theme),
    updateNotification: updateNotification(theme),
    projectSharedNotification: projectSharedNotification(theme),
    incomingCallNotification: incomingCallNotification(theme),
    tooltip: tooltip(theme),
    terminal: terminal(theme),
>>>>>>> 318b923b
  };
}<|MERGE_RESOLUTION|>--- conflicted
+++ resolved
@@ -14,12 +14,9 @@
 import projectSharedNotification from "./projectSharedNotification";
 import tooltip from "./tooltip";
 import terminal from "./terminal";
-<<<<<<< HEAD
-import { ColorScheme } from "../themes/common/colorScheme";
-=======
 import contactList from "./contactList";
 import incomingCallNotification from "./incomingCallNotification";
->>>>>>> 318b923b
+import { ColorScheme } from "../themes/common/colorScheme";
 
 // export const panel = {
 //   padding: { top: 12, bottom: 12 },
@@ -31,40 +28,26 @@
       name: colorScheme.name,
       isLight: colorScheme.isLight,
     },
-<<<<<<< HEAD
+    commandPalette: commandPalette(colorScheme),
+    contactNotification: contactNotification(colorScheme),
+    projectSharedNotification: projectSharedNotification(colorScheme),
+    incomingCallNotification: incomingCallNotification(colorScheme),
     picker: picker(colorScheme),
     workspace: workspace(colorScheme),
     contextMenu: contextMenu(colorScheme),
     editor: editor(colorScheme),
     projectDiagnostics: projectDiagnostics(colorScheme),
-    commandPalette: commandPalette(colorScheme),
     projectPanel: projectPanel(colorScheme),
     contactsPopover: contactsPopover(colorScheme),
-    contactsPanel: contactsPanel(colorScheme),
     contactFinder: contactFinder(colorScheme),
+    contactList: contactList(colorScheme),
     search: search(colorScheme),
-=======
-    picker: picker(theme),
-    workspace: workspace(theme),
-    contextMenu: contextMenu(theme),
-    editor: editor(theme),
-    projectDiagnostics: projectDiagnostics(theme),
-    commandPalette: commandPalette(theme),
-    projectPanel: projectPanel(theme),
-    chatPanel: chatPanel(theme),
-    contactsPopover: contactsPopover(theme),
-    contactList: contactList(theme),
-    contactFinder: contactFinder(theme),
-    search: search(theme),
->>>>>>> 318b923b
     breadcrumbs: {
       ...text(colorScheme.lowest.top, "sans", "variant"),
       padding: {
         left: 6,
       },
     },
-<<<<<<< HEAD
-    contactNotification: contactNotification(colorScheme),
     updateNotification: updateNotification(colorScheme),
     tooltip: tooltip(colorScheme),
     terminal: terminal(colorScheme.lowest),
@@ -123,13 +106,5 @@
         colorScheme.players["7"],
       ],
     },
-=======
-    contactNotification: contactNotification(theme),
-    updateNotification: updateNotification(theme),
-    projectSharedNotification: projectSharedNotification(theme),
-    incomingCallNotification: incomingCallNotification(theme),
-    tooltip: tooltip(theme),
-    terminal: terminal(theme),
->>>>>>> 318b923b
   };
 }